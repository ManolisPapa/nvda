--- conflicted
+++ resolved
@@ -1,93 +1,84 @@
-<<<<<<< HEAD
-#A part of NonVisual Desktop Access (NVDA)
-#Copyright (C) 2018 NV Access Limited
-#This file is covered by the GNU General Public License.
-#See the file COPYING for more details.
-from typing import Tuple
-=======
-# A part of NonVisual Desktop Access (NVDA)
-# Copyright (C) 2018-2023 NV Access Limited
-# This file is covered by the GNU General Public License.
-# See the file COPYING for more details.
->>>>>>> 872db60c
-
-import buildVersion
-import re
-from logHandler import log
-
-"""
-This module contains add-on API version information for this build of NVDA. This file provides information on
-how the API has changed as well as the range of API versions supported by this build of NVDA
-"""
-
-<<<<<<< HEAD
-AddonApiVersionT = Tuple[int, int, int]
-
-CURRENT: AddonApiVersionT = (
-	buildVersion.version_year,
-	buildVersion.version_major,
-	buildVersion.version_minor
-)
-BACK_COMPAT_TO: AddonApiVersionT = (2022, 1, 0)
-=======
-CURRENT = (buildVersion.version_year, buildVersion.version_major, buildVersion.version_minor)
-BACK_COMPAT_TO = (2023, 1, 0)
->>>>>>> 872db60c
-"""
-As BACK_COMPAT_TO is incremented, the changed / removed parts / or reasoning should be added below.
-These only serve to act as a reminder, the changelog should be consulted for a comprehensive listing.
-EG: (x, y, z): Large changes to speech.py
----
-(2023, 1, 0): speech as str was dropped in favor of only SpeechCommand, and security changes.
-(2022, 1, 0): various constants moved to enums, notably a controlTypes refactor.
-(2021, 1, 0): wxPython 4.1.1, SayAll / Speech re-arranged, removal of previously deprecated code.
-(2019, 3, 0): speech refactor, Python 3
-(0, 0, 0): API version zero, used to signify addons released prior to API version checks.
-"""
-
-# Compiled regular expression to match an addon API version string.
-# Supports year.major.minor versions (e.g. 2018.1.1).
-# Although year and major are mandatory, minor is optional.
-# Resulting match objects expose three groups reflecting:
-# - release year
-# - release major
-# - release minor
-# As minor is optional, the final group in the resulting match object may be None if minor is not provided
-# in the original string. In this case it should be treated as being 0.
-# See also: L{tests.unit.test_addonVersionCheck.TestGetAPIVersionTupleFromString}
-ADDON_API_VERSION_REGEX: re.Pattern = re.compile(r"^(0|\d{4})\.(\d)(?:\.(\d))?$")
-
-
-def getAPIVersionTupleFromString(version: str) -> AddonApiVersionT:
-	"""
-	Converts a string containing an NVDA version to a tuple of the form:
-	(versionYear, versionMajor, versionMinor)
-	Raises ValueError when unable to parse version string.
-	# See also: L{tests.unit.test_addonVersionCheck.TestGetAPIVersionTupleFromString}
-	"""
-	match = ADDON_API_VERSION_REGEX.match(version)
-	if not match:
-		raise ValueError(version)
-	return tuple(int(i) if i is not None else 0 for i in match.groups())
-
-
-def formatForGUI(versionTuple: AddonApiVersionT) -> str:
-	"""Converts a version tuple to a string for displaying in the GUI
-	Examples:
-	- (2018, 1, 1) becomes "2018.1.1"
-	- (2018, 1, 0) becomes "2018.1"
-	- (0, 0, 0) becomes "0.0"
-	"""
-	try:
-		year, major, minor = versionTuple
-		return buildVersion.formatVersionForGUI(year, major, minor)
-	except (
-			ValueError,  # Too few/many values to unpack
-			TypeError  # versionTuple is None or some other incorrect type
-	):
-		# This path should never be hit. But the appearance of "unknown" in the GUI is a better outcome
-		# than an exception and unusable dialog.
-		# Translators: shown when an addon API version string is unknown
-		default = _("unknown")
-		log.error("Unable to format versionTuple: {}".format(repr(versionTuple)), exc_info=True)
-		return default
+# A part of NonVisual Desktop Access (NVDA)
+# Copyright (C) 2018-2023 NV Access Limited
+# This file is covered by the GNU General Public License.
+# See the file COPYING for more details.
+
+
+import buildVersion
+import re
+from typing import (
+    Tuple,
+)
+from logHandler import log
+
+"""
+This module contains add-on API version information for this build of NVDA. This file provides information on
+how the API has changed as well as the range of API versions supported by this build of NVDA
+"""
+
+AddonApiVersionT = Tuple[int, int, int]
+
+CURRENT: AddonApiVersionT = (
+	buildVersion.version_year,
+	buildVersion.version_major,
+	buildVersion.version_minor
+)
+BACK_COMPAT_TO: AddonApiVersionT = (2023, 1, 0)
+"""
+As BACK_COMPAT_TO is incremented, the changed / removed parts / or reasoning should be added below.
+These only serve to act as a reminder, the changelog should be consulted for a comprehensive listing.
+EG: (x, y, z): Large changes to speech.py
+---
+(2023, 1, 0): speech as str was dropped in favor of only SpeechCommand, and security changes.
+(2022, 1, 0): various constants moved to enums, notably a controlTypes refactor.
+(2021, 1, 0): wxPython 4.1.1, SayAll / Speech re-arranged, removal of previously deprecated code.
+(2019, 3, 0): speech refactor, Python 3
+(0, 0, 0): API version zero, used to signify addons released prior to API version checks.
+"""
+
+# Compiled regular expression to match an addon API version string.
+# Supports year.major.minor versions (e.g. 2018.1.1).
+# Although year and major are mandatory, minor is optional.
+# Resulting match objects expose three groups reflecting:
+# - release year
+# - release major
+# - release minor
+# As minor is optional, the final group in the resulting match object may be None if minor is not provided
+# in the original string. In this case it should be treated as being 0.
+# See also: L{tests.unit.test_addonVersionCheck.TestGetAPIVersionTupleFromString}
+ADDON_API_VERSION_REGEX: re.Pattern = re.compile(r"^(0|\d{4})\.(\d)(?:\.(\d))?$")
+
+
+def getAPIVersionTupleFromString(version: str) -> AddonApiVersionT:
+	"""
+	Converts a string containing an NVDA version to a tuple of the form:
+	(versionYear, versionMajor, versionMinor)
+	Raises ValueError when unable to parse version string.
+	# See also: L{tests.unit.test_addonVersionCheck.TestGetAPIVersionTupleFromString}
+	"""
+	match = ADDON_API_VERSION_REGEX.match(version)
+	if not match:
+		raise ValueError(version)
+	return tuple(int(i) if i is not None else 0 for i in match.groups())
+
+
+def formatForGUI(versionTuple: AddonApiVersionT) -> str:
+	"""Converts a version tuple to a string for displaying in the GUI
+	Examples:
+	- (2018, 1, 1) becomes "2018.1.1"
+	- (2018, 1, 0) becomes "2018.1"
+	- (0, 0, 0) becomes "0.0"
+	"""
+	try:
+		year, major, minor = versionTuple
+		return buildVersion.formatVersionForGUI(year, major, minor)
+	except (
+			ValueError,  # Too few/many values to unpack
+			TypeError  # versionTuple is None or some other incorrect type
+	):
+		# This path should never be hit. But the appearance of "unknown" in the GUI is a better outcome
+		# than an exception and unusable dialog.
+		# Translators: shown when an addon API version string is unknown
+		default = _("unknown")
+		log.error("Unable to format versionTuple: {}".format(repr(versionTuple)), exc_info=True)
+		return default