--- conflicted
+++ resolved
@@ -64,11 +64,7 @@
 				self._execDoneEvt.wait()
 				self._execDoneEvt.clear()
 
-<<<<<<< HEAD
-		except:
-=======
 		except:  # noqa: E722
->>>>>>> 86f79e6b
 			log.exception("Error handling remote Python console request")
 		finally:
 			# Clean up the console.
