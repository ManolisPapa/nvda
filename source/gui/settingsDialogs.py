# A part of NonVisual Desktop Access (NVDA)
# Copyright (C) 2006-2025 NV Access Limited, Peter Vágner, Aleksey Sadovoy,
# Rui Batista, Joseph Lee, Heiko Folkerts, Zahari Yurukov, Leonard de Ruijter,
# Derek Riemer, Babbage B.V., Davy Kager, Ethan Holliger, Bill Dengler,
# Thomas Stivers, Julien Cochuyt, Peter Vágner, Cyrille Bougot, Mesar Hameed,
# Łukasz Golonka, Aaron Cannon, Adriani90, André-Abush Clause, Dawid Pieper,
# Takuya Nishimoto, jakubl7545, Tony Malykh, Rob Meredith,
# Burman's Computer and Education Ltd, hwf1324, Cary-rowen, Christopher Proß.
# This file is covered by the GNU General Public License.
# See the file COPYING for more details.

from collections.abc import Container
import logging
from abc import ABCMeta, abstractmethod
import copy
import os
from enum import IntEnum
from locale import strxfrm
import re
import typing
import requests
import wx
import wx.adv
from NVDAState import WritePaths

from utils import mmdevice
from vision.providerBase import VisionEnhancementProviderSettings
from wx.lib.expando import ExpandoTextCtrl
import wx.lib.newevent
import winUser
import logHandler
import installer
from synthDriverHandler import changeVoice, getSynth, getSynthList, setSynth, SynthDriver
import config
from config.configFlags import (
	AddonsAutomaticUpdate,
	NVDAKey,
	RemoteConnectionMode,
	RemoteServerType,
	ShowMessages,
	TetherTo,
	ParagraphStartMarker,
	ReportLineIndentation,
	ReportTableHeaders,
	ReportCellBorders,
	OutputMode,
	TypingEcho,
)
import languageHandler
import speech
import systemUtils
import gui
import gui.contextHelp
import globalVars
from logHandler import log
import audio
import audioDucking
import queueHandler
import braille
import brailleTables
import brailleInput
from addonStore.models.channel import UpdateChannel
import vision
import vision.providerInfo
import vision.providerBase
from typing import (
	Any,
	Callable,
	List,
	Optional,
	Set,
)
import core
import keyboardHandler
import characterProcessing
from . import guiHelper

try:
	import updateCheck
except RuntimeError:
	updateCheck = None
from . import nvdaControls
from autoSettingsUtils.utils import UnsupportedConfigParameterError
from autoSettingsUtils.autoSettings import AutoSettings
from autoSettingsUtils.driverSetting import BooleanDriverSetting, NumericDriverSetting, DriverSetting
import touchHandler
import winVersion
import weakref
import time
from .dpiScalingHelper import DpiScalingHelperMixinWithoutInit

#: The size that settings panel text descriptions should be wrapped at.
# Ensure self.scaleSize is used to adjust for OS scaling adjustments.
PANEL_DESCRIPTION_WIDTH = 544


class SettingsDialog(
	DpiScalingHelperMixinWithoutInit,
	gui.contextHelp.ContextHelpMixin,
	wx.Dialog,  # wxPython does not seem to call base class initializer, put last in MRO
	metaclass=guiHelper.SIPABCMeta,
):
	"""A settings dialog.
	A settings dialog consists of one or more settings controls and OK and Cancel buttons and an optional Apply button.
	Action may be taken in response to the OK, Cancel or Apply buttons.

	To use this dialog:
		* Set L{title} to the title of the dialog.
		* Override L{makeSettings} to populate a given sizer with the settings controls.
		* Optionally, override L{postInit} to perform actions after the dialog is created, such as setting the focus. Be
			aware that L{postInit} is also called by L{onApply}.
		* Optionally, extend one or more of L{onOk}, L{onCancel} or L{onApply} to perform actions in response to the
			OK, Cancel or Apply buttons, respectively.

	@ivar title: The title of the dialog.
	@type title: str
	"""

	class MultiInstanceError(RuntimeError):
		pass

	class MultiInstanceErrorWithDialog(MultiInstanceError):
		dialog: "SettingsDialog"

		def __init__(self, dialog: "SettingsDialog", *args: object) -> None:
			self.dialog = dialog
			super().__init__(*args)

	class DialogState(IntEnum):
		CREATED = 0
		DESTROYED = 1

	# holds instances of SettingsDialogs as keys, and state as the value
	_instances = weakref.WeakKeyDictionary()
	title = ""
	helpId = "NVDASettings"
	shouldSuspendConfigProfileTriggers = True

	def __new__(cls, *args, **kwargs):
		# We are iterating over instanceItems only once, so it can safely be an iterator.
		instanceItems = SettingsDialog._instances.items()
		instancesOfSameClass = ((dlg, state) for dlg, state in instanceItems if isinstance(dlg, cls))
		firstMatchingInstance, state = next(instancesOfSameClass, (None, None))
		multiInstanceAllowed = kwargs.get("multiInstanceAllowed", False)
		if log.isEnabledFor(log.DEBUG):
			instancesState = dict(SettingsDialog._instances)
			log.debug(
				"Creating new settings dialog (multiInstanceAllowed:{}). State of _instances {!r}".format(
					multiInstanceAllowed,
					instancesState,
				),
			)
		if state is cls.DialogState.CREATED and not multiInstanceAllowed:
			raise SettingsDialog.MultiInstanceErrorWithDialog(
				firstMatchingInstance,
				"Only one instance of SettingsDialog can exist at a time",
			)
		if state is cls.DialogState.DESTROYED and not multiInstanceAllowed:
			# The dialog has been destroyed by wx, but the instance is still available.
			# This indicates there is something keeping it alive.
			raise RuntimeError(
				f"Cannot open new settings dialog while instance still exists: {firstMatchingInstance!r}",
			)
		obj = super().__new__(cls, *args, **kwargs)
		SettingsDialog._instances[obj] = cls.DialogState.CREATED
		return obj

	def _setInstanceDestroyedState(self):
		# prevent race condition with object deletion
		# prevent deletion of the object while we work on it.
		nonWeak: typing.Dict[SettingsDialog, SettingsDialog.DialogState] = dict(SettingsDialog._instances)

		if (
			self in SettingsDialog._instances
			# Because destroy handlers are use evt.skip, _setInstanceDestroyedState may be called many times
			# prevent noisy logging.
			and self.DialogState.DESTROYED != SettingsDialog._instances[self]
		):
			if log.isEnabledFor(log.DEBUG):
				instanceStatesGen = (
					f"{instance.title} - {state.name}" for instance, state in nonWeak.items()
				)
				instancesList = list(instanceStatesGen)
				log.debug(
					f"Setting state to destroyed for instance: {self.title} - {self.__class__.__qualname__} - {self}\n"
					f"Current _instances {instancesList}",
				)
			SettingsDialog._instances[self] = self.DialogState.DESTROYED

	def __init__(
		self,
		parent: wx.Window,
		resizeable: bool = False,
		hasApplyButton: bool = False,
		settingsSizerOrientation: int = wx.VERTICAL,
		multiInstanceAllowed: bool = False,
		buttons: Set[int] = {wx.OK, wx.CANCEL},
	):
		"""
		@param parent: The parent for this dialog; C{None} for no parent.
		@param resizeable: True if the settings dialog should be resizable by the user, only set this if
			you have tested that the components resize correctly.
		@param hasApplyButton: C{True} to add an apply button to the dialog; defaults to C{False} for backwards compatibility.
			Deprecated, use buttons instead.
		@param settingsSizerOrientation: Either wx.VERTICAL or wx.HORIZONTAL. This controls the orientation of the
			sizer that is passed into L{makeSettings}. The default is wx.VERTICAL.
		@param multiInstanceAllowed: Whether multiple instances of SettingsDialog may exist.
			Note that still only one instance of a particular SettingsDialog subclass may exist at one time.
		@param buttons: Buttons to add to the settings dialog.
			Should be a subset of {wx.OK, wx.CANCEL, wx.APPLY, wx.CLOSE}.
		"""
		if gui._isDebug():
			startTime = time.time()
		windowStyle = wx.DEFAULT_DIALOG_STYLE
		if resizeable:
			windowStyle |= wx.RESIZE_BORDER | wx.MAXIMIZE_BOX | wx.MINIMIZE_BOX
		super().__init__(parent, title=self.title, style=windowStyle)

		buttonFlag = 0
		for button in buttons:
			buttonFlag |= button
		if hasApplyButton:
			log.debugWarning(
				"The hasApplyButton parameter is deprecated. Use buttons instead. ",
			)
			buttonFlag |= wx.APPLY
		self.hasApply = hasApplyButton or wx.APPLY in buttons
		if not buttons.issubset({wx.OK, wx.CANCEL, wx.APPLY, wx.CLOSE}):
			log.error(f"Unexpected buttons set provided: {buttons}")

		self.mainSizer = wx.BoxSizer(wx.VERTICAL)
		self.settingsSizer = wx.BoxSizer(settingsSizerOrientation)
		self.makeSettings(self.settingsSizer)

		self.mainSizer.Add(
			self.settingsSizer,
			border=guiHelper.BORDER_FOR_DIALOGS,
			flag=wx.ALL | wx.EXPAND,
			proportion=1,
		)
		self.mainSizer.Add(
			self.CreateSeparatedButtonSizer(buttonFlag),
			border=guiHelper.BORDER_FOR_DIALOGS,
			flag=wx.EXPAND | wx.BOTTOM | wx.LEFT | wx.RIGHT,
		)

		self.mainSizer.Fit(self)
		self.SetSizer(self.mainSizer)

		self.Bind(wx.EVT_BUTTON, self.onOk, id=wx.ID_OK)
		self.Bind(wx.EVT_BUTTON, self.onCancel, id=wx.ID_CANCEL)
		self.Bind(wx.EVT_BUTTON, self.onClose, id=wx.ID_CLOSE)
		self.Bind(wx.EVT_BUTTON, self.onApply, id=wx.ID_APPLY)
		self.Bind(wx.EVT_CHAR_HOOK, self._enterActivatesOk_ctrlSActivatesApply)
		# Garbage collection normally handles removing the settings instance, however this may not happen immediately
		# after a window is closed, or may be blocked by a circular reference. So instead, remove when the window is
		# destroyed.
		self.Bind(wx.EVT_WINDOW_DESTROY, self._onWindowDestroy)

		self.postInit()
		if resizeable:
			self.SetMinSize(self.mainSizer.GetMinSize())
		self.CentreOnScreen()
		if gui._isDebug():
			log.debug("Loading %s took %.2f seconds" % (self.__class__.__name__, time.time() - startTime))

	def _enterActivatesOk_ctrlSActivatesApply(self, evt):
		"""Listens for keyboard input and triggers ok button on enter and triggers apply button when control + S is
		pressed. Cancel behavior is built into wx.
		Pressing enter will also close the dialog when a list has focus
		(e.g. the list of symbols in the symbol pronunciation dialog).
		Without this custom handler, enter would propagate to the list control (wx ticket #3725).
		"""
		if evt.KeyCode in (wx.WXK_RETURN, wx.WXK_NUMPAD_ENTER):
			self.ProcessEvent(wx.CommandEvent(wx.wxEVT_COMMAND_BUTTON_CLICKED, wx.ID_OK))
		elif self.hasApply and evt.UnicodeKey == ord("S") and evt.controlDown:
			self.ProcessEvent(wx.CommandEvent(wx.wxEVT_COMMAND_BUTTON_CLICKED, wx.ID_APPLY))
		else:
			evt.Skip()

	@abstractmethod
	def makeSettings(self, sizer):
		"""Populate the dialog with settings controls.
		Subclasses must override this method.
		@param sizer: The sizer to which to add the settings controls.
		@type sizer: wx.Sizer
		"""
		raise NotImplementedError

	def postInit(self):
		"""Called after the dialog has been created.
		For example, this might be used to set focus to the desired control.
		Sub-classes may override this method.
		"""

	def onOk(self, evt: wx.CommandEvent):
		"""Take action in response to the OK button being pressed.
		Sub-classes may extend this method.
		This base method should always be called to clean up the dialog.
		"""
		self.DestroyLater()
		self.SetReturnCode(wx.ID_OK)

	def onCancel(self, evt: wx.CommandEvent):
		"""Take action in response to the Cancel button being pressed.
		Sub-classes may extend this method.
		This base method should always be called to clean up the dialog.
		"""
		self.DestroyLater()
		self.SetReturnCode(wx.ID_CANCEL)

	def onClose(self, evt: wx.CommandEvent):
		"""Take action in response to the Close button being pressed.
		Sub-classes may extend this method.
		This base method should always be called to clean up the dialog.
		"""
		self.DestroyLater()
		self.SetReturnCode(wx.ID_CLOSE)

	def onApply(self, evt: wx.CommandEvent):
		"""Take action in response to the Apply button being pressed.
		Sub-classes may extend or override this method.
		This base method should be called to run the postInit method.
		"""
		self.postInit()
		self.SetReturnCode(wx.ID_APPLY)

	def _onWindowDestroy(self, evt: wx.WindowDestroyEvent):
		# Destroy events are sent to parent windows for handling.
		# If a child window is being destroyed, we don't want to
		# set this object as destroyed.
		# The ExpandoTextCtrl creates a destroy event as part of
		# initialization, this caused the NVDASettings dialog
		# to be incorrectly set to destroyed, causing #12818.
		isSelfAlive = bool(self)
		if not isSelfAlive:
			evt.Skip()
			self._setInstanceDestroyedState()


# An event and event binder that will notify the containers that they should
# redo the layout in whatever way makes sense for their particular content.
_RWLayoutNeededEvent, EVT_RW_LAYOUT_NEEDED = wx.lib.newevent.NewCommandEvent()


class SettingsPanel(
	DpiScalingHelperMixinWithoutInit,
	gui.contextHelp.ContextHelpMixin,
	wx.Panel,  # wxPython does not seem to call base class initializer, put last in MRO
	metaclass=guiHelper.SIPABCMeta,
):
	"""A settings panel, to be used in a multi category settings dialog.
	A settings panel consists of one or more settings controls.
	Action may be taken in response to the parent dialog's OK or Cancel buttons.

	To use this panel:
		* Set L{title} to the title of the category.
		* Override L{makeSettings} to populate a given sizer with the settings controls.
		* Optionally, extend L{onPanelActivated} to perform actions after the category has been selected in the list of categories, such as synthesizer or braille display list population.
		* Optionally, extend L{onPanelDeactivated} to perform actions after the category has been deselected (i.e. another category is selected) in the list of categories.
		* Optionally, extend one or both of L{onSave} or L{onDiscard} to perform actions in response to the parent dialog's OK or Cancel buttons, respectively.
		* Optionally, extend one or both of L{isValid} or L{postSave} to perform validation before or steps after saving, respectively.

	@ivar title: The title of the settings panel, also listed in the list of settings categories.
	@type title: str
	"""

	title = ""
	panelDescription = ""

	def __init__(self, parent: wx.Window):
		"""
		@param parent: The parent for this panel; C{None} for no parent.
		"""
		if gui._isDebug():
			startTime = time.time()
		super().__init__(parent)

		self._buildGui()

		if gui._isDebug():
			elapsedSeconds = time.time() - startTime
			panelName = self.__class__.__qualname__
			log.debug(f"Loading {panelName} took {elapsedSeconds:.2f} seconds")

	def _buildGui(self):
		self.mainSizer = wx.BoxSizer(wx.VERTICAL)
		self.settingsSizer = wx.BoxSizer(wx.VERTICAL)
		self.makeSettings(self.settingsSizer)
		self.mainSizer.Add(self.settingsSizer, flag=wx.ALL | wx.EXPAND)
		self.mainSizer.Fit(self)
		self.SetSizer(self.mainSizer)

	@abstractmethod
	def makeSettings(self, sizer: wx.BoxSizer):
		"""Populate the panel with settings controls.
		Subclasses must override this method.
		@param sizer: The sizer to which to add the settings controls.
		"""
		raise NotImplementedError

	def onPanelActivated(self):
		"""Called after the panel has been activated (i.e. de corresponding category is selected in the list of categories).
		For example, this might be used for resource intensive tasks.
		Sub-classes should extend this method.
		"""
		self.Show()

	def onPanelDeactivated(self):
		"""Called after the panel has been deactivated (i.e. another category has been selected in the list of categories).
		Sub-classes should extendthis method.
		"""
		self.Hide()

	@abstractmethod
	def onSave(self):
		"""Take action in response to the parent's dialog OK or apply button being pressed.
		Sub-classes should override this method.
		MultiCategorySettingsDialog is responsible for cleaning up the panel when OK is pressed.
		"""
		raise NotImplementedError

	def isValid(self) -> bool:
		"""Evaluate whether the current circumstances of this panel are valid
		and allow saving all the settings in a L{MultiCategorySettingsDialog}.
		Sub-classes may extend this method.
		@returns: C{True} if validation should continue,
			C{False} otherwise.
		"""
		return True

	def _validationErrorMessageBox(
		self,
		message: str,
		option: str,
		category: Optional[str] = None,
	):
		if category is None:
			category = self.title
		gui.messageBox(
			message=_(
				# Translators: Content of the message displayed when a validation error occurs in the settings dialog
				'{message}\n\nCategory: "{category}"\nOption: "{option}"',
			).format(
				message=message,
				category=category,
				option=option,
			),
			# Translators: The title of the message box when a setting's configuration is not valid.
			caption=_("Invalid configuration"),
			style=wx.OK | wx.ICON_ERROR,
			parent=self,
		)

	def postSave(self):
		"""Take action whenever saving settings for all panels in a L{MultiCategorySettingsDialog} succeeded.
		Sub-classes may extend this method.
		"""

	def onDiscard(self):
		"""Take action in response to the parent's dialog Cancel button being pressed.
		Sub-classes may override this method.
		MultiCategorySettingsDialog is responsible for cleaning up the panel when Cancel is pressed.
		"""

	def _sendLayoutUpdatedEvent(self):
		"""Notify any wx parents that may be listening that they should redo their layout in whatever way
		makes sense for them. It is expected that sub-classes call this method in response to changes in
		the number of GUI items in their panel.
		"""
		event = _RWLayoutNeededEvent(self.GetId())
		event.SetEventObject(self)
		self.GetEventHandler().ProcessEvent(event)


class SettingsPanelAccessible(wx.Accessible):
	"""
	WX Accessible implementation to set the role of a settings panel to property page,
	as well as to set the accessible description based on the panel's description.
	"""

	Window: SettingsPanel

	def GetRole(self, childId):
		return (wx.ACC_OK, wx.ROLE_SYSTEM_PROPERTYPAGE)

	def GetDescription(self, childId):
		return (wx.ACC_OK, self.Window.panelDescription)


class MultiCategorySettingsDialog(SettingsDialog):
	"""A settings dialog with multiple settings categories.
	A multi category settings dialog consists of a list view with settings categories on the left side,
	and a settings panel on the right side of the dialog.
	Furthermore, in addition to Ok and Cancel buttons, it has an Apply button by default,
	which is different  from the default behavior of L{SettingsDialog}.

	To use this dialog: set title and populate L{categoryClasses} with subclasses of SettingsPanel.
	Make sure that L{categoryClasses} only  contains panels that are available on a particular system.
	For example, if a certain category of settings is only supported on Windows 10 and higher,
	that category should be left out of L{categoryClasses}
	"""

	title = ""
	categoryClasses: typing.List[typing.Type[SettingsPanel]] = []

	class CategoryUnavailableError(RuntimeError):
		pass

	def __init__(self, parent, initialCategory=None):
		"""
		@param parent: The parent for this dialog; C{None} for no parent.
		@type parent: wx.Window
		@param initialCategory: The initial category to select when opening this dialog
		@type parent: SettingsPanel
		"""
		if initialCategory and not issubclass(initialCategory, SettingsPanel):
			if gui._isDebug():
				log.debug("Unable to open category: {}".format(initialCategory), stack_info=True)
			raise TypeError("initialCategory should be an instance of SettingsPanel")
		if initialCategory and initialCategory not in self.categoryClasses:
			if gui._isDebug():
				log.debug("Unable to open category: {}".format(initialCategory), stack_info=True)
			raise MultiCategorySettingsDialog.CategoryUnavailableError(
				"The provided initial category is not a part of this dialog",
			)
		self.initialCategory = initialCategory
		self.currentCategory = None
		self.setPostInitFocus = None
		# dictionary key is index of category in self.catList, value is the instance.
		# Partially filled, check for KeyError
		self.catIdToInstanceMap: typing.Dict[int, SettingsPanel] = {}

		super(MultiCategorySettingsDialog, self).__init__(
			parent,
			resizeable=True,
			settingsSizerOrientation=wx.HORIZONTAL,
			buttons={wx.OK, wx.CANCEL, wx.APPLY},
		)

		# setting the size must be done after the parent is constructed.
		self.SetMinSize(self.scaleSize(self.MIN_SIZE))
		self.SetSize(self.scaleSize(self.INITIAL_SIZE))
		# the size has changed, so recenter on the screen
		self.CentreOnScreen()

	# Initial / min size for the dialog. This size was chosen as a medium fit, so the
	# smaller settings panels are not surrounded by too much space but most of
	# the panels fit. Vertical scrolling is acceptable. Horizontal scrolling less
	# so, the width was chosen to eliminate horizontal scroll bars. If a panel
	# exceeds the the initial width a debugWarning will be added to the log.
	INITIAL_SIZE = (800, 480)
	MIN_SIZE = (470, 240)  # Min height required to show the OK, Cancel, Apply buttons

	def makeSettings(self, settingsSizer):
		sHelper = guiHelper.BoxSizerHelper(self, sizer=settingsSizer)

		# Translators: The label for the list of categories in a multi category settings dialog.
		categoriesLabelText = _("&Categories:")
		categoriesLabel = wx.StaticText(self, label=categoriesLabelText)
		categoriesLabel.SetFont(wx.Font(wx.FontInfo(10).FaceName(config.conf["general"]["font"])))

		# since the categories list and the container both expand in height, the y
		# portion is essentially a "min" height.
		# These sizes are set manually so that the initial proportions within the dialog look correct. If these sizes are
		# not given, then I believe the proportion arguments (as given to the gridBagSizer.AddGrowableColumn) are used
		# to set their relative sizes. We want the proportion argument to be used for resizing, but not the initial size.
		catListDim = (150, 10)
		catListDim = self.scaleSize(catListDim)

		initialScaledWidth = self.scaleSize(self.INITIAL_SIZE[0])
		spaceForBorderWidth = self.scaleSize(20)
		catListWidth = catListDim[0]
		containerDim = (initialScaledWidth - catListWidth - spaceForBorderWidth, self.scaleSize(10))

		self.catListCtrl = nvdaControls.AutoWidthColumnListCtrl(
			self,
			autoSizeColumn=1,
			size=catListDim,
			style=wx.LC_REPORT | wx.LC_SINGLE_SEL | wx.LC_NO_HEADER,
		)
		self.catListCtrl.SetFont(wx.Font(wx.FontInfo(10).FaceName(config.conf["general"]["font"])))
		# This list consists of only one column.
		# The provided column header is just a placeholder, as it is hidden due to the wx.LC_NO_HEADER style flag.
		self.catListCtrl.InsertColumn(0, categoriesLabelText)

		self.container = nvdaControls.TabbableScrolledPanel(
			parent=self,
			style=wx.TAB_TRAVERSAL | wx.BORDER_THEME,
			size=containerDim,
		)

		# Th min size is reset so that they can be reduced to below their "size" constraint.
		self.container.SetMinSize((1, 1))
		self.catListCtrl.SetMinSize((1, 1))

		self.containerSizer = wx.BoxSizer(wx.VERTICAL)
		self.container.SetSizer(self.containerSizer)

		for cls in self.categoryClasses:
			if not issubclass(cls, SettingsPanel):
				raise RuntimeError(
					"Invalid category class %s provided in %s.categoryClasses"
					% (cls.__name__, self.__class__.__name__),
				)
			# It's important here that the listItems are added to catListCtrl in the same order that they exist in categoryClasses.
			# the ListItem index / Id is used to index categoryClasses, and used as the key in catIdToInstanceMap
			self.catListCtrl.Append((cls.title,))

		# populate the GUI with the initial category
		initialCatIndex = 0 if not self.initialCategory else self.categoryClasses.index(self.initialCategory)
		self._doCategoryChange(initialCatIndex)
		self.catListCtrl.Select(initialCatIndex)
		# we must focus the initial category in the category list.
		self.catListCtrl.Focus(initialCatIndex)
		self.setPostInitFocus = self.container.SetFocus if self.initialCategory else self.catListCtrl.SetFocus

		self.gridBagSizer = gridBagSizer = wx.GridBagSizer(
			hgap=guiHelper.SPACE_BETWEEN_BUTTONS_HORIZONTAL,
			vgap=guiHelper.SPACE_BETWEEN_BUTTONS_VERTICAL,
		)
		# add the label, the categories list, and the settings panel to a 2 by 2 grid.
		# The label should span two columns, so that the start of the categories list
		# and the start of the settings panel are at the same vertical position.
		gridBagSizer.Add(categoriesLabel, pos=(0, 0), span=(1, 2))
		gridBagSizer.Add(self.catListCtrl, pos=(1, 0), flag=wx.EXPAND)
		gridBagSizer.Add(self.container, pos=(1, 1), flag=wx.EXPAND)
		# Make the row with the listCtrl and settings panel grow vertically.
		gridBagSizer.AddGrowableRow(1)
		# Make the columns with the listCtrl and settings panel grow horizontally if the dialog is resized.
		# They should grow 1:3, since the settings panel is much more important, and already wider
		# than the listCtrl.
		gridBagSizer.AddGrowableCol(0, proportion=1)
		gridBagSizer.AddGrowableCol(1, proportion=3)
		sHelper.sizer.Add(gridBagSizer, flag=wx.EXPAND, proportion=1)

		self.container.Layout()
		self.catListCtrl.Bind(wx.EVT_LIST_ITEM_FOCUSED, self.onCategoryChange)
		self.Bind(wx.EVT_CHAR_HOOK, self.onCharHook)
		self.Bind(EVT_RW_LAYOUT_NEEDED, self._onPanelLayoutChanged)

	def _getCategoryPanel(self, catId):
		panel = self.catIdToInstanceMap.get(catId, None)
		if not panel:
			try:
				cls = self.categoryClasses[catId]
			except IndexError:
				raise ValueError("Unable to create panel for unknown category ID: {}".format(catId))
			panel = cls(parent=self.container)
			panel.Hide()
			self.containerSizer.Add(
				panel,
				flag=wx.ALL | wx.EXPAND,
				border=guiHelper.SPACE_BETWEEN_ASSOCIATED_CONTROL_HORIZONTAL,
			)
			self.catIdToInstanceMap[catId] = panel
			panelWidth = panel.Size[0]
			availableWidth = self.containerSizer.GetSize()[0]
			if panelWidth > availableWidth and gui._isDebug():
				log.debugWarning(
					(
						"Panel width ({1}) too large for: {0} Try to reduce the width of this panel, or increase width of "
						+ "MultiCategorySettingsDialog.MIN_SIZE"
					).format(cls, panel.Size[0]),
				)
			panel.SetLabel(panel.title.replace("&", "&&"))
			panel.SetAccessible(SettingsPanelAccessible(panel))
		return panel

	def postInit(self):
		# By default after the dialog is created, focus lands on the button group for wx.Dialogs. However this is not where
		# we want focus. We only want to modify focus after creation (makeSettings), but postInit is also called after
		# onApply, so we reset the setPostInitFocus function.
		if self.setPostInitFocus:
			self.setPostInitFocus()
			self.setPostInitFocus = None
		else:
			# when postInit is called without a setPostInitFocus ie because onApply was called
			# then set the focus to the listCtrl. This is a good starting point for a "fresh state"
			self.catListCtrl.SetFocus()

	def onCharHook(self, evt):
		"""Listens for keyboard input and switches panels for control+tab"""
		if not self.catListCtrl:
			# Dialog has not yet been constructed.
			# Allow another handler to take the event, and return early.
			evt.Skip()
			return
		key = evt.GetKeyCode()
		listHadFocus = self.catListCtrl.HasFocus()
		if evt.ControlDown() and key == wx.WXK_TAB:
			# Focus the categories list. If we don't, the panel won't hide correctly
			if not listHadFocus:
				self.catListCtrl.SetFocus()
			index = self.catListCtrl.GetFirstSelected()
			newIndex = index - 1 if evt.ShiftDown() else index + 1
			# Less than first wraps to the last index, greater than last wraps to first index.
			newIndex = newIndex % self.catListCtrl.ItemCount
			self.catListCtrl.Select(newIndex)
			# we must focus the new selection in the category list to trigger the change of category.
			self.catListCtrl.Focus(newIndex)
			if not listHadFocus and self.currentCategory:
				self.currentCategory.SetFocus()
		else:
			evt.Skip()

	def _onPanelLayoutChanged(self, evt):
		# call layout and SetupScrolling on the container so that the controls apear in their expected locations.
		self.container.Layout()
		self.container.SetupScrolling()
		# when child elements get smaller the scrolledPanel does not
		# erase the old contents and must be redrawn
		self.container.Refresh()

	def _doCategoryChange(self, newCatId):
		oldCat = self.currentCategory
		# Freeze and Thaw are called to stop visual artifact's while the GUI
		# is being rebuilt. Without this, the controls can sometimes be seen being
		# added.
		self.container.Freeze()
		try:
			newCat = self._getCategoryPanel(newCatId)
		except ValueError as e:
			newCatTitle = self.catListCtrl.GetItemText(newCatId)
			log.error("Unable to change to category: {}".format(newCatTitle), exc_info=e)
			return
		if oldCat:
			oldCat.onPanelDeactivated()
		self.currentCategory = newCat
		newCat.onPanelActivated()
		# call Layout and SetupScrolling on the container to make sure that the controls apear in their expected locations.
		self.container.Layout()
		self.container.SetupScrolling()
		self.container.Thaw()

	def onCategoryChange(self, evt):
		currentCat = self.currentCategory
		newIndex = evt.GetIndex()
		if not currentCat or newIndex != self.categoryClasses.index(currentCat.__class__):
			self._doCategoryChange(newIndex)
		else:
			evt.Skip()

	def _validateAllPanels(self):
		"""Check if all panels are valid, and can be saved
		@note: raises ValueError if a panel is not valid. See c{SettingsPanel.isValid}
		"""
		for panel in self.catIdToInstanceMap.values():
			if panel.isValid() is False:
				raise ValueError("Validation for %s blocked saving settings" % panel.__class__.__name__)

	def _saveAllPanels(self):
		for panel in self.catIdToInstanceMap.values():
			panel.onSave()

	def _notifyAllPanelsSaveOccurred(self):
		for panel in self.catIdToInstanceMap.values():
			panel.postSave()

	def _doSave(self):
		self._validateAllPanels()
		self._saveAllPanels()
		self._notifyAllPanelsSaveOccurred()

	def onOk(self, evt):
		try:
			self._doSave()
		except ValueError:
			log.debugWarning("Error while saving settings:", exc_info=True)
			evt.StopPropagation()
		else:
			super().onOk(evt)

	def onCancel(self, evt):
		for panel in self.catIdToInstanceMap.values():
			panel.onDiscard()
		super(MultiCategorySettingsDialog, self).onCancel(evt)

	def onApply(self, evt):
		try:
			self._doSave()
		except ValueError:
			log.debugWarning("Error while saving settings:", exc_info=True)
			evt.StopPropagation()
		else:
			super().onApply(evt)


class GeneralSettingsPanel(SettingsPanel):
	# Translators: This is the label for the general settings panel.
	title = _("General")
	helpId = "GeneralSettings"
	LOG_LEVELS = (
		# Translators: One of the log levels of NVDA (the disabled mode turns off logging completely).
		(log.OFF, _("disabled")),
		# Translators: One of the log levels of NVDA (the info mode shows info as NVDA runs).
		(log.INFO, _("info")),
		# Translators: One of the log levels of NVDA (the debug warning shows debugging messages and warnings as NVDA runs).
		(log.DEBUGWARNING, _("debug warning")),
		# Translators: One of the log levels of NVDA (the input/output shows keyboard commands and/or braille commands as well as speech and/or braille output of NVDA).
		(log.IO, _("input/output")),
		# Translators: One of the log levels of NVDA (the debug mode shows debug messages as NVDA runs).
		(log.DEBUG, _("debug")),
	)

	def makeSettings(self, settingsSizer):
		self.SetFont(wx.Font(wx.FontInfo(10).FaceName(config.conf["general"]["font"])))
		settingsSizerHelper = guiHelper.BoxSizerHelper(self, sizer=settingsSizer)
		self.languageNames = languageHandler.getAvailableLanguages(presentational=True)
		languageChoices = [x[1] for x in self.languageNames]
		if languageHandler.isLanguageForced():
			cmdLangDescription = next(
				ld for code, ld in self.languageNames if code == globalVars.appArgs.language
			)
			languageChoices.append(
				# Translators: Shown for a language which has been provided from the command line
				# 'langDesc' would be replaced with description of the given locale.
				_("Command line option: {langDesc}").format(langDesc=cmdLangDescription),
			)
			self.languageNames.append("FORCED")
		# Translators: The label for a setting in general settings to select NVDA's interface language
		# (once selected, NVDA must be restarted; the option user default means the user's Windows language
		# will be used).
		languageLabelText = _("NVDA &Language (requires restart):")
		self.languageList = settingsSizerHelper.addLabeledControl(
			languageLabelText,
			wx.Choice,
			choices=languageChoices,
		)
		self.bindHelpEvent("GeneralSettingsLanguage", self.languageList)
		self.oldLanguage = config.conf["general"]["language"]
		if languageHandler.isLanguageForced():
			index = len(self.languageNames) - 1
		else:
			index = [x[0] for x in self.languageNames].index(self.oldLanguage)
		self.languageList.SetSelection(index)
		if globalVars.appArgs.secure:
			self.languageList.Disable()

		# Translators: The label for a setting in general settings to save current configuration when NVDA
		# exits (if it is not checked, user needs to save configuration before quitting NVDA).
		self.saveOnExitCheckBox = wx.CheckBox(self, label=_("&Save configuration when exiting NVDA"))
		self.bindHelpEvent("GeneralSettingsSaveConfig", self.saveOnExitCheckBox)
		self.saveOnExitCheckBox.SetValue(config.conf["general"]["saveConfigurationOnExit"])
		if globalVars.appArgs.secure:
			self.saveOnExitCheckBox.Disable()
		settingsSizerHelper.addItem(self.saveOnExitCheckBox)

		# Translators: The label for a setting in general settings to ask before quitting NVDA (if not checked, NVDA will exit without asking the user for action).
		self.askToExitCheckBox = wx.CheckBox(self, label=_("Sho&w exit options when exiting NVDA"))
		self.askToExitCheckBox.SetValue(config.conf["general"]["askToExit"])
		settingsSizerHelper.addItem(self.askToExitCheckBox)
		self.bindHelpEvent("GeneralSettingsShowExitOptions", self.askToExitCheckBox)

		self.playStartAndExitSoundsCheckBox = wx.CheckBox(
			self,
			# Translators: The label for a setting in general settings to play sounds when NVDA starts or exits.
			label=_("&Play sounds when starting or exiting NVDA"),
		)
		self.bindHelpEvent("GeneralSettingsPlaySounds", self.playStartAndExitSoundsCheckBox)
		self.playStartAndExitSoundsCheckBox.SetValue(config.conf["general"]["playStartAndExitSounds"])
		settingsSizerHelper.addItem(self.playStartAndExitSoundsCheckBox)

		# Translators: The label for a setting in general settings to select logging level of NVDA as it runs
		# (available options and what they are logging are found under comments for the logging level messages
		# themselves).
		logLevelLabelText = _("L&ogging level:")
		logLevelChoices = [name for level, name in self.LOG_LEVELS]
		self.logLevelList = settingsSizerHelper.addLabeledControl(
			logLevelLabelText,
			wx.Choice,
			choices=logLevelChoices,
		)
		self.bindHelpEvent("GeneralSettingsLogLevel", self.logLevelList)
		curLevel = log.getEffectiveLevel()
		if logHandler.isLogLevelForced():
			self.logLevelList.Disable()
		for index, (level, name) in enumerate(self.LOG_LEVELS):
			if level == curLevel:
				self.logLevelList.SetSelection(index)
				break
		else:
			log.debugWarning("Could not set log level list to current log level")

		# Translators: The label for a setting in general settings to allow NVDA to start after logging onto
		# Windows (if checked, NVDA will start automatically after logging into Windows; if not, user must
		# start NVDA by pressing the shortcut key (CTRL+Alt+N by default).
		self.startAfterLogonCheckBox = wx.CheckBox(self, label=_("St&art NVDA after I sign in"))
		self.startAfterLogonCheckBox.SetValue(config.getStartAfterLogon())
		if globalVars.appArgs.secure or not config.isInstalledCopy():
			self.startAfterLogonCheckBox.Disable()
		settingsSizerHelper.addItem(self.startAfterLogonCheckBox)
		self.bindHelpEvent("GeneralSettingsStartAfterLogOn", self.startAfterLogonCheckBox)
		self.startOnLogonScreenCheckBox = wx.CheckBox(
			self,
			# Translators: The label for a setting in general settings to
			# allow NVDA to come up in Windows login screen (useful if user
			# needs to enter passwords or if multiple user accounts are present
			# to allow user to choose the correct account).
			label=_("Use NVDA during sign-in (requires administrator privileges)"),
		)
		self.bindHelpEvent("GeneralSettingsStartOnLogOnScreen", self.startOnLogonScreenCheckBox)
		self.startOnLogonScreenCheckBox.SetValue(config.getStartOnLogonScreen())
		if globalVars.appArgs.secure or not config.isInstalledCopy():
			self.startOnLogonScreenCheckBox.Disable()
		settingsSizerHelper.addItem(self.startOnLogonScreenCheckBox)

		self.copySettingsButton = wx.Button(
			self,
			label=_(
				# Translators: The label for a button in general settings to copy
				# current user settings to system settings (to allow current
				# settings to be used in secure screens such as User Account
				# Control (UAC) dialog).
				"Use currently saved settings during sign-in and on secure screens"
				" (requires administrator privileges)",
			),
		)
		self.bindHelpEvent("GeneralSettingsCopySettings", self.copySettingsButton)
		self.copySettingsButton.Bind(wx.EVT_BUTTON, self.onCopySettings)
		if globalVars.appArgs.secure or not config.isInstalledCopy():
			self.copySettingsButton.Disable()
		settingsSizerHelper.addItem(self.copySettingsButton)

		if updateCheck:
			item = self.autoCheckForUpdatesCheckBox = wx.CheckBox(
				self,
				# Translators: The label of a checkbox in general settings to toggle automatic checking for updated versions of NVDA.
				# If not checked, user must check for updates manually.
				label=_("Automatically check for &updates to NVDA"),
			)
			self.bindHelpEvent("GeneralSettingsCheckForUpdates", self.autoCheckForUpdatesCheckBox)
			item.Value = config.conf["update"]["autoCheck"]
			if globalVars.appArgs.secure:
				item.Disable()
			settingsSizerHelper.addItem(item)

			item = self.notifyForPendingUpdateCheckBox = wx.CheckBox(
				self,
				# Translators: The label of a checkbox in general settings to toggle startup notifications
				# for a pending NVDA update.
				label=_("Notify for &pending update on startup"),
			)
			self.bindHelpEvent("GeneralSettingsNotifyPendingUpdates", self.notifyForPendingUpdateCheckBox)
			item.Value = config.conf["update"]["startupNotification"]
			if globalVars.appArgs.secure:
				item.Disable()
			settingsSizerHelper.addItem(item)
			item = self.allowUsageStatsCheckBox = wx.CheckBox(
				self,
				# Translators: The label of a checkbox in general settings to toggle allowing of usage stats gathering
				label=_("Allow NV Access to gather NVDA usage statistics"),
			)
			self.bindHelpEvent("GeneralSettingsGatherUsageStats", self.allowUsageStatsCheckBox)
			item.Value = config.conf["update"]["allowUsageStats"]
			if globalVars.appArgs.secure:
				item.Disable()
			settingsSizerHelper.addItem(item)

			# Translators: The label for the update mirror on the General Settings panel.
			mirrorBoxSizer = wx.StaticBoxSizer(wx.HORIZONTAL, self, label=_("Update mirror"))
			mirrorBox = mirrorBoxSizer.GetStaticBox()
			mirrorBoxSizerHelper = guiHelper.BoxSizerHelper(self, sizer=mirrorBoxSizer)
			settingsSizerHelper.addItem(mirrorBoxSizerHelper)

			# Use an ExpandoTextCtrl because even when read-only it accepts focus from keyboard, which
			# standard read-only TextCtrl does not. ExpandoTextCtrl is a TE_MULTILINE control, however
			# by default it renders as a single line. Standard TextCtrl with TE_MULTILINE has two lines,
			# and a vertical scroll bar. This is not neccessary for the single line of text we wish to
			# display here.
			# Note: To avoid code duplication, the value of this text box will be set in `onPanelActivated`.
			self.mirrorURLTextBox = ExpandoTextCtrl(
				mirrorBox,
				size=(self.scaleSize(250), -1),
				style=wx.TE_READONLY,
			)
			# Translators: This is the label for the button used to change the NVDA update mirror URL,
			# it appears in the context of the update mirror group on the General page of NVDA's settings.
			changeMirrorBtn = wx.Button(mirrorBox, label=_("Change..."))
			mirrorBoxSizerHelper.addItem(
				guiHelper.associateElements(
					self.mirrorURLTextBox,
					changeMirrorBtn,
				),
			)
			self.bindHelpEvent("UpdateMirror", mirrorBox)
			self.mirrorURLTextBox.Bind(wx.EVT_CHAR_HOOK, self._enterTriggersOnChangeMirrorURL)
			changeMirrorBtn.Bind(wx.EVT_BUTTON, self.onChangeMirrorURL)
			if globalVars.appArgs.secure:
				mirrorBox.Disable()

		item = self.preventDisplayTurningOffCheckBox = wx.CheckBox(
			self,
			# Translators: The label of a checkbox in general settings.
			label=_("Prevent &display from turning off during say all or reading with braille"),
		)
		self.bindHelpEvent("PreventDisplayTurningOff", self.preventDisplayTurningOffCheckBox)
		item.Value = config.conf["general"]["preventDisplayTurningOff"]
		settingsSizerHelper.addItem(item)
		fe = wx.FontEnumerator()
		self.systemFonts = fe.GetFacenames()
		fontChoices = [x for x in self.systemFonts]
		# Translators: The label for a setting in general settings to select NVDA's interface language
		# (once selected, NVDA must be restarted; the option user default means the user's Windows language
		# will be used).
		fontLabelText = _("Select &system font:")
		self.fontList = settingsSizerHelper.addLabeledControl(
			fontLabelText,
			wx.Choice,
			choices=fontChoices,
		)
		if config.conf["general"]["font"] == "":
			config.conf["general"]["font"] = wx.SystemSettings.GetFont(wx.SYS_DEFAULT_GUI_FONT).GetFaceName()
		self.currentFont = config.conf["general"]["font"]
		index = [x for x in self.systemFonts].index(self.currentFont)
		self.fontList.SetSelection(index)

	def onChangeMirrorURL(self, evt: wx.CommandEvent | wx.KeyEvent):
		"""Show the dialog to change the update mirror URL, and refresh the dialog in response to the URL being changed."""
		# Import late to avoid circular dependency.
		from gui._SetURLDialog import _SetURLDialog

		changeMirror = _SetURLDialog(
			self,
			# Translators: Title of the dialog used to change NVDA's update server mirror URL.
			title=_("Set NVDA Update Mirror"),
			configPath=("update", "serverURL"),
			helpId="SetURLDialog",
			urlTransformer=lambda url: f"{url}?versionType=stable",
			responseValidator=_isResponseUpdateMetadata,
		)
		ret = changeMirror.ShowModal()
		if ret == wx.ID_OK:
			self.Freeze()
			# trigger a refresh of the settings
			self.onPanelActivated()
			self._sendLayoutUpdatedEvent()
			self.Thaw()

	def _enterTriggersOnChangeMirrorURL(self, evt: wx.KeyEvent):
		"""Open the change update mirror URL dialog in response to the enter key in the mirror URL read-only text box."""
		if evt.KeyCode == wx.WXK_RETURN:
			self.onChangeMirrorURL(evt)
		else:
			evt.Skip()

	def onCopySettings(self, evt):
		if os.path.isdir(WritePaths.addonsDir) and 0 < len(os.listdir(WritePaths.addonsDir)):
			message = _(
				# Translators: A message to warn the user when attempting to copy current
				# settings to system settings.
				"Add-ons were detected in your user settings directory. "
				"Copying these to the system profile could be a security risk. "
				"Do you still wish to copy your settings?",
			)
			# Translators: The title of the warning dialog displayed when trying to
			# copy settings for use in secure screens.
			title = _("Warning")
			style = wx.YES | wx.NO | wx.ICON_WARNING
			if wx.NO == gui.messageBox(message, title, style, self):
				return
		progressDialog = gui.IndeterminateProgressDialog(
			gui.mainFrame,
			# Translators: The title of the dialog presented while settings are being copied
			_("Copying Settings"),
			# Translators: The message displayed while settings are being copied
			# to the system configuration (for use on Windows logon etc)
			_("Please wait while settings are copied to the system configuration."),
		)
		while True:
			try:
				systemUtils.ExecAndPump(config.setSystemConfigToCurrentConfig)
				res = True
				break
			except installer.RetriableFailure:
				log.debugWarning("Error when copying settings to system config", exc_info=True)
				message = _(
					# Translators: a message dialog asking to retry or cancel when copying settings  fails
					"Unable to copy a file. "
					"Perhaps it is currently being used by another process or you have run out of disc space on the drive you are copying to.",
				)
				# Translators: the title of a retry cancel dialog when copying settings  fails
				title = _("Error Copying")
				if winUser.MessageBox(None, message, title, winUser.MB_RETRYCANCEL) == winUser.IDRETRY:
					continue
				res = False
				break
			except:  # noqa: E722
				log.debugWarning("Error when copying settings to system config", exc_info=True)
				res = False
				break
		progressDialog.done()
		del progressDialog
		if not res:
			# Translators: The message displayed when errors were found while trying to copy current configuration to system settings.
			gui.messageBox(_("Error copying NVDA user settings"), _("Error"), wx.OK | wx.ICON_ERROR, self)
		else:
			gui.messageBox(
				# Translators: The message displayed when copying configuration to system settings was successful.
				_("Successfully copied NVDA user settings"),
				# Translators: The message title displayed when copying configuration to system settings was successful.
				_("Success"),
				wx.OK | wx.ICON_INFORMATION,
				self,
			)

	def onSave(self):
		if (
			not languageHandler.isLanguageForced()
			or self.languageList.GetSelection() != len(self.languageNames) - 1
		):
			newLanguage = [x[0] for x in self.languageNames][self.languageList.GetSelection()]
			config.conf["general"]["language"] = newLanguage
		config.conf["general"]["saveConfigurationOnExit"] = self.saveOnExitCheckBox.IsChecked()
		config.conf["general"]["askToExit"] = self.askToExitCheckBox.IsChecked()
		config.conf["general"]["playStartAndExitSounds"] = self.playStartAndExitSoundsCheckBox.IsChecked()
		logLevel = self.LOG_LEVELS[self.logLevelList.GetSelection()][0]
		if not logHandler.isLogLevelForced():
			config.conf["general"]["loggingLevel"] = logging.getLevelName(logLevel)
			logHandler.setLogLevelFromConfig()
		if self.startAfterLogonCheckBox.IsEnabled():
			config.setStartAfterLogon(self.startAfterLogonCheckBox.GetValue())
		if self.startOnLogonScreenCheckBox.IsEnabled():
			try:
				config.setStartOnLogonScreen(self.startOnLogonScreenCheckBox.GetValue())
			except (WindowsError, RuntimeError):
				gui.messageBox(
					_("This change requires administrator privileges."),
					_("Insufficient Privileges"),
					style=wx.OK | wx.ICON_ERROR,
					parent=self,
				)
		if updateCheck:
			config.conf["update"]["autoCheck"] = self.autoCheckForUpdatesCheckBox.IsChecked()
			config.conf["update"]["allowUsageStats"] = self.allowUsageStatsCheckBox.IsChecked()
			config.conf["update"]["startupNotification"] = self.notifyForPendingUpdateCheckBox.IsChecked()
			updateCheck.terminate()
			updateCheck.initialize()

		config.conf["general"]["preventDisplayTurningOff"] = self.preventDisplayTurningOffCheckBox.IsChecked()
		newFont = [x for x in self.systemFonts][self.fontList.GetSelection()]
		config.conf["general"]["font"] = newFont

	def onPanelActivated(self):
		if updateCheck:
			self._updateCurrentMirrorURL()
		super().onPanelActivated()

	def _updateCurrentMirrorURL(self):
		self.mirrorURLTextBox.SetValue(
			(
				url
				if (url := config.conf["update"]["serverURL"])
				# Translators: A value that appears in NVDA's Settings to indicate that no mirror is in use.
				else _("No mirror")
			),
		)

	def postSave(self):
		if self.oldLanguage != config.conf["general"]["language"]:
			config.conf["braille"]["translationTable"] = "auto"
			config.conf["braille"]["inputTable"] = "auto"
			LanguageRestartDialog(self).ShowModal()


class LanguageRestartDialog(
	gui.contextHelp.ContextHelpMixin,
	wx.Dialog,  # wxPython does not seem to call base class initializer, put last in MRO
):
	helpId = "GeneralSettingsLanguage"

	def __init__(self, parent):
		# Translators: The title of the dialog which appears when the user changed NVDA's interface language.
		super(LanguageRestartDialog, self).__init__(parent, title=_("Language Configuration Change"))
		mainSizer = wx.BoxSizer(wx.VERTICAL)
		sHelper = guiHelper.BoxSizerHelper(self, orientation=wx.VERTICAL)
		sHelper.addItem(
			# Translators: The message displayed after NVDA interface language has been changed.
			wx.StaticText(self, label=_("NVDA must be restarted for the new language to take effect.")),
		)

		bHelper = sHelper.addDialogDismissButtons(guiHelper.ButtonHelper(wx.HORIZONTAL))
		# Translators: The label for a button  in the dialog which appears when the user changed NVDA's interface language.
		restartNowButton = bHelper.addButton(self, label=_("Restart &now"))
		restartNowButton.Bind(wx.EVT_BUTTON, self.onRestartNowButton)
		restartNowButton.SetFocus()

		# Translators: The label for a button  in the dialog which appears when the user changed NVDA's interface language.
		restartLaterButton = bHelper.addButton(self, wx.ID_CLOSE, label=_("Restart &later"))
		restartLaterButton.Bind(wx.EVT_BUTTON, lambda evt: self.Close())
		self.Bind(wx.EVT_CLOSE, lambda evt: self.Destroy())
		self.EscapeId = wx.ID_CLOSE

		mainSizer.Add(sHelper.sizer, border=guiHelper.BORDER_FOR_DIALOGS, flag=wx.ALL)
		self.Sizer = mainSizer
		mainSizer.Fit(self)
		self.CentreOnScreen()

	def onRestartNowButton(self, evt):
		self.Destroy()
		config.conf.save()
		queueHandler.queueFunction(queueHandler.eventQueue, core.restart)


class SpeechSettingsPanel(SettingsPanel):
	# Translators: This is the label for the speech panel
	title = _("Speech")
	helpId = "SpeechSettings"

	def makeSettings(self, settingsSizer):
		self.SetFont(wx.Font(wx.FontInfo(10).FaceName(config.conf["general"]["font"])))
		settingsSizerHelper = guiHelper.BoxSizerHelper(self, sizer=settingsSizer)
		# Translators: A label for the synthesizer on the speech panel.
		synthLabel = _("Synthesizer")
		synthBoxSizer = wx.StaticBoxSizer(wx.HORIZONTAL, self, label=synthLabel)
		synthBox = synthBoxSizer.GetStaticBox()
		synthGroup = guiHelper.BoxSizerHelper(self, sizer=synthBoxSizer)
		settingsSizerHelper.addItem(synthGroup)

		# Use a ExpandoTextCtrl because even when readonly it accepts focus from keyboard, which
		# standard readonly TextCtrl does not. ExpandoTextCtrl is a TE_MULTILINE control, however
		# by default it renders as a single line. Standard TextCtrl with TE_MULTILINE has two lines,
		# and a vertical scroll bar. This is not neccessary for the single line of text we wish to
		# display here.
		synthDesc = getSynth().description
		self.synthNameCtrl = ExpandoTextCtrl(
			synthBox,
			size=(self.scaleSize(250), -1),
			value=synthDesc,
			style=wx.TE_READONLY,
		)
		self.synthNameCtrl.Bind(wx.EVT_CHAR_HOOK, self._enterTriggersOnChangeSynth)

		# Translators: This is the label for the button used to change synthesizer,
		# it appears in the context of a synthesizer group on the speech settings panel.
		changeSynthBtn = wx.Button(synthBox, label=_("C&hange..."))
		self.bindHelpEvent("SpeechSettingsChange", self.synthNameCtrl)
		self.bindHelpEvent("SpeechSettingsChange", changeSynthBtn)
		synthGroup.addItem(
			guiHelper.associateElements(
				self.synthNameCtrl,
				changeSynthBtn,
			),
		)
		changeSynthBtn.Bind(wx.EVT_BUTTON, self.onChangeSynth)

		self.voicePanel = VoiceSettingsPanel(self)
		settingsSizerHelper.addItem(self.voicePanel)

	def _enterTriggersOnChangeSynth(self, evt):
		if evt.KeyCode == wx.WXK_RETURN:
			self.onChangeSynth(evt)
		else:
			evt.Skip()

	def onChangeSynth(self, evt):
		changeSynth = SynthesizerSelectionDialog(self, multiInstanceAllowed=True)
		ret = changeSynth.ShowModal()
		if ret == wx.ID_OK:
			self.Freeze()
			# trigger a refresh of the settings
			self.onPanelActivated()
			self._sendLayoutUpdatedEvent()
			self.Thaw()

	def updateCurrentSynth(self):
		synthDesc = getSynth().description
		self.synthNameCtrl.SetValue(synthDesc)

	def onPanelActivated(self):
		# call super after all panel updates have been completed, we dont want the panel to show until this is complete.
		self.voicePanel.onPanelActivated()
		super(SpeechSettingsPanel, self).onPanelActivated()

	def onPanelDeactivated(self):
		self.voicePanel.onPanelDeactivated()
		super(SpeechSettingsPanel, self).onPanelDeactivated()

	def onDiscard(self):
		self.voicePanel.onDiscard()

	def onSave(self):
		self.voicePanel.onSave()

	def isValid(self) -> bool:
		return self.voicePanel.isValid()


class SynthesizerSelectionDialog(SettingsDialog):
	# Translators: This is the label for the synthesizer selection dialog
	title = _("Select Synthesizer")
	helpId = "SynthesizerSelection"
	synthNames: List[str] = []

	def makeSettings(self, settingsSizer):
		self.SetFont(wx.Font(wx.FontInfo(10).FaceName(config.conf["general"]["font"])))
		settingsSizerHelper = guiHelper.BoxSizerHelper(self, sizer=settingsSizer)
		# Translators: This is a label for the select
		# synthesizer combobox in the synthesizer dialog.
		synthListLabelText = _("&Synthesizer:")
		self.synthList = settingsSizerHelper.addLabeledControl(synthListLabelText, wx.Choice, choices=[])
		self.bindHelpEvent("SelectSynthesizerSynthesizer", self.synthList)
		self.updateSynthesizerList()

	def postInit(self):
		# Finally, ensure that focus is on the synthlist
		self.synthList.SetFocus()

	def updateSynthesizerList(self):
		driverList = getSynthList()
		self.synthNames = [x[0] for x in driverList]
		options = [x[1] for x in driverList]
		self.synthList.Clear()
		self.synthList.AppendItems(options)
		try:
			index = self.synthNames.index(getSynth().name)
			self.synthList.SetSelection(index)
		except:  # noqa: E722
			pass

	def onOk(self, evt):
		if not self.synthNames:
			# The list of synths has not been populated yet, so we didn't change anything in this panel
			return

		newSynth = self.synthNames[self.synthList.GetSelection()]
		if not setSynth(newSynth):
			_synthWarningDialog(newSynth)
			return

		# Reinitialize the tones module to update the audio device
		import tones

		tones.terminate()
		tones.initialize()

		if self.IsModal():
			# Hack: we need to update the synth in our parent window before closing.
			# Otherwise, NVDA will report the old synth even though the new synth is reflected visually.
			self.Parent.updateCurrentSynth()
		super(SynthesizerSelectionDialog, self).onOk(evt)


class DriverSettingChanger(object):
	"""Functor which acts as callback for GUI events."""

	def __init__(self, driver, setting):
		self._driverRef = weakref.ref(driver)
		self.setting = setting

	@property
	def driver(self):
		return self._driverRef()

	def __call__(self, evt):
		evt.Skip()  # allow other handlers to also process this event.
		val = evt.GetSelection()
		setattr(self.driver, self.setting.id, val)


class StringDriverSettingChanger(DriverSettingChanger):
	"""Same as L{DriverSettingChanger} but handles combobox events."""

	def __init__(self, driver, setting, container):
		self.container = container
		super(StringDriverSettingChanger, self).__init__(driver, setting)

	def __call__(self, evt):
		evt.Skip()  # allow other handlers to also process this event.
		# Quick workaround to deal with voice changes.
		if self.setting.id == "voice":
			# Cancel speech first so that the voice will change immediately instead of the change being queued.
			speech.cancelSpeech()
			changeVoice(
				self.driver,
				getattr(self.container, "_%ss" % self.setting.id)[evt.GetSelection()].id,
			)
			self.container.updateDriverSettings(changedSetting=self.setting.id)
		else:
			setattr(
				self.driver,
				self.setting.id,
				getattr(self.container, "_%ss" % self.setting.id)[evt.GetSelection()].id,
			)


class AutoSettingsMixin(metaclass=ABCMeta):
	"""
	Mixin class that provides support for driver/vision provider specific gui settings.
	Derived classes should implement:
	- L{getSettings}
	- L{settingsSizer}
	Derived classes likely need to inherit from L{SettingsPanel}, in particular
	the following methods must be provided:
	- makeSettings
	- onPanelActivated
	@note: This mixin uses self.lastControl and self.sizerDict to keep track of the
	controls added / and maintain ordering.
	If you plan to maintain other controls in the same panel care will need to be taken.
	"""

	def __init__(self, *args, **kwargs):
		"""
		Mixin init, forwards args to other base class.
		The other base class is likely L{gui.SettingsPanel}.
		@param args: Positional args to passed to other base class.
		@param kwargs: Keyword args to passed to other base class.
		"""
		self.sizerDict = {}
		self.lastControl = None
		super(AutoSettingsMixin, self).__init__(*args, **kwargs)
		# because settings instances can be of type L{Driver} as well, we have to handle
		# showing settings for non-instances. Because of this, we must reacquire a reference
		# to the settings class whenever we wish to use it (via L{getSettings}) in case the instance changes.
		# We also use the weakref to refresh the gui when an instance dies.
		self._currentSettingsRef = weakref.ref(
			self.getSettings(),
			lambda ref: wx.CallAfter(self.refreshGui),
		)

	settingsSizer: wx.BoxSizer

	@abstractmethod
	def getSettings(self) -> AutoSettings: ...

	@abstractmethod
	def makeSettings(self, sizer: wx.BoxSizer):
		"""Populate the panel with settings controls.
		@note: Normally classes also inherit from settingsDialogs.SettingsPanel.
		@param sizer: The sizer to which to add the settings controls.
		"""
		...

	def _getSettingsStorage(self) -> Any:
		"""Override to change storage object for setting values."""
		return self.getSettings()

	@property
	def hasOptions(self) -> bool:
		return bool(self.getSettings().supportedSettings)

	@classmethod
	def _setSliderStepSizes(cls, slider, setting):
		slider.SetLineSize(setting.minStep)
		slider.SetPageSize(setting.largeStep)

	def _getSettingControlHelpId(self, controlId):
		"""Define the helpId associated to this control."""
		return self.helpId

	def _makeSliderSettingControl(
		self,
		setting: NumericDriverSetting,
		settingsStorage: Any,
	) -> wx.BoxSizer:
		"""Constructs appropriate GUI controls for given L{DriverSetting} such as label and slider.
		@param setting: Setting to construct controls for
		@param settingsStorage: where to get initial values / set values.
			This param must have an attribute with a name matching setting.id.
			In most cases it will be of type L{AutoSettings}
		@return: wx.BoxSizer containing newly created controls.
		"""
		labeledControl = guiHelper.LabeledControlHelper(
			self,
			f"{setting.displayNameWithAccelerator}:",
			nvdaControls.EnhancedInputSlider,
			minValue=setting.minVal,
			maxValue=setting.maxVal,
		)
		lSlider = labeledControl.control
		setattr(self, f"{setting.id}Slider", lSlider)
		lSlider.Bind(
			wx.EVT_SLIDER,
			DriverSettingChanger(
				settingsStorage,
				setting,
			),
		)
		self.bindHelpEvent(
			self._getSettingControlHelpId(setting.id),
			lSlider,
		)
		self._setSliderStepSizes(lSlider, setting)
		lSlider.SetValue(getattr(settingsStorage, setting.id))
		if self.lastControl:
			lSlider.MoveAfterInTabOrder(self.lastControl)
		self.lastControl = lSlider
		return labeledControl.sizer

	def _makeStringSettingControl(
		self,
		setting: DriverSetting,
		settingsStorage: Any,
	):
		"""
		Same as L{_makeSliderSettingControl} but for string settings displayed in a wx.Choice control
		Options for the choice control come from the availableXstringvalues property
		(Dict[id, StringParameterInfo]) on the instance returned by self.getSettings()
		The id of the value is stored on settingsStorage.
		Returns sizer with label and combobox.
		"""
		labelText = f"{setting.displayNameWithAccelerator}:"
		stringSettingAttribName = f"_{setting.id}s"
		setattr(
			self,
			stringSettingAttribName,
			# Settings are stored as an ordered dict.
			# Therefore wrap this inside a list call.
			list(
				getattr(
					self.getSettings(),
					f"available{setting.id.capitalize()}s",
				).values(),
			),
		)
		stringSettings = getattr(self, stringSettingAttribName)
		labeledControl = guiHelper.LabeledControlHelper(
			self,
			labelText,
			wx.Choice,
			choices=[x.displayName for x in stringSettings],
		)
		lCombo = labeledControl.control
		setattr(self, f"{setting.id}List", lCombo)
		self.bindHelpEvent(
			self._getSettingControlHelpId(setting.id),
			lCombo,
		)

		try:
			cur = getattr(settingsStorage, setting.id)
			selectionIndex = [x.id for x in stringSettings].index(cur)
			lCombo.SetSelection(selectionIndex)
		except ValueError:
			pass
		lCombo.Bind(
			wx.EVT_CHOICE,
			StringDriverSettingChanger(settingsStorage, setting, self),
		)
		if self.lastControl:
			lCombo.MoveAfterInTabOrder(self.lastControl)
		self.lastControl = lCombo
		return labeledControl.sizer

	def _makeBooleanSettingControl(
		self,
		setting: BooleanDriverSetting,
		settingsStorage: Any,
	):
		"""
		Same as L{_makeSliderSettingControl} but for boolean settings. Returns checkbox.
		"""
		checkbox = wx.CheckBox(self, label=setting.displayNameWithAccelerator)
		setattr(self, f"{setting.id}Checkbox", checkbox)
		settingsStorageProxy = weakref.proxy(settingsStorage)
		self.bindHelpEvent(self._getSettingControlHelpId(setting.id), checkbox)

		def _onCheckChanged(evt: wx.CommandEvent):
			evt.Skip()  # allow other handlers to also process this event.
			setattr(settingsStorageProxy, setting.id, evt.IsChecked())

		checkbox.Bind(wx.EVT_CHECKBOX, _onCheckChanged)
		checkbox.SetValue(
			getattr(
				settingsStorage,
				setting.id,
			),
		)
		if self.lastControl:
			checkbox.MoveAfterInTabOrder(self.lastControl)
		self.lastControl = checkbox
		return checkbox

	def updateDriverSettings(self, changedSetting=None):
		"""
		Creates, hides or updates existing GUI controls for all of supported settings.
		"""
		settingsInst = self.getSettings()
		settingsStorage = self._getSettingsStorage()
		# firstly check already created options
		for name, sizer in self.sizerDict.items():
			if name == changedSetting:
				# Changing a setting shouldn't cause that setting itself to disappear.
				continue
			if not settingsInst.isSupported(name):
				self.settingsSizer.Hide(sizer)
		# Create new controls, update already existing
		if gui._isDebug():
			log.debug(f"Current sizerDict: {self.sizerDict!r}")
			log.debug(f"Current supportedSettings: {self.getSettings().supportedSettings!r}")
		for setting in settingsInst.supportedSettings:
			if setting.id == changedSetting:
				# Changing a setting shouldn't cause that setting's own values to change.
				continue
			if setting.id in self.sizerDict:  # update a value
				self._updateValueForControl(setting, settingsStorage)
			elif setting.id.startswith("_"):
				# Skip private settings.
				continue
			else:  # create a new control
				self._createNewControl(setting, settingsStorage)
		# Update graphical layout of the dialog
		self.settingsSizer.Layout()

	def _createNewControl(self, setting, settingsStorage):
		settingMaker = self._getSettingMaker(setting)
		try:
			s = settingMaker(setting, settingsStorage)
		except UnsupportedConfigParameterError:
			log.debugWarning(f"Unsupported setting {setting.id}; ignoring", exc_info=True)
		else:
			self.sizerDict[setting.id] = s
			self.settingsSizer.Insert(
				len(self.sizerDict) - 1,
				s,
				border=10,
				flag=wx.BOTTOM,
			)

	def _getSettingMaker(self, setting):
		if isinstance(setting, NumericDriverSetting):
			settingMaker = self._makeSliderSettingControl
		elif isinstance(setting, BooleanDriverSetting):
			settingMaker = self._makeBooleanSettingControl
		else:
			settingMaker = self._makeStringSettingControl
		return settingMaker

	def _updateValueForControl(self, setting, settingsStorage):
		self.settingsSizer.Show(self.sizerDict[setting.id])
		if isinstance(setting, NumericDriverSetting):
			getattr(self, f"{setting.id}Slider").SetValue(
				getattr(settingsStorage, setting.id),
			)
		elif isinstance(setting, BooleanDriverSetting):
			getattr(self, f"{setting.id}Checkbox").SetValue(
				getattr(settingsStorage, setting.id),
			)
		else:
			options = getattr(self, f"_{setting.id}s")
			lCombo = getattr(self, f"{setting.id}List")
			try:
				cur = getattr(settingsStorage, setting.id)
				indexOfItem = [x.id for x in options].index(cur)
				lCombo.SetSelection(indexOfItem)
			except ValueError:
				pass

	def onDiscard(self):
		# unbind change events for string settings as wx closes combo boxes on cancel
		settingsInst = self.getSettings()
		for setting in settingsInst.supportedSettings:
			if isinstance(setting, (NumericDriverSetting, BooleanDriverSetting)):
				continue
			getattr(self, f"{setting.id}List").Unbind(wx.EVT_CHOICE)
		# restore settings
		settingsInst.loadSettings()

	def onSave(self):
		self.getSettings().saveSettings()

	def refreshGui(self):
		if not self._currentSettingsRef():
			if gui._isDebug():
				log.debug("refreshing panel")
			self.sizerDict.clear()
			self.settingsSizer.Clear(delete_windows=True)
			self._currentSettingsRef = weakref.ref(
				self.getSettings(),
				lambda ref: wx.CallAfter(self.refreshGui),
			)
			self.makeSettings(self.settingsSizer)

	def onPanelActivated(self):
		"""Called after the panel has been activated
		@note: Normally classes also inherit from settingsDialogs.SettingsPanel.
		"""
		self.refreshGui()
		super().onPanelActivated()


class VoiceSettingsPanel(AutoSettingsMixin, SettingsPanel):
	# Translators: This is the label for the voice settings panel.
	title = _("Voice")
	helpId = "SpeechSettings"

	@property
	def driver(self):
		synth: SynthDriver = getSynth()
		return synth

	def getSettings(self) -> AutoSettings:
		return self.driver

	def _getSettingControlHelpId(self, controlId):
		standardSettings = ["voice", "variant", "rate", "rateBoost", "pitch", "inflection", "volume"]
		if controlId in standardSettings:
			capitalizedId = controlId[0].upper() + controlId[1:]
			return f"{self.helpId}{capitalizedId}"
		else:
			return self.helpId

	def makeSettings(self, settingsSizer):
		self.SetFont(wx.Font(wx.FontInfo(10).FaceName(config.conf["general"]["font"])))
		# Construct synthesizer settings
		self.updateDriverSettings()

		settingsSizerHelper = guiHelper.BoxSizerHelper(self, sizer=settingsSizer)
		# Translators: This is the label for a checkbox in the
		# voice settings panel (if checked, text will be read using the voice for the language of the text).
		autoLanguageSwitchingText = _("Automatic language switching (when supported)")
		self.autoLanguageSwitchingCheckbox = settingsSizerHelper.addItem(
			wx.CheckBox(
				self,
				label=autoLanguageSwitchingText,
			),
		)
		self.bindHelpEvent("SpeechSettingsLanguageSwitching", self.autoLanguageSwitchingCheckbox)
		self.autoLanguageSwitchingCheckbox.SetValue(
			config.conf["speech"]["autoLanguageSwitching"],
		)

		# Translators: This is the label for a checkbox in the
		# voice settings panel (if checked, different voices for dialects will be used to
		# read text in that dialect).
		autoDialectSwitchingText = _("Automatic dialect switching (when supported)")
		self.autoDialectSwitchingCheckbox = settingsSizerHelper.addItem(
			wx.CheckBox(self, label=autoDialectSwitchingText),
		)
		self.bindHelpEvent("SpeechSettingsDialectSwitching", self.autoDialectSwitchingCheckbox)
		self.autoDialectSwitchingCheckbox.SetValue(
			config.conf["speech"]["autoDialectSwitching"],
		)

		# Translators: This is the label for a combobox in the
		# voice settings panel (possible choices are none, some, most and all).
		punctuationLabelText = _("Punctuation/symbol &level:")
		symbolLevelLabels = characterProcessing.SPEECH_SYMBOL_LEVEL_LABELS
		symbolLevelChoices = [
			symbolLevelLabels[level] for level in characterProcessing.CONFIGURABLE_SPEECH_SYMBOL_LEVELS
		]
		self.symbolLevelList = settingsSizerHelper.addLabeledControl(
			punctuationLabelText,
			wx.Choice,
			choices=symbolLevelChoices,
		)
		self.bindHelpEvent("SpeechSettingsSymbolLevel", self.symbolLevelList)
		curLevel = config.conf["speech"]["symbolLevel"]
		self.symbolLevelList.SetSelection(
			characterProcessing.CONFIGURABLE_SPEECH_SYMBOL_LEVELS.index(curLevel),
		)

		# Translators: This is the label for a checkbox in the
		# voice settings panel (if checked, text will be read using the voice for the language of the text).
		trustVoiceLanguageText = _("Trust voice's language when processing characters and symbols")
		self.trustVoiceLanguageCheckbox = settingsSizerHelper.addItem(
			wx.CheckBox(self, label=trustVoiceLanguageText),
		)
		self.bindHelpEvent("SpeechSettingsTrust", self.trustVoiceLanguageCheckbox)
		self.trustVoiceLanguageCheckbox.SetValue(config.conf["speech"]["trustVoiceLanguage"])

		self.unicodeNormalizationCombo: nvdaControls.FeatureFlagCombo = settingsSizerHelper.addLabeledControl(
			labelText=_(
				# Translators: This is a label for a combo-box in the Speech settings panel.
				"Unicode normali&zation",
			),
			wxCtrlClass=nvdaControls.FeatureFlagCombo,
			keyPath=["speech", "unicodeNormalization"],
			conf=config.conf,
			onChoiceEventHandler=self._onUnicodeNormalizationChange,
		)
		self.bindHelpEvent("SpeechUnicodeNormalization", self.unicodeNormalizationCombo)

		# Translators: This is the label for a checkbox in the
		# speech settings panel.
		reportNormalizedForCharacterNavigationText = _("Report '&Normalized' when navigating by character")
		self.reportNormalizedForCharacterNavigationCheckBox = settingsSizerHelper.addItem(
			wx.CheckBox(self, label=reportNormalizedForCharacterNavigationText),
		)
		self.bindHelpEvent(
			"SpeechReportNormalizedForCharacterNavigation",
			self.reportNormalizedForCharacterNavigationCheckBox,
		)
		self.reportNormalizedForCharacterNavigationCheckBox.SetValue(
			config.conf["speech"]["reportNormalizedForCharacterNavigation"],
		)
		self.reportNormalizedForCharacterNavigationCheckBox.Enable(
			bool(self.unicodeNormalizationCombo._getControlCurrentFlag()),
		)

		self._appendSymbolDictionariesList(settingsSizerHelper)

		self._appendDelayedCharacterDescriptions(settingsSizerHelper)

		minPitchChange = int(
			config.conf.getConfigValidation(
				("speech", self.driver.name, "capPitchChange"),
			).kwargs["min"],
		)

		maxPitchChange = int(
			config.conf.getConfigValidation(
				("speech", self.driver.name, "capPitchChange"),
			).kwargs["max"],
		)

		# Translators: This is a label for a setting in voice settings (an edit box to change
		# voice pitch for capital letters; the higher the value, the pitch will be higher).
		capPitchChangeLabelText = _("Capital pitch change percentage")
		self.capPitchChangeEdit = settingsSizerHelper.addLabeledControl(
			capPitchChangeLabelText,
			nvdaControls.SelectOnFocusSpinCtrl,
			min=minPitchChange,
			max=maxPitchChange,
			initial=config.conf["speech"][self.driver.name]["capPitchChange"],
		)
		self.bindHelpEvent(
			"SpeechSettingsCapPitchChange",
			self.capPitchChangeEdit,
		)

		# Translators: This is the label for a checkbox in the
		# voice settings panel.
		sayCapForCapsText = _("Say &cap before capitals")
		self.sayCapForCapsCheckBox = settingsSizerHelper.addItem(
			wx.CheckBox(self, label=sayCapForCapsText),
		)
		self.bindHelpEvent("SpeechSettingsSayCapBefore", self.sayCapForCapsCheckBox)
		self.sayCapForCapsCheckBox.SetValue(
			config.conf["speech"][self.driver.name]["sayCapForCapitals"],
		)

		# Translators: This is the label for a checkbox in the
		# voice settings panel.
		beepForCapsText = _("&Beep for capitals")
		self.beepForCapsCheckBox = settingsSizerHelper.addItem(
			wx.CheckBox(self, label=beepForCapsText),
		)
		self.bindHelpEvent(
			"SpeechSettingsBeepForCaps",
			self.beepForCapsCheckBox,
		)
		self.beepForCapsCheckBox.SetValue(
			config.conf["speech"][self.driver.name]["beepForCapitals"],
		)

		# Translators: This is the label for a checkbox in the
		# voice settings panel.
		useSpellingFunctionalityText = _("Use &spelling functionality if supported")
		self.useSpellingFunctionalityCheckBox = settingsSizerHelper.addItem(
			wx.CheckBox(self, label=useSpellingFunctionalityText),
		)
		self.bindHelpEvent("SpeechSettingsUseSpelling", self.useSpellingFunctionalityCheckBox)
		self.useSpellingFunctionalityCheckBox.SetValue(
			config.conf["speech"][self.driver.name]["useSpellingFunctionality"],
		)
		self._appendSpeechModesList(settingsSizerHelper)

	def _appendSymbolDictionariesList(self, settingsSizerHelper: guiHelper.BoxSizerHelper) -> None:
		self._availableSymbolDictionaries = [
			d for d in characterProcessing.listAvailableSymbolDictionaryDefinitions() if d.userVisible
		]
		self.symbolDictionariesList: nvdaControls.CustomCheckListBox = settingsSizerHelper.addLabeledControl(
			# Translators: Label of the list where user can enable or disable symbol dictionaires.
			_("E&xtra dictionaries for character and symbol processing:"),
			nvdaControls.CustomCheckListBox,
			choices=[d.displayName for d in self._availableSymbolDictionaries],
		)
		self.bindHelpEvent("SpeechSymbolDictionaries", self.symbolDictionariesList)
		self.symbolDictionariesList.CheckedItems = [
			i for i, d in enumerate(self._availableSymbolDictionaries) if d.enabled
		]
		self.symbolDictionariesList.Select(0)

	def _appendSpeechModesList(self, settingsSizerHelper: guiHelper.BoxSizerHelper) -> None:
		self._allSpeechModes = list(speech.SpeechMode)
		self.speechModesList: nvdaControls.CustomCheckListBox = settingsSizerHelper.addLabeledControl(
			# Translators: Label of the list where user can select speech modes that will be available.
			_("&Modes available in the Cycle speech mode command:"),
			nvdaControls.CustomCheckListBox,
			choices=[mode.displayString for mode in self._allSpeechModes],
		)
		self.bindHelpEvent("SpeechModesDisabling", self.speechModesList)
		excludedModes = config.conf["speech"]["excludedSpeechModes"]
		self.speechModesList.Checked = [
			mIndex for mIndex in range(len(self._allSpeechModes)) if mIndex not in excludedModes
		]
		self.speechModesList.Bind(wx.EVT_CHECKLISTBOX, self._onSpeechModesListChange)
		self.speechModesList.Select(0)

	def _appendDelayedCharacterDescriptions(self, settingsSizerHelper: guiHelper.BoxSizerHelper) -> None:
		# Translators: This is the label for a checkbox in the voice settings panel.
		delayedCharacterDescriptionsText = _("&Delayed descriptions for characters on cursor movement")
		self.delayedCharacterDescriptionsCheckBox = settingsSizerHelper.addItem(
			wx.CheckBox(self, label=delayedCharacterDescriptionsText),
		)
		self.bindHelpEvent("delayedCharacterDescriptions", self.delayedCharacterDescriptionsCheckBox)
		self.delayedCharacterDescriptionsCheckBox.SetValue(
			config.conf["speech"]["delayedCharacterDescriptions"],
		)

	def onSave(self):
		AutoSettingsMixin.onSave(self)

		config.conf["speech"]["autoLanguageSwitching"] = self.autoLanguageSwitchingCheckbox.IsChecked()
		config.conf["speech"]["autoDialectSwitching"] = self.autoDialectSwitchingCheckbox.IsChecked()
		config.conf["speech"]["symbolLevel"] = characterProcessing.CONFIGURABLE_SPEECH_SYMBOL_LEVELS[
			self.symbolLevelList.GetSelection()
		].value
		config.conf["speech"]["trustVoiceLanguage"] = self.trustVoiceLanguageCheckbox.IsChecked()
		self.unicodeNormalizationCombo.saveCurrentValueToConf()
		config.conf["speech"]["reportNormalizedForCharacterNavigation"] = (
			self.reportNormalizedForCharacterNavigationCheckBox.IsChecked()
		)
		currentSymbolDictionaries = config.conf["speech"]["symbolDictionaries"]
		config.conf["speech"]["symbolDictionaries"] = newSymbolDictionaries = [
			d.name
			for i, d in enumerate(self._availableSymbolDictionaries)
			if i in self.symbolDictionariesList.CheckedItems
		]
		if set(currentSymbolDictionaries) != set(newSymbolDictionaries):
			# Either included or excluded symbol dictionaries, so clear the cache.
			characterProcessing.clearSpeechSymbols()
		delayedDescriptions = self.delayedCharacterDescriptionsCheckBox.IsChecked()
		config.conf["speech"]["delayedCharacterDescriptions"] = delayedDescriptions
		config.conf["speech"][self.driver.name]["capPitchChange"] = self.capPitchChangeEdit.Value
		config.conf["speech"][self.driver.name]["sayCapForCapitals"] = self.sayCapForCapsCheckBox.IsChecked()
		config.conf["speech"][self.driver.name]["beepForCapitals"] = self.beepForCapsCheckBox.IsChecked()
		config.conf["speech"][self.driver.name]["useSpellingFunctionality"] = (
			self.useSpellingFunctionalityCheckBox.IsChecked()
		)
		config.conf["speech"]["excludedSpeechModes"] = [
			mIndex
			for mIndex in range(len(self._allSpeechModes))
			if mIndex not in self.speechModesList.CheckedItems
		]

	def _onSpeechModesListChange(self, evt: wx.CommandEvent):
		# continue event propagation to custom control event handler
		# to guarantee user is notified about checkbox being checked or unchecked
		evt.Skip()
		if evt.GetInt() == self._allSpeechModes.index(
			speech.SpeechMode.talk,
		) and not self.speechModesList.IsChecked(evt.GetInt()):
			if (
				gui.messageBox(
					_(
						# Translators: Warning shown when 'talk' speech mode is disabled in settings.
						"You did not choose Talk as one of your speech mode options. "
						"Please note that this may result in no speech output at all. "
						"Are you sure you want to continue?",
					),
					# Translators: Title of the warning message.
					_("Warning"),
					wx.YES | wx.NO | wx.ICON_WARNING,
					self,
				)
				== wx.NO
			):
				self.speechModesList.SetCheckedItems(
					list(self.speechModesList.GetCheckedItems())
					+ [self._allSpeechModes.index(speech.SpeechMode.talk)],
				)

	def _onUnicodeNormalizationChange(self, evt: wx.CommandEvent):
		evt.Skip()
		self.reportNormalizedForCharacterNavigationCheckBox.Enable(
			bool(self.unicodeNormalizationCombo._getControlCurrentFlag()),
		)

	def isValid(self) -> bool:
		enabledSpeechModes = self.speechModesList.CheckedItems
		if len(enabledSpeechModes) < 2:
			log.debugWarning("Too few speech modes enabled.")
			self._validationErrorMessageBox(
				# Translators: Message shown when not enough speech modes are enabled.
				message=_("At least two speech modes have to be checked."),
				# Translators: Same as the label for the list of checkboxes where user can select speech modes that will
				# be available in Speech Settings, but without keyboard accelerator (& character) nor final colon.
				option=_("Modes available in the Cycle speech mode command"),
				category=self.Parent.title,
			)
			return False
		return super().isValid()


class KeyboardSettingsPanel(SettingsPanel):
	# Translators: This is the label for the keyboard settings panel.
	title = _("Keyboard")
	helpId = "KeyboardSettings"

	def makeSettings(self, settingsSizer):
		self.SetFont(wx.Font(wx.FontInfo(10).FaceName(config.conf["general"]["font"])))
		sHelper = guiHelper.BoxSizerHelper(self, sizer=settingsSizer)
		# Translators: This is the label for a combobox in the
		# keyboard settings panel.
		kbdLabelText = _("&Keyboard layout:")
		layouts = keyboardHandler.KeyboardInputGesture.LAYOUTS
		self.kbdNames = sorted(layouts)
		kbdChoices = [layouts[layout] for layout in self.kbdNames]
		self.kbdList = sHelper.addLabeledControl(kbdLabelText, wx.Choice, choices=kbdChoices)
		self.bindHelpEvent("KeyboardSettingsLayout", self.kbdList)
		try:
			index = self.kbdNames.index(config.conf["keyboard"]["keyboardLayout"])
			self.kbdList.SetSelection(index)
		except:  # noqa: E722
			log.debugWarning("Could not set Keyboard layout list to current layout", exc_info=True)

		# Translators: This is the label for a list of checkboxes
		# controlling which keys are NVDA modifier keys.
		modifierBoxLabel = _("&Select NVDA Modifier Keys")
		self.modifierChoices = [key.displayString for key in NVDAKey]
		self.modifierList = sHelper.addLabeledControl(
			modifierBoxLabel,
			nvdaControls.CustomCheckListBox,
			choices=self.modifierChoices,
		)
		checkedItems = []
		for n, key in enumerate(NVDAKey):
			if config.conf["keyboard"]["NVDAModifierKeys"] & key.value:
				checkedItems.append(n)
		self.modifierList.CheckedItems = checkedItems
		self.modifierList.Select(0)
		self.bindHelpEvent("KeyboardSettingsModifiers", self.modifierList)

		# Translators: This is the label for a combobox in the keyboard settings panel.
		speakTypedCharsLabelText = _("Speak typed &characters:")
		speakTypedCharsChoices = [mode.displayString for mode in TypingEcho]
		self.speakTypedCharsList = sHelper.addLabeledControl(
			speakTypedCharsLabelText,
			wx.Choice,
			choices=speakTypedCharsChoices,
		)
		self.bindHelpEvent("KeyboardSettingsSpeakTypedCharacters", self.speakTypedCharsList)
		self.speakTypedCharsList.SetSelection(config.conf["keyboard"]["speakTypedCharacters"])

		# Translators: This is the label for a combobox in the keyboard settings panel.
		speakTypedWordsLabelText = _("Speak typed &words:")
		speakTypedWordsChoices = [mode.displayString for mode in TypingEcho]
		self.speakTypedWordsList = sHelper.addLabeledControl(
			speakTypedWordsLabelText,
			wx.Choice,
			choices=speakTypedWordsChoices,
		)
		self.bindHelpEvent("KeyboardSettingsSpeakTypedWords", self.speakTypedWordsList)
		self.speakTypedWordsList.SetSelection(config.conf["keyboard"]["speakTypedWords"])

		# Translators: This is the label for a checkbox in the
		# keyboard settings panel.
		speechInterruptForCharText = _("Speech &interrupt for typed characters")
		self.speechInterruptForCharsCheckBox = sHelper.addItem(
			wx.CheckBox(self, label=speechInterruptForCharText),
		)
		self.bindHelpEvent(
			"KeyboardSettingsSpeechInteruptForCharacters",
			self.speechInterruptForCharsCheckBox,
		)
		self.speechInterruptForCharsCheckBox.SetValue(config.conf["keyboard"]["speechInterruptForCharacters"])

		# Translators: This is the label for a checkbox in the
		# keyboard settings panel.
		speechInterruptForEnterText = _("Speech i&nterrupt for Enter key")
		self.speechInterruptForEnterCheckBox = sHelper.addItem(
			wx.CheckBox(self, label=speechInterruptForEnterText),
		)
		self.speechInterruptForEnterCheckBox.SetValue(config.conf["keyboard"]["speechInterruptForEnter"])
		self.bindHelpEvent("KeyboardSettingsSpeechInteruptForEnter", self.speechInterruptForEnterCheckBox)

		# Translators: This is the label for a checkbox in the
		# keyboard settings panel.
		allowSkimReadingInSayAllText = _("Allow skim &reading in Say All")
		self.skimReadingInSayAllCheckBox = sHelper.addItem(
			wx.CheckBox(self, label=allowSkimReadingInSayAllText),
		)
		self.bindHelpEvent("KeyboardSettingsSkimReading", self.skimReadingInSayAllCheckBox)

		self.skimReadingInSayAllCheckBox.SetValue(config.conf["keyboard"]["allowSkimReadingInSayAll"])

		# Translators: This is the label for a checkbox in the
		# keyboard settings panel.
		beepForLowercaseWithCapsLockText = _("&Beep if typing lowercase letters when caps lock is on")
		self.beepLowercaseCheckBox = sHelper.addItem(
			wx.CheckBox(self, label=beepForLowercaseWithCapsLockText),
		)
		self.bindHelpEvent("KeyboardSettingsBeepLowercase", self.beepLowercaseCheckBox)
		self.beepLowercaseCheckBox.SetValue(config.conf["keyboard"]["beepForLowercaseWithCapslock"])

		# Translators: This is the label for a checkbox in the
		# keyboard settings panel.
		commandKeysText = _("Speak c&ommand keys")
		self.commandKeysCheckBox = sHelper.addItem(wx.CheckBox(self, label=commandKeysText))
		self.bindHelpEvent("KeyboardSettingsSpeakCommandKeys", self.commandKeysCheckBox)
		self.commandKeysCheckBox.SetValue(config.conf["keyboard"]["speakCommandKeys"])

		# Translators: This is the label for a checkbox in the
		# keyboard settings panel.
		alertForSpellingErrorsText = _("Play sound for &spelling errors while typing")
		self.alertForSpellingErrorsCheckBox = sHelper.addItem(
			wx.CheckBox(self, label=alertForSpellingErrorsText),
		)
		self.bindHelpEvent("KeyboardSettingsAlertForSpellingErrors", self.alertForSpellingErrorsCheckBox)
		self.alertForSpellingErrorsCheckBox.SetValue(config.conf["keyboard"]["alertForSpellingErrors"])
		if not config.conf["documentFormatting"]["reportSpellingErrors"]:
			self.alertForSpellingErrorsCheckBox.Disable()

		# Translators: This is the label for a checkbox in the
		# keyboard settings panel.
		handleInjectedKeysText = _("Handle keys from other &applications")
		self.handleInjectedKeysCheckBox = sHelper.addItem(wx.CheckBox(self, label=handleInjectedKeysText))
		self.bindHelpEvent("KeyboardSettingsHandleKeys", self.handleInjectedKeysCheckBox)
		self.handleInjectedKeysCheckBox.SetValue(config.conf["keyboard"]["handleInjectedKeys"])

		minTimeout = int(config.conf.getConfigValidation(("keyboard", "multiPressTimeout")).kwargs["min"])
		maxTimeout = int(config.conf.getConfigValidation(("keyboard", "multiPressTimeout")).kwargs["max"])
		# Translators: The label for a control in keyboard settings to modify the timeout for a multiple keypress.
		multiPressTimeoutText = _("&Multiple key press timeout (ms):")
		self.multiPressTimeoutEdit = sHelper.addLabeledControl(
			multiPressTimeoutText,
			nvdaControls.SelectOnFocusSpinCtrl,
			min=minTimeout,
			max=maxTimeout,
			initial=config.conf["keyboard"]["multiPressTimeout"],
		)
		self.bindHelpEvent("MultiPressTimeout", self.multiPressTimeoutEdit)

	def isValid(self) -> bool:
		# #2871: check whether at least one key is the nvda key.
		if not self.modifierList.CheckedItems:
			log.debugWarning("No NVDA key set")
			self._validationErrorMessageBox(
				# Translators: Message to report wrong configuration of the NVDA key
				message=_("At least one key must be used as the NVDA key."),
				# Translators: Same as the label for the list of checkboxes controlling which keys are NVDA modifier
				# keys in Keyboard Settings, but without keyboard accelerator (& character).
				option=_("Select NVDA Modifier Keys"),
			)
			return False
		return super().isValid()

	def onSave(self):
		layout = self.kbdNames[self.kbdList.GetSelection()]
		config.conf["keyboard"]["keyboardLayout"] = layout
		config.conf["keyboard"]["NVDAModifierKeys"] = sum(
			key.value for (n, key) in enumerate(NVDAKey) if self.modifierList.IsChecked(n)
		)
		config.conf["keyboard"]["speakTypedCharacters"] = self.speakTypedCharsList.GetSelection()
		config.conf["keyboard"]["speakTypedWords"] = self.speakTypedWordsList.GetSelection()
		config.conf["keyboard"]["speechInterruptForCharacters"] = (
			self.speechInterruptForCharsCheckBox.IsChecked()
		)
		config.conf["keyboard"]["speechInterruptForEnter"] = self.speechInterruptForEnterCheckBox.IsChecked()
		config.conf["keyboard"]["allowSkimReadingInSayAll"] = self.skimReadingInSayAllCheckBox.IsChecked()
		config.conf["keyboard"]["beepForLowercaseWithCapslock"] = self.beepLowercaseCheckBox.IsChecked()
		config.conf["keyboard"]["speakCommandKeys"] = self.commandKeysCheckBox.IsChecked()
		config.conf["keyboard"]["alertForSpellingErrors"] = self.alertForSpellingErrorsCheckBox.IsChecked()
		config.conf["keyboard"]["handleInjectedKeys"] = self.handleInjectedKeysCheckBox.IsChecked()
		config.conf["keyboard"]["multiPressTimeout"] = self.multiPressTimeoutEdit.GetValue()


class MouseSettingsPanel(SettingsPanel):
	# Translators: This is the label for the mouse settings panel.
	title = _("Mouse")
	helpId = "MouseSettings"

	def makeSettings(self, settingsSizer):
		self.SetFont(wx.Font(wx.FontInfo(10).FaceName(config.conf["general"]["font"])))
		sHelper = guiHelper.BoxSizerHelper(self, sizer=settingsSizer)

		# Translators: This is the label for a checkbox in the
		# mouse settings panel.
		shapeChangesText = _("Report mouse &shape changes")
		self.shapeCheckBox = sHelper.addItem(wx.CheckBox(self, label=shapeChangesText))
		self.bindHelpEvent("MouseSettingsShape", self.shapeCheckBox)
		self.shapeCheckBox.SetValue(config.conf["mouse"]["reportMouseShapeChanges"])

		# Translators: This is the label for a checkbox in the
		# mouse settings panel.
		mouseTrackingText = _("Enable mouse &tracking")
		self.mouseTrackingCheckBox = sHelper.addItem(wx.CheckBox(self, label=mouseTrackingText))
		self.bindHelpEvent("MouseSettingsTracking", self.mouseTrackingCheckBox)
		self.mouseTrackingCheckBox.SetValue(config.conf["mouse"]["enableMouseTracking"])

		# Translators: This is the label for a combobox in the
		# mouse settings panel.
		textUnitLabelText = _("Text &unit resolution:")
		import textInfos

		self.textUnits = textInfos.MOUSE_TEXT_RESOLUTION_UNITS
		textUnitsChoices = [textInfos.unitLabels[x] for x in self.textUnits]
		self.textUnitComboBox = sHelper.addLabeledControl(
			textUnitLabelText,
			wx.Choice,
			choices=textUnitsChoices,
		)
		self.bindHelpEvent("MouseSettingsTextUnit", self.textUnitComboBox)
		try:
			index = self.textUnits.index(config.conf["mouse"]["mouseTextUnit"])
		except:  # noqa: E722
			index = 0
		self.textUnitComboBox.SetSelection(index)

		# Translators: This is the label for a checkbox in the
		# mouse settings panel.
		reportObjectPropertiesText = _("Report &object when mouse enters it")
		self.reportObjectPropertiesCheckBox = sHelper.addItem(
			wx.CheckBox(self, label=reportObjectPropertiesText),
		)
		self.bindHelpEvent("MouseSettingsRole", self.reportObjectPropertiesCheckBox)
		self.reportObjectPropertiesCheckBox.SetValue(config.conf["mouse"]["reportObjectRoleOnMouseEnter"])

		# Translators: This is the label for a checkbox in the
		# mouse settings panel.
		audioText = _("&Play audio coordinates when mouse moves")
		self.audioCheckBox = sHelper.addItem(wx.CheckBox(self, label=audioText))
		self.bindHelpEvent("MouseSettingsAudio", self.audioCheckBox)
		self.audioCheckBox.SetValue(config.conf["mouse"]["audioCoordinatesOnMouseMove"])

		# Translators: This is the label for a checkbox in the
		# mouse settings panel.
		audioDetectBrightnessText = _("&Brightness controls audio coordinates volume")
		self.audioDetectBrightnessCheckBox = sHelper.addItem(
			wx.CheckBox(self, label=audioDetectBrightnessText),
		)
		self.bindHelpEvent("MouseSettingsBrightness", self.audioDetectBrightnessCheckBox)
		self.audioDetectBrightnessCheckBox.SetValue(config.conf["mouse"]["audioCoordinates_detectBrightness"])

		# Translators: This is the label for a checkbox in the
		# mouse settings panel.
		ignoreInjectedMouseInputText = _("Ignore mouse input from other &applications")
		self.ignoreInjectedMouseInputCheckBox = sHelper.addItem(
			wx.CheckBox(self, label=ignoreInjectedMouseInputText),
		)
		self.bindHelpEvent("MouseSettingsHandleMouseControl", self.ignoreInjectedMouseInputCheckBox)
		self.ignoreInjectedMouseInputCheckBox.SetValue(config.conf["mouse"]["ignoreInjectedMouseInput"])

	def onSave(self):
		config.conf["mouse"]["reportMouseShapeChanges"] = self.shapeCheckBox.IsChecked()
		config.conf["mouse"]["enableMouseTracking"] = self.mouseTrackingCheckBox.IsChecked()
		config.conf["mouse"]["mouseTextUnit"] = self.textUnits[self.textUnitComboBox.GetSelection()]
		config.conf["mouse"]["reportObjectRoleOnMouseEnter"] = self.reportObjectPropertiesCheckBox.IsChecked()
		config.conf["mouse"]["audioCoordinatesOnMouseMove"] = self.audioCheckBox.IsChecked()
		config.conf["mouse"]["audioCoordinates_detectBrightness"] = (
			self.audioDetectBrightnessCheckBox.IsChecked()
		)
		config.conf["mouse"]["ignoreInjectedMouseInput"] = self.ignoreInjectedMouseInputCheckBox.IsChecked()


class ReviewCursorPanel(SettingsPanel):
	# Translators: This is the label for the review cursor settings panel.
	title = _("Review Cursor")
	helpId = "ReviewCursorSettings"

	def makeSettings(self, settingsSizer):
		self.SetFont(wx.Font(wx.FontInfo(10).FaceName(config.conf["general"]["font"])))
		# Translators: This is the label for a checkbox in the
		# review cursor settings panel.
		self.followFocusCheckBox = wx.CheckBox(self, label=_("Follow system &focus"))
		self.bindHelpEvent("ReviewCursorFollowFocus", self.followFocusCheckBox)
		self.followFocusCheckBox.SetValue(config.conf["reviewCursor"]["followFocus"])
		settingsSizer.Add(self.followFocusCheckBox, border=10, flag=wx.BOTTOM)
		# Translators: This is the label for a checkbox in the
		# review cursor settings panel.
		self.followCaretCheckBox = wx.CheckBox(self, label=_("Follow System &Caret"))
		self.bindHelpEvent("ReviewCursorFollowCaret", self.followCaretCheckBox)
		self.followCaretCheckBox.SetValue(config.conf["reviewCursor"]["followCaret"])
		settingsSizer.Add(self.followCaretCheckBox, border=10, flag=wx.BOTTOM)
		# Translators: This is the label for a checkbox in the
		# review cursor settings panel.
		self.followMouseCheckBox = wx.CheckBox(self, label=_("Follow &mouse cursor"))
		self.bindHelpEvent("ReviewCursorFollowMouse", self.followMouseCheckBox)
		self.followMouseCheckBox.SetValue(config.conf["reviewCursor"]["followMouse"])
		settingsSizer.Add(self.followMouseCheckBox, border=10, flag=wx.BOTTOM)
		# Translators: This is the label for a checkbox in the
		# review cursor settings panel.
		self.simpleReviewModeCheckBox = wx.CheckBox(self, label=_("&Simple review mode"))
		self.bindHelpEvent("ReviewCursorSimple", self.simpleReviewModeCheckBox)
		self.simpleReviewModeCheckBox.SetValue(config.conf["reviewCursor"]["simpleReviewMode"])
		settingsSizer.Add(self.simpleReviewModeCheckBox, border=10, flag=wx.BOTTOM)

	def onSave(self):
		config.conf["reviewCursor"]["followFocus"] = self.followFocusCheckBox.IsChecked()
		config.conf["reviewCursor"]["followCaret"] = self.followCaretCheckBox.IsChecked()
		config.conf["reviewCursor"]["followMouse"] = self.followMouseCheckBox.IsChecked()
		config.conf["reviewCursor"]["simpleReviewMode"] = self.simpleReviewModeCheckBox.IsChecked()


class InputCompositionPanel(SettingsPanel):
	# Translators: This is the label for the Input Composition settings panel.
	title = _("Input Composition")
	helpId = "InputCompositionSettings"

	def makeSettings(self, settingsSizer):
		self.SetFont(wx.Font(wx.FontInfo(10).FaceName(config.conf["general"]["font"])))
		self.autoReportAllCandidatesCheckBox = wx.CheckBox(
			self,
			wx.ID_ANY,
			# Translators: This is the label for a checkbox in the
			# Input composition settings panel.
			label=_("Automatically report all available &candidates"),
		)
		self.bindHelpEvent("InputCompositionReportAllCandidates", self.autoReportAllCandidatesCheckBox)
		self.autoReportAllCandidatesCheckBox.SetValue(
			config.conf["inputComposition"]["autoReportAllCandidates"],
		)
		settingsSizer.Add(self.autoReportAllCandidatesCheckBox, border=10, flag=wx.BOTTOM)
		self.announceSelectedCandidateCheckBox = wx.CheckBox(
			self,
			wx.ID_ANY,
			# Translators: This is the label for a checkbox in the
			# Input composition settings panel.
			label=_("Announce &selected candidate"),
		)
		self.bindHelpEvent(
			"InputCompositionAnnounceSelectedCandidate",
			self.announceSelectedCandidateCheckBox,
		)
		self.announceSelectedCandidateCheckBox.SetValue(
			config.conf["inputComposition"]["announceSelectedCandidate"],
		)
		settingsSizer.Add(self.announceSelectedCandidateCheckBox, border=10, flag=wx.BOTTOM)
		self.candidateIncludesShortCharacterDescriptionCheckBox = wx.CheckBox(
			self,
			wx.ID_ANY,
			# Translators: This is the label for a checkbox in the
			# Input composition settings panel.
			label=_("Always include short character &description when announcing candidates"),
		)
		self.bindHelpEvent(
			"InputCompositionCandidateIncludesShortCharacterDescription",
			self.candidateIncludesShortCharacterDescriptionCheckBox,
		)
		self.candidateIncludesShortCharacterDescriptionCheckBox.SetValue(
			config.conf["inputComposition"]["alwaysIncludeShortCharacterDescriptionInCandidateName"],
		)
		settingsSizer.Add(self.candidateIncludesShortCharacterDescriptionCheckBox, border=10, flag=wx.BOTTOM)
		self.reportReadingStringChangesCheckBox = wx.CheckBox(
			self,
			wx.ID_ANY,
			# Translators: This is the label for a checkbox in the
			# Input composition settings panel.
			label=_("Report changes to the &reading string"),
		)
		self.bindHelpEvent(
			"InputCompositionReadingStringChanges",
			self.reportReadingStringChangesCheckBox,
		)
		self.reportReadingStringChangesCheckBox.SetValue(
			config.conf["inputComposition"]["reportReadingStringChanges"],
		)
		settingsSizer.Add(self.reportReadingStringChangesCheckBox, border=10, flag=wx.BOTTOM)
		self.reportCompositionStringChangesCheckBox = wx.CheckBox(
			self,
			wx.ID_ANY,
			# Translators: This is the label for a checkbox in the
			# Input composition settings panel.
			label=_("Report changes to the &composition string"),
		)
		self.bindHelpEvent(
			"InputCompositionCompositionStringChanges",
			self.reportCompositionStringChangesCheckBox,
		)
		self.reportCompositionStringChangesCheckBox.SetValue(
			config.conf["inputComposition"]["reportCompositionStringChanges"],
		)
		settingsSizer.Add(self.reportCompositionStringChangesCheckBox, border=10, flag=wx.BOTTOM)

	def onSave(self):
		config.conf["inputComposition"]["autoReportAllCandidates"] = (
			self.autoReportAllCandidatesCheckBox.IsChecked()
		)
		config.conf["inputComposition"]["announceSelectedCandidate"] = (
			self.announceSelectedCandidateCheckBox.IsChecked()
		)
		config.conf["inputComposition"]["alwaysIncludeShortCharacterDescriptionInCandidateName"] = (
			self.candidateIncludesShortCharacterDescriptionCheckBox.IsChecked()
		)
		config.conf["inputComposition"]["reportReadingStringChanges"] = (
			self.reportReadingStringChangesCheckBox.IsChecked()
		)
		config.conf["inputComposition"]["reportCompositionStringChanges"] = (
			self.reportCompositionStringChangesCheckBox.IsChecked()
		)


class ObjectPresentationPanel(SettingsPanel):
	panelDescription = _(
		# Translators: This is a label appearing on the Object Presentation settings panel.
		"Configure how much information NVDA will present about controls."
		" These options apply to focus reporting and NVDA object navigation,"
		" but not when reading text content e.g. web content with browse mode.",
	)

	# Translators: This is the label for the object presentation panel.
	title = _("Object Presentation")
	helpId = "ObjectPresentationSettings"
	progressLabels = (
		# Translators: An option for progress bar output in the Object Presentation dialog
		# which disables reporting of progress bars.
		# See Progress bar output in the Object Presentation Settings section of the User Guide.
		("off", _("off")),
		# Translators: An option for progress bar output in the Object Presentation dialog
		# which reports progress bar updates by speaking.
		# See Progress bar output in the Object Presentation Settings section of the User Guide.
		("speak", _("Speak")),
		# Translators: An option for progress bar output in the Object Presentation dialog
		# which reports progress bar updates by beeping.
		# See Progress bar output in the Object Presentation Settings section of the User Guide.
		("beep", _("Beep")),
		# Translators: An option for progress bar output in the Object Presentation dialog
		# which reports progress bar updates by both speaking and beeping.
		# See Progress bar output in the Object Presentation Settings section of the User Guide.
		("both", _("Speak and beep")),
	)

	def makeSettings(self, settingsSizer):
		self.SetFont(wx.Font(wx.FontInfo(10).FaceName(config.conf["general"]["font"])))
		sHelper = guiHelper.BoxSizerHelper(self, sizer=settingsSizer)

		self.windowText = sHelper.addItem(
			wx.StaticText(self, label=self.panelDescription),
		)
		self.windowText.Wrap(self.scaleSize(PANEL_DESCRIPTION_WIDTH))

		# Translators: This is the label for a checkbox in the
		# object presentation settings panel.
		reportToolTipsText = _("Report &tooltips")
		self.tooltipCheckBox = sHelper.addItem(wx.CheckBox(self, label=reportToolTipsText))
		self.bindHelpEvent("ObjectPresentationReportToolTips", self.tooltipCheckBox)
		self.tooltipCheckBox.SetValue(config.conf["presentation"]["reportTooltips"])

		# Translators: This is the label for a checkbox in the
		# object presentation settings panel.
		balloonText = _("Report &notifications")
		self.balloonCheckBox = sHelper.addItem(wx.CheckBox(self, label=balloonText))
		self.bindHelpEvent("ObjectPresentationReportNotifications", self.balloonCheckBox)
		self.balloonCheckBox.SetValue(config.conf["presentation"]["reportHelpBalloons"])

		# Translators: This is the label for a checkbox in the
		# object presentation settings panel.
		shortcutText = _("Report object shortcut &keys")
		self.shortcutCheckBox = sHelper.addItem(wx.CheckBox(self, label=shortcutText))
		self.bindHelpEvent("ObjectPresentationShortcutKeys", self.shortcutCheckBox)
		self.shortcutCheckBox.SetValue(config.conf["presentation"]["reportKeyboardShortcuts"])

		# Translators: This is the label for a checkbox in the
		# object presentation settings panel.
		positionInfoText = _("Report object &position information")
		self.positionInfoCheckBox = sHelper.addItem(wx.CheckBox(self, label=positionInfoText))
		self.bindHelpEvent("ObjectPresentationPositionInfo", self.positionInfoCheckBox)
		self.positionInfoCheckBox.SetValue(config.conf["presentation"]["reportObjectPositionInformation"])

		# Translators: This is the label for a checkbox in the
		# object presentation settings panel.
		guessPositionInfoText = _("&Guess object position information when unavailable")
		self.guessPositionInfoCheckBox = sHelper.addItem(wx.CheckBox(self, label=guessPositionInfoText))
		self.bindHelpEvent("ObjectPresentationGuessPositionInfo", self.guessPositionInfoCheckBox)
		self.guessPositionInfoCheckBox.SetValue(
			config.conf["presentation"]["guessObjectPositionInformationWhenUnavailable"],
		)

		# Translators: This is the label for a checkbox in the
		# object presentation settings panel.
		descriptionText = _("Report object &descriptions")
		self.descriptionCheckBox = sHelper.addItem(wx.CheckBox(self, label=descriptionText))
		self.bindHelpEvent("ObjectPresentationReportDescriptions", self.descriptionCheckBox)
		self.descriptionCheckBox.SetValue(config.conf["presentation"]["reportObjectDescriptions"])

		# Translators: This is the label for a combobox in the
		# object presentation settings panel.
		progressLabelText = _("Progress &bar output:")
		progressChoices = [name for setting, name in self.progressLabels]
		self.progressList = sHelper.addLabeledControl(progressLabelText, wx.Choice, choices=progressChoices)
		self.bindHelpEvent("ObjectPresentationProgressBarOutput", self.progressList)
		for index, (setting, name) in enumerate(self.progressLabels):
			if setting == config.conf["presentation"]["progressBarUpdates"]["progressBarOutputMode"]:
				self.progressList.SetSelection(index)
				break
		else:
			log.debugWarning("Could not set progress list to current report progress bar updates setting")

		# Translators: This is the label for a checkbox in the
		# object presentation settings panel.
		reportBackgroundProgressBarsText = _("Report backg&round progress bars")
		self.reportBackgroundProgressBarsCheckBox = sHelper.addItem(
			wx.CheckBox(self, label=reportBackgroundProgressBarsText),
		)
		self.bindHelpEvent(
			"ObjectPresentationReportBackgroundProgressBars",
			self.reportBackgroundProgressBarsCheckBox,
		)
		self.reportBackgroundProgressBarsCheckBox.SetValue(
			config.conf["presentation"]["progressBarUpdates"]["reportBackgroundProgressBars"],
		)

		# Translators: This is the label for a checkbox in the
		# object presentation settings panel.
		dynamicContentText = _("Report dynamic &content changes")
		self.dynamicContentCheckBox = sHelper.addItem(wx.CheckBox(self, label=dynamicContentText))
		self.bindHelpEvent(
			"ObjectPresentationReportDynamicContent",
			self.dynamicContentCheckBox,
		)
		self.dynamicContentCheckBox.SetValue(config.conf["presentation"]["reportDynamicContentChanges"])

		# Translators: This is the label for a checkbox in the
		# object presentation settings panel.
		autoSuggestionsLabelText = _("Play a sound when &auto-suggestions appear")
		self.autoSuggestionSoundsCheckBox = sHelper.addItem(wx.CheckBox(self, label=autoSuggestionsLabelText))
		self.bindHelpEvent(
			"ObjectPresentationSuggestionSounds",
			self.autoSuggestionSoundsCheckBox,
		)
		self.autoSuggestionSoundsCheckBox.SetValue(
			config.conf["presentation"]["reportAutoSuggestionsWithSound"],
		)

	def onSave(self):
		config.conf["presentation"]["reportTooltips"] = self.tooltipCheckBox.IsChecked()
		config.conf["presentation"]["reportHelpBalloons"] = self.balloonCheckBox.IsChecked()
		config.conf["presentation"]["reportKeyboardShortcuts"] = self.shortcutCheckBox.IsChecked()
		config.conf["presentation"]["reportObjectPositionInformation"] = self.positionInfoCheckBox.IsChecked()
		config.conf["presentation"]["guessObjectPositionInformationWhenUnavailable"] = (
			self.guessPositionInfoCheckBox.IsChecked()
		)
		config.conf["presentation"]["reportObjectDescriptions"] = self.descriptionCheckBox.IsChecked()
		config.conf["presentation"]["progressBarUpdates"]["progressBarOutputMode"] = self.progressLabels[
			self.progressList.GetSelection()
		][0]
		config.conf["presentation"]["progressBarUpdates"]["reportBackgroundProgressBars"] = (
			self.reportBackgroundProgressBarsCheckBox.IsChecked()
		)
		config.conf["presentation"]["reportDynamicContentChanges"] = self.dynamicContentCheckBox.IsChecked()
		config.conf["presentation"]["reportAutoSuggestionsWithSound"] = (
			self.autoSuggestionSoundsCheckBox.IsChecked()
		)


class BrowseModePanel(SettingsPanel):
	# Translators: This is the label for the browse mode settings panel.
	title = _("Browse Mode")
	helpId = "BrowseModeSettings"

	def makeSettings(self, settingsSizer):
		self.SetFont(wx.Font(wx.FontInfo(10).FaceName(config.conf["general"]["font"])))
		sHelper = guiHelper.BoxSizerHelper(self, sizer=settingsSizer)
		# Translators: This is the label for a textfield in the
		# browse mode settings panel.
		maxLengthLabelText = _("&Maximum number of characters on one line")
		self.maxLengthEdit = sHelper.addLabeledControl(
			maxLengthLabelText,
			nvdaControls.SelectOnFocusSpinCtrl,
			# min and max are not enforced in the config for virtualBuffers.maxLineLength
			min=10,
			max=250,
			initial=config.conf["virtualBuffers"]["maxLineLength"],
		)
		self.bindHelpEvent("BrowseModeSettingsMaxLength", self.maxLengthEdit)

		# Translators: This is the label for a textfield in the
		# browse mode settings panel.
		pageLinesLabelText = _("&Number of lines per page")
		self.pageLinesEdit = sHelper.addLabeledControl(
			pageLinesLabelText,
			nvdaControls.SelectOnFocusSpinCtrl,
			# min and max are not enforced in the config for virtualBuffers.linesPerPage
			min=5,
			max=150,
			initial=config.conf["virtualBuffers"]["linesPerPage"],
		)
		self.bindHelpEvent("BrowseModeSettingsPageLines", self.pageLinesEdit)

		# Translators: This is the label for a checkbox in the
		# browse mode settings panel.
		useScreenLayoutText = _("Use &screen layout (when supported)")
		self.useScreenLayoutCheckBox = sHelper.addItem(wx.CheckBox(self, label=useScreenLayoutText))
		self.bindHelpEvent("BrowseModeSettingsScreenLayout", self.useScreenLayoutCheckBox)
		self.useScreenLayoutCheckBox.SetValue(config.conf["virtualBuffers"]["useScreenLayout"])

		# Translators: The label for a checkbox in browse mode settings to
		# enable browse mode on page load.
		enableOnPageLoadText = _("&Enable browse mode on page load")
		self.enableOnPageLoadCheckBox = sHelper.addItem(wx.CheckBox(self, label=enableOnPageLoadText))
		self.bindHelpEvent("BrowseModeSettingsEnableOnPageLoad", self.enableOnPageLoadCheckBox)
		self.enableOnPageLoadCheckBox.SetValue(config.conf["virtualBuffers"]["enableOnPageLoad"])

		# Translators: This is the label for a checkbox in the
		# browse mode settings panel.
		autoSayAllText = _("Automatic &Say All on page load")
		self.autoSayAllCheckBox = sHelper.addItem(wx.CheckBox(self, label=autoSayAllText))
		self.bindHelpEvent("BrowseModeSettingsAutoSayAll", self.autoSayAllCheckBox)
		self.autoSayAllCheckBox.SetValue(config.conf["virtualBuffers"]["autoSayAllOnPageLoad"])

		# Translators: This is the label for a checkbox in the
		# browse mode settings panel.
		layoutTablesText = _("Include l&ayout tables")
		self.layoutTablesCheckBox = sHelper.addItem(wx.CheckBox(self, label=layoutTablesText))
		self.bindHelpEvent("BrowseModeSettingsIncludeLayoutTables", self.layoutTablesCheckBox)
		self.layoutTablesCheckBox.SetValue(config.conf["documentFormatting"]["includeLayoutTables"])

		# Translators: This is the label for a checkbox in the
		# browse mode settings panel.
		autoPassThroughOnFocusChangeText = _("Automatic focus mode for focus changes")
		self.autoPassThroughOnFocusChangeCheckBox = sHelper.addItem(
			wx.CheckBox(self, label=autoPassThroughOnFocusChangeText),
		)
		self.bindHelpEvent(
			"BrowseModeSettingsAutoPassThroughOnFocusChange",
			self.autoPassThroughOnFocusChangeCheckBox,
		)
		self.autoPassThroughOnFocusChangeCheckBox.SetValue(
			config.conf["virtualBuffers"]["autoPassThroughOnFocusChange"],
		)

		# Translators: This is the label for a checkbox in the
		# browse mode settings panel.
		autoPassThroughOnCaretMoveText = _("Automatic focus mode for caret movement")
		self.autoPassThroughOnCaretMoveCheckBox = sHelper.addItem(
			wx.CheckBox(self, label=autoPassThroughOnCaretMoveText),
		)
		self.bindHelpEvent(
			"BrowseModeSettingsAutoPassThroughOnCaretMove",
			self.autoPassThroughOnCaretMoveCheckBox,
		)
		self.autoPassThroughOnCaretMoveCheckBox.SetValue(
			config.conf["virtualBuffers"]["autoPassThroughOnCaretMove"],
		)

		# Translators: This is the label for a checkbox in the
		# browse mode settings panel.
		passThroughAudioIndicationText = _("Audio indication of focus and browse modes")
		self.passThroughAudioIndicationCheckBox = sHelper.addItem(
			wx.CheckBox(self, label=passThroughAudioIndicationText),
		)
		self.bindHelpEvent(
			"BrowseModeSettingsPassThroughAudioIndication",
			self.passThroughAudioIndicationCheckBox,
		)
		self.passThroughAudioIndicationCheckBox.SetValue(
			config.conf["virtualBuffers"]["passThroughAudioIndication"],
		)

		# Translators: This is the label for a checkbox in the
		# browse mode settings panel.
		trapNonCommandGesturesText = _("&Trap all non-command gestures from reaching the document")
		self.trapNonCommandGesturesCheckBox = sHelper.addItem(
			wx.CheckBox(self, label=trapNonCommandGesturesText),
		)
		self.bindHelpEvent(
			"BrowseModeSettingsTrapNonCommandGestures",
			self.trapNonCommandGesturesCheckBox,
		)
		self.trapNonCommandGesturesCheckBox.SetValue(config.conf["virtualBuffers"]["trapNonCommandGestures"])

	def onSave(self):
		config.conf["virtualBuffers"]["maxLineLength"] = self.maxLengthEdit.GetValue()
		config.conf["virtualBuffers"]["linesPerPage"] = self.pageLinesEdit.GetValue()
		config.conf["virtualBuffers"]["useScreenLayout"] = self.useScreenLayoutCheckBox.IsChecked()
		config.conf["virtualBuffers"]["enableOnPageLoad"] = self.enableOnPageLoadCheckBox.IsChecked()
		config.conf["virtualBuffers"]["autoSayAllOnPageLoad"] = self.autoSayAllCheckBox.IsChecked()
		config.conf["documentFormatting"]["includeLayoutTables"] = self.layoutTablesCheckBox.IsChecked()
		config.conf["virtualBuffers"]["autoPassThroughOnFocusChange"] = (
			self.autoPassThroughOnFocusChangeCheckBox.IsChecked()
		)
		config.conf["virtualBuffers"]["autoPassThroughOnCaretMove"] = (
			self.autoPassThroughOnCaretMoveCheckBox.IsChecked()
		)
		config.conf["virtualBuffers"]["passThroughAudioIndication"] = (
			self.passThroughAudioIndicationCheckBox.IsChecked()
		)
		config.conf["virtualBuffers"]["trapNonCommandGestures"] = (
			self.trapNonCommandGesturesCheckBox.IsChecked()
		)


class DocumentFormattingPanel(SettingsPanel):
	# Translators: This is the label for the document formatting panel.
	title = _("Document Formatting")
	helpId = "DocumentFormattingSettings"

	# Translators: This is a label appearing on the document formatting settings panel.
	panelDescription = _("The following options control the types of document formatting reported by NVDA.")

	def makeSettings(self, settingsSizer):
		self.SetFont(wx.Font(wx.FontInfo(10).FaceName(config.conf["general"]["font"])))
		sHelper = guiHelper.BoxSizerHelper(self, sizer=settingsSizer)

		sHelper.addItem(wx.StaticText(self, label=self.panelDescription))

		# Translators: This is the label for a group of document formatting options in the
		# document formatting settings panel
		fontGroupText = _("Font")
		fontGroupSizer = wx.StaticBoxSizer(wx.VERTICAL, self, label=fontGroupText)
		fontGroupBox = fontGroupSizer.GetStaticBox()
		fontGroup = guiHelper.BoxSizerHelper(self, sizer=fontGroupSizer)
		sHelper.addItem(fontGroup)

		# Translators: This is the label for a checkbox in the
		# document formatting settings panel.
		fontNameText = _("&Font name")
		self.fontNameCheckBox = fontGroup.addItem(wx.CheckBox(fontGroupBox, label=fontNameText))
		self.fontNameCheckBox.SetValue(config.conf["documentFormatting"]["reportFontName"])

		# Translators: This is the label for a checkbox in the
		# document formatting settings panel.
		fontSizeText = _("Font &size")
		self.fontSizeCheckBox = fontGroup.addItem(wx.CheckBox(fontGroupBox, label=fontSizeText))
		self.fontSizeCheckBox.SetValue(config.conf["documentFormatting"]["reportFontSize"])

		# Translators: This is the label for a checkbox in the
		# document formatting settings panel.
		fontAttributesText = _("Font attrib&utes")
		fontAttributesOptions = [i.displayString for i in OutputMode.__members__.values()]
		self.fontAttrsList = fontGroup.addLabeledControl(
			fontAttributesText,
			wx.Choice,
			choices=fontAttributesOptions,
		)
		self.bindHelpEvent("DocumentFormattingFontAttributes", self.fontAttrsList)
		self.fontAttrsList.SetSelection(config.conf["documentFormatting"]["fontAttributeReporting"])

		# Translators: This is the label for a checkbox in the
		# document formatting settings panel.
		superscriptsAndSubscriptsText = _("Su&perscripts and subscripts")
		self.superscriptsAndSubscriptsCheckBox = fontGroup.addItem(
			wx.CheckBox(fontGroupBox, label=superscriptsAndSubscriptsText),
		)
		self.superscriptsAndSubscriptsCheckBox.SetValue(
			config.conf["documentFormatting"]["reportSuperscriptsAndSubscripts"],
		)

		# Translators: This is the label for a checkbox in the
		# document formatting settings panel.
		emphasisText = _("E&mphasis")
		self.emphasisCheckBox = fontGroup.addItem(wx.CheckBox(fontGroupBox, label=emphasisText))
		self.emphasisCheckBox.SetValue(config.conf["documentFormatting"]["reportEmphasis"])

		# Translators: This is the label for a checkbox in the
		# document formatting settings panel.
		highlightText = _("Highlighted (mar&ked) text")
		self.highlightCheckBox = fontGroup.addItem(
			wx.CheckBox(fontGroupBox, label=highlightText),
		)
		self.highlightCheckBox.SetValue(
			config.conf["documentFormatting"]["reportHighlight"],
		)

		# Translators: This is the label for a checkbox in the
		# document formatting settings panel.
		styleText = _("St&yle")
		self.styleCheckBox = fontGroup.addItem(wx.CheckBox(fontGroupBox, label=styleText))
		self.styleCheckBox.SetValue(config.conf["documentFormatting"]["reportStyle"])

		# Translators: This is the label for a checkbox in the
		# document formatting settings panel.
		colorsText = _("&Colors")
		self.colorCheckBox = fontGroup.addItem(wx.CheckBox(fontGroupBox, label=colorsText))
		self.colorCheckBox.SetValue(config.conf["documentFormatting"]["reportColor"])

		# Translators: This is the label for a group of document formatting options in the
		# document formatting settings panel
		documentInfoGroupText = _("Document information")
		docInfoSizer = wx.StaticBoxSizer(wx.VERTICAL, self, label=documentInfoGroupText)
		docInfoBox = docInfoSizer.GetStaticBox()
		docInfoGroup = guiHelper.BoxSizerHelper(self, sizer=docInfoSizer)
		sHelper.addItem(docInfoGroup)

		# Translators: This is the label for a checkbox in the
		# document formatting settings panel.
		commentsText = _("No&tes and comments")
		self.commentsCheckBox = docInfoGroup.addItem(wx.CheckBox(docInfoBox, label=commentsText))
		self.commentsCheckBox.SetValue(config.conf["documentFormatting"]["reportComments"])

		# Translators: This is the label for a checkbox in the
		# document formatting settings panel.
		bookmarksText = _("&Bookmarks")
		self.bookmarksCheckBox = docInfoGroup.addItem(wx.CheckBox(docInfoBox, label=bookmarksText))
		self.bookmarksCheckBox.SetValue(config.conf["documentFormatting"]["reportBookmarks"])

		# Translators: This is the label for a checkbox in the
		# document formatting settings panel.
		revisionsText = _("&Editor revisions")
		self.revisionsCheckBox = docInfoGroup.addItem(wx.CheckBox(docInfoBox, label=revisionsText))
		self.revisionsCheckBox.SetValue(config.conf["documentFormatting"]["reportRevisions"])

		# Translators: This is the label for a checkbox in the
		# document formatting settings panel.
		spellingErrorText = _("Spelling e&rrors")
		self.spellingErrorsCheckBox = docInfoGroup.addItem(wx.CheckBox(docInfoBox, label=spellingErrorText))
		self.spellingErrorsCheckBox.SetValue(config.conf["documentFormatting"]["reportSpellingErrors"])

		# Translators: This is the label for a group of document formatting options in the
		# document formatting settings panel
		pageAndSpaceGroupText = _("Pages and spacing")
		pageAndSpaceSizer = wx.StaticBoxSizer(wx.VERTICAL, self, label=pageAndSpaceGroupText)
		pageAndSpaceBox = pageAndSpaceSizer.GetStaticBox()
		pageAndSpaceGroup = guiHelper.BoxSizerHelper(self, sizer=pageAndSpaceSizer)
		sHelper.addItem(pageAndSpaceGroup)

		# Translators: This is the label for a checkbox in the
		# document formatting settings panel.
		pageText = _("&Pages")
		self.pageCheckBox = pageAndSpaceGroup.addItem(wx.CheckBox(pageAndSpaceBox, label=pageText))
		self.pageCheckBox.SetValue(config.conf["documentFormatting"]["reportPage"])

		# Translators: This is the label for a checkbox in the
		# document formatting settings panel.
		lineText = _("Line &numbers")
		self.lineNumberCheckBox = pageAndSpaceGroup.addItem(wx.CheckBox(pageAndSpaceBox, label=lineText))
		self.lineNumberCheckBox.SetValue(config.conf["documentFormatting"]["reportLineNumber"])

		lineIndentationChoices = [i.displayString for i in ReportLineIndentation]
		self.lineIndentationCombo = pageAndSpaceGroup.addLabeledControl(
			# Translators: This is the label for a combobox controlling the reporting of line indentation in the
			# Document  Formatting  dialog (possible choices are Off, Speech, Tones, or Both.
			_("Line &indentation reporting:"),
			wx.Choice,
			choices=lineIndentationChoices,
		)
		self.bindHelpEvent(
			"DocumentFormattingSettingsLineIndentation",
			self.lineIndentationCombo,
		)
		self.lineIndentationCombo.Bind(wx.EVT_CHOICE, self._onLineIndentationChange)
		reportLineIndentation = config.conf["documentFormatting"]["reportLineIndentation"]
		self.lineIndentationCombo.SetSelection(reportLineIndentation)

		# Translators: This is the label of a checkbox in the document formatting settings panel
		# If this option is selected, NVDA will ignore blank lines for line indentation reporting
		ignoreBlankLinesText = _("Ignore &blank lines for line indentation reporting")
		ignoreBlankLinesCheckBox = wx.CheckBox(pageAndSpaceBox, label=ignoreBlankLinesText)
		self.ignoreBlankLinesRLICheckbox = pageAndSpaceGroup.addItem(ignoreBlankLinesCheckBox)
		self.bindHelpEvent(
			"DocumentFormattingSettingsLineIndentation",
			self.ignoreBlankLinesRLICheckbox,
		)
		self.ignoreBlankLinesRLICheckbox.SetValue(config.conf["documentFormatting"]["ignoreBlankLinesForRLI"])
		self.ignoreBlankLinesRLICheckbox.Enable(reportLineIndentation != 0)

		# Translators: This message is presented in the document formatting settings panel
		# If this option is selected, NVDA will report paragraph indentation if available.
		paragraphIndentationText = _("&Paragraph indentation")
		_paragraphIndentationCheckBox = wx.CheckBox(pageAndSpaceBox, label=paragraphIndentationText)
		self.paragraphIndentationCheckBox = pageAndSpaceGroup.addItem(_paragraphIndentationCheckBox)
		self.paragraphIndentationCheckBox.SetValue(
			config.conf["documentFormatting"]["reportParagraphIndentation"],
		)

		# Translators: This message is presented in the document formatting settings panel
		# If this option is selected, NVDA will report line spacing if available.
		lineSpacingText = _("&Line spacing")
		_lineSpacingCheckBox = wx.CheckBox(pageAndSpaceBox, label=lineSpacingText)
		self.lineSpacingCheckBox = pageAndSpaceGroup.addItem(_lineSpacingCheckBox)
		self.lineSpacingCheckBox.SetValue(config.conf["documentFormatting"]["reportLineSpacing"])

		# Translators: This is the label for a checkbox in the
		# document formatting settings panel.
		alignmentText = _("&Alignment")
		self.alignmentCheckBox = pageAndSpaceGroup.addItem(wx.CheckBox(pageAndSpaceBox, label=alignmentText))
		self.alignmentCheckBox.SetValue(config.conf["documentFormatting"]["reportAlignment"])

		# Translators: This is the label for a group of document formatting options in the
		# document formatting settings panel
		tablesGroupText = _("Table information")
		tablesGroupSizer = wx.StaticBoxSizer(wx.VERTICAL, self, label=tablesGroupText)
		tablesGroupBox = tablesGroupSizer.GetStaticBox()
		tablesGroup = guiHelper.BoxSizerHelper(self, sizer=tablesGroupSizer)
		sHelper.addItem(tablesGroup)

		# Translators: This is the label for a checkbox in the
		# document formatting settings panel.
		self.tablesCheckBox = tablesGroup.addItem(wx.CheckBox(tablesGroupBox, label=_("&Tables")))
		self.tablesCheckBox.SetValue(config.conf["documentFormatting"]["reportTables"])

		tableHeaderChoices = [i.displayString for i in ReportTableHeaders]
		self.tableHeadersComboBox = tablesGroup.addLabeledControl(
			# Translators: This is the label for a combobox in the
			# document formatting settings panel.
			_("H&eaders"),
			wx.Choice,
			choices=tableHeaderChoices,
		)
		self.tableHeadersComboBox.SetSelection(config.conf["documentFormatting"]["reportTableHeaders"])

		# Translators: This is the label for a checkbox in the
		# document formatting settings panel.
		_tableCellCoordsCheckBox = wx.CheckBox(tablesGroupBox, label=_("Cell c&oordinates"))
		self.tableCellCoordsCheckBox = tablesGroup.addItem(_tableCellCoordsCheckBox)
		self.tableCellCoordsCheckBox.SetValue(config.conf["documentFormatting"]["reportTableCellCoords"])

		borderChoices = [i.displayString for i in ReportCellBorders]
		self.borderComboBox = tablesGroup.addLabeledControl(
			# Translators: This is the label for a combobox in the
			# document formatting settings panel.
			_("Cell &borders:"),
			wx.Choice,
			choices=borderChoices,
		)
		self.borderComboBox.SetSelection(config.conf["documentFormatting"]["reportCellBorders"])

		# Translators: This is the label for a group of document formatting options in the
		# document formatting settings panel
		elementsGroupText = _("Elements")
		elementsGroupSizer = wx.StaticBoxSizer(wx.VERTICAL, self, label=elementsGroupText)
		elementsGroupBox = elementsGroupSizer.GetStaticBox()
		elementsGroup = guiHelper.BoxSizerHelper(self, sizer=elementsGroupSizer)
		sHelper.addItem(elementsGroup, flag=wx.EXPAND, proportion=1)

		# Translators: This is the label for a checkbox in the
		# document formatting settings panel.
		self.headingsCheckBox = elementsGroup.addItem(wx.CheckBox(elementsGroupBox, label=_("&Headings")))
		self.headingsCheckBox.SetValue(config.conf["documentFormatting"]["reportHeadings"])

		# Translators: This is the label for a checkbox in the
		# document formatting settings panel.
		self.linksCheckBox = elementsGroup.addItem(wx.CheckBox(elementsGroupBox, label=_("Lin&ks")))
		self.linksCheckBox.Bind(wx.EVT_CHECKBOX, self._onLinksChange)
		self.linksCheckBox.SetValue(config.conf["documentFormatting"]["reportLinks"])

		# Translators: This is the label for a checkbox in the
		# document formatting settings panel.
		self.linkTypeCheckBox = elementsGroup.addItem(wx.CheckBox(elementsGroupBox, label=_("Link type")))
		self.linkTypeCheckBox.SetValue(config.conf["documentFormatting"]["reportLinkType"])
		self.linkTypeCheckBox.Enable(self.linksCheckBox.IsChecked())

		# Translators: This is the label for a checkbox in the
		# document formatting settings panel.
		self.graphicsCheckBox = elementsGroup.addItem(wx.CheckBox(elementsGroupBox, label=_("&Graphics")))
		self.graphicsCheckBox.SetValue(config.conf["documentFormatting"]["reportGraphics"])

		# Translators: This is the label for a checkbox in the
		# document formatting settings panel.
		self.listsCheckBox = elementsGroup.addItem(wx.CheckBox(elementsGroupBox, label=_("&Lists")))
		self.listsCheckBox.SetValue(config.conf["documentFormatting"]["reportLists"])

		# Translators: This is the label for a checkbox in the
		# document formatting settings panel.
		_blockQuotesCheckBox = wx.CheckBox(elementsGroupBox, label=_("Block &quotes"))
		self.blockQuotesCheckBox = elementsGroup.addItem(_blockQuotesCheckBox)
		self.blockQuotesCheckBox.SetValue(config.conf["documentFormatting"]["reportBlockQuotes"])

		# Translators: This is the label for a checkbox in the
		# document formatting settings panel.
		groupingsText = _("&Groupings")
		self.groupingsCheckBox = elementsGroup.addItem(wx.CheckBox(elementsGroupBox, label=groupingsText))
		self.groupingsCheckBox.SetValue(config.conf["documentFormatting"]["reportGroupings"])

		# Translators: This is the label for a checkbox in the
		# document formatting settings panel.
		landmarksText = _("Lan&dmarks and regions")
		self.landmarksCheckBox = elementsGroup.addItem(wx.CheckBox(elementsGroupBox, label=landmarksText))
		self.landmarksCheckBox.SetValue(config.conf["documentFormatting"]["reportLandmarks"])

		# Translators: This is the label for a checkbox in the
		# document formatting settings panel.
		self.articlesCheckBox = elementsGroup.addItem(wx.CheckBox(elementsGroupBox, label=_("Arti&cles")))
		self.articlesCheckBox.SetValue(config.conf["documentFormatting"]["reportArticles"])

		# Translators: This is the label for a checkbox in the
		# document formatting settings panel.
		self.framesCheckBox = elementsGroup.addItem(wx.CheckBox(elementsGroupBox, label=_("Fra&mes")))
		self.framesCheckBox.Value = config.conf["documentFormatting"]["reportFrames"]

		self.figuresCheckBox = elementsGroup.addItem(
			# Translators: This is the label for a checkbox in the
			# document formatting settings panel.
			wx.CheckBox(elementsGroupBox, label=_("&Figures and captions")),
		)
		self.figuresCheckBox.Value = config.conf["documentFormatting"]["reportFigures"]

		# Translators: This is the label for a checkbox in the
		# document formatting settings panel.
		self.clickableCheckBox = elementsGroup.addItem(wx.CheckBox(elementsGroupBox, label=_("&Clickable")))
		self.clickableCheckBox.Value = config.conf["documentFormatting"]["reportClickable"]

		# Translators: This is the label for a checkbox in the
		# document formatting settings panel.
		detectFormatAfterCursorText = _("Report formatting chan&ges after the cursor (can cause a lag)")
		self.detectFormatAfterCursorCheckBox = wx.CheckBox(self, label=detectFormatAfterCursorText)
		self.bindHelpEvent(
			"DocumentFormattingDetectFormatAfterCursor",
			self.detectFormatAfterCursorCheckBox,
		)
		self.detectFormatAfterCursorCheckBox.SetValue(
			config.conf["documentFormatting"]["detectFormatAfterCursor"],
		)
		sHelper.addItem(self.detectFormatAfterCursorCheckBox)

	def _onLineIndentationChange(self, evt: wx.CommandEvent) -> None:
		self.ignoreBlankLinesRLICheckbox.Enable(evt.GetSelection() != 0)

	def _onLinksChange(self, evt: wx.CommandEvent):
		self.linkTypeCheckBox.Enable(evt.IsChecked())

	def onSave(self):
		config.conf["documentFormatting"]["detectFormatAfterCursor"] = (
			self.detectFormatAfterCursorCheckBox.IsChecked()
		)
		config.conf["documentFormatting"]["reportFontName"] = self.fontNameCheckBox.IsChecked()
		config.conf["documentFormatting"]["reportFontSize"] = self.fontSizeCheckBox.IsChecked()
		config.conf["documentFormatting"]["fontAttributeReporting"] = self.fontAttrsList.GetSelection()
		config.conf["documentFormatting"]["reportSuperscriptsAndSubscripts"] = (
			self.superscriptsAndSubscriptsCheckBox.IsChecked()
		)
		config.conf["documentFormatting"]["reportColor"] = self.colorCheckBox.IsChecked()
		config.conf["documentFormatting"]["reportComments"] = self.commentsCheckBox.IsChecked()
		config.conf["documentFormatting"]["reportBookmarks"] = self.bookmarksCheckBox.IsChecked()
		config.conf["documentFormatting"]["reportRevisions"] = self.revisionsCheckBox.IsChecked()
		config.conf["documentFormatting"]["reportEmphasis"] = self.emphasisCheckBox.IsChecked()
		config.conf["documentFormatting"]["reportHighlight"] = self.highlightCheckBox.IsChecked()
		config.conf["documentFormatting"]["reportAlignment"] = self.alignmentCheckBox.IsChecked()
		config.conf["documentFormatting"]["reportStyle"] = self.styleCheckBox.IsChecked()
		config.conf["documentFormatting"]["reportSpellingErrors"] = self.spellingErrorsCheckBox.IsChecked()
		config.conf["documentFormatting"]["reportPage"] = self.pageCheckBox.IsChecked()
		config.conf["documentFormatting"]["reportLineNumber"] = self.lineNumberCheckBox.IsChecked()
		config.conf["documentFormatting"]["reportLineIndentation"] = self.lineIndentationCombo.GetSelection()
		config.conf["documentFormatting"]["ignoreBlankLinesForRLI"] = (
			self.ignoreBlankLinesRLICheckbox.IsChecked()
		)
		config.conf["documentFormatting"]["reportParagraphIndentation"] = (
			self.paragraphIndentationCheckBox.IsChecked()
		)
		config.conf["documentFormatting"]["reportLineSpacing"] = self.lineSpacingCheckBox.IsChecked()
		config.conf["documentFormatting"]["reportTables"] = self.tablesCheckBox.IsChecked()
		config.conf["documentFormatting"]["reportTableHeaders"] = self.tableHeadersComboBox.GetSelection()
		config.conf["documentFormatting"]["reportTableCellCoords"] = self.tableCellCoordsCheckBox.IsChecked()
		config.conf["documentFormatting"]["reportCellBorders"] = self.borderComboBox.GetSelection()
		config.conf["documentFormatting"]["reportLinks"] = self.linksCheckBox.IsChecked()
		config.conf["documentFormatting"]["reportLinkType"] = self.linkTypeCheckBox.IsChecked()
		config.conf["documentFormatting"]["reportGraphics"] = self.graphicsCheckBox.IsChecked()
		config.conf["documentFormatting"]["reportHeadings"] = self.headingsCheckBox.IsChecked()
		config.conf["documentFormatting"]["reportLists"] = self.listsCheckBox.IsChecked()
		config.conf["documentFormatting"]["reportBlockQuotes"] = self.blockQuotesCheckBox.IsChecked()
		config.conf["documentFormatting"]["reportGroupings"] = self.groupingsCheckBox.IsChecked()
		config.conf["documentFormatting"]["reportLandmarks"] = self.landmarksCheckBox.IsChecked()
		config.conf["documentFormatting"]["reportArticles"] = self.articlesCheckBox.IsChecked()
		config.conf["documentFormatting"]["reportFrames"] = self.framesCheckBox.Value
		config.conf["documentFormatting"]["reportFigures"] = self.figuresCheckBox.Value
		config.conf["documentFormatting"]["reportClickable"] = self.clickableCheckBox.Value


class DocumentNavigationPanel(SettingsPanel):
	# Translators: This is the label for the document navigation settings panel.
	title = _("Document Navigation")
	helpId = "DocumentNavigation"

	def makeSettings(self, settingsSizer: wx.BoxSizer) -> None:
		self.SetFont(wx.Font(wx.FontInfo(10).FaceName(config.conf["general"]["font"])))
		sHelper = guiHelper.BoxSizerHelper(self, sizer=settingsSizer)
		# Translators: This is a label for the paragraph navigation style in the document navigation dialog
		paragraphStyleLabel = _("&Paragraph style:")
		self.paragraphStyleCombo: nvdaControls.FeatureFlagCombo = sHelper.addLabeledControl(
			labelText=paragraphStyleLabel,
			wxCtrlClass=nvdaControls.FeatureFlagCombo,
			keyPath=["documentNavigation", "paragraphStyle"],
			conf=config.conf,
		)
		self.bindHelpEvent("ParagraphStyle", self.paragraphStyleCombo)

	def onSave(self):
		self.paragraphStyleCombo.saveCurrentValueToConf()


def _synthWarningDialog(newSynth: str):
	gui.messageBox(
		# Translators: This message is presented when
		# NVDA is unable to load the selected synthesizer.
		_("Could not load the %s synthesizer.") % newSynth,
		# Translators: Dialog title presented when
		# NVDA is unable to load the selected synthesizer.
		_("Synthesizer Error"),
		wx.OK | wx.ICON_WARNING,
	)


class AudioPanel(SettingsPanel):
	# Translators: This is the label for the audio settings panel.
	title = _("Audio")
	helpId = "AudioSettings"

	def makeSettings(self, settingsSizer: wx.BoxSizer) -> None:
		self.SetFont(wx.Font(wx.FontInfo(10).FaceName(config.conf["general"]["font"])))
		sHelper = guiHelper.BoxSizerHelper(self, sizer=settingsSizer)

		# Translators: This is the label for the select output device combo in NVDA audio settings.
		# Examples of an output device are default soundcard, usb headphones, etc.
		deviceListLabelText = _("Audio output &device:")
		self._deviceIds, deviceNames = zip(*mmdevice.getOutputDevices(includeDefault=True))
		self.deviceList = sHelper.addLabeledControl(deviceListLabelText, wx.Choice, choices=deviceNames)
		self.bindHelpEvent("SelectSynthesizerOutputDevice", self.deviceList)
		selectedOutputDevice = config.conf["audio"]["outputDevice"]
		if selectedOutputDevice == config.conf.getConfigValidation(("audio", "outputDevice")).default:
			selection = 0
		else:
			try:
				selection = self._deviceIds.index(selectedOutputDevice)
			except ValueError:
				selection = 0
		self.deviceList.SetSelection(selection)

		# Translators: This is a label for the audio ducking combo box in the Audio Settings dialog.
		duckingListLabelText = _("Audio d&ucking mode:")
		self.duckingList = sHelper.addLabeledControl(
			duckingListLabelText,
			wx.Choice,
			choices=[mode.displayString for mode in audioDucking.AudioDuckingMode],
		)
		self.bindHelpEvent("SelectSynthesizerDuckingMode", self.duckingList)
		index = config.conf["audio"]["audioDuckingMode"]
		self.duckingList.SetSelection(index)
		if not audioDucking.isAudioDuckingSupported():
			self.duckingList.Disable()

		# Translators: This is the label for a checkbox control in the
		# Audio settings panel.
		label = _("Volume of NVDA sounds follows voice volume")
		self.soundVolFollowCheckBox: wx.CheckBox = sHelper.addItem(wx.CheckBox(self, label=label))
		self.bindHelpEvent("SoundVolumeFollowsVoice", self.soundVolFollowCheckBox)
		self.soundVolFollowCheckBox.SetValue(config.conf["audio"]["soundVolumeFollowsVoice"])
		self.soundVolFollowCheckBox.Bind(wx.EVT_CHECKBOX, self._onSoundVolChange)

		# Translators: This is the label for a slider control in the
		# Audio settings panel.
		label = _("Volume of NVDA sounds")
		self.soundVolSlider: nvdaControls.EnhancedInputSlider = sHelper.addLabeledControl(
			label,
			nvdaControls.EnhancedInputSlider,
			minValue=0,
			maxValue=100,
		)
		self.bindHelpEvent("SoundVolume", self.soundVolSlider)
		self.soundVolSlider.SetValue(config.conf["audio"]["soundVolume"])

		# Translators: This is a label for the sound split combo box in the Audio Settings dialog.
		soundSplitLabelText = _("&Sound split mode:")
		self.soundSplitComboBox = sHelper.addLabeledControl(
			soundSplitLabelText,
			wx.Choice,
			choices=[mode.displayString for mode in audio.SoundSplitState],
		)
		self.bindHelpEvent("SelectSoundSplitMode", self.soundSplitComboBox)
		index = config.conf["audio"]["soundSplitState"]
		self.soundSplitComboBox.SetSelection(index)

		self._appendSoundSplitModesList(sHelper)

		self._onSoundVolChange(None)

		audioAwakeTimeLabelText = _(
			# Translators: The label for a setting in Audio settings panel
			# to change how long the audio device is kept awake after speech
			"Time to &keep audio device awake after speech (seconds)",
		)
		minTime = int(config.conf.getConfigValidation(("audio", "audioAwakeTime")).kwargs["min"])
		maxTime = int(config.conf.getConfigValidation(("audio", "audioAwakeTime")).kwargs["max"])
		self.audioAwakeTimeEdit = sHelper.addLabeledControl(
			audioAwakeTimeLabelText,
			nvdaControls.SelectOnFocusSpinCtrl,
			min=minTime,
			max=maxTime,
			initial=config.conf["audio"]["audioAwakeTime"],
		)
		self.bindHelpEvent("AudioAwakeTime", self.audioAwakeTimeEdit)

	def _appendSoundSplitModesList(self, settingsSizerHelper: guiHelper.BoxSizerHelper) -> None:
		self._allSoundSplitModes = list(audio.SoundSplitState)
		self.soundSplitModesList: nvdaControls.CustomCheckListBox = settingsSizerHelper.addLabeledControl(
			# Translators: Label of the list where user can select sound split modes that will be available.
			_("&Modes available in the 'Cycle sound split mode' command:"),
			nvdaControls.CustomCheckListBox,
			choices=[mode.displayString for mode in self._allSoundSplitModes],
		)
		self.bindHelpEvent("CustomizeSoundSplitModes", self.soundSplitModesList)
		includedModes: list[int] = config.conf["audio"]["includedSoundSplitModes"]
		self.soundSplitModesList.Checked = [
			mIndex for mIndex in range(len(self._allSoundSplitModes)) if mIndex in includedModes
		]
		self.soundSplitModesList.Select(0)

	def onSave(self):
		selectedOutputDevice = self._deviceIds[self.deviceList.GetSelection()]
		if config.conf["audio"]["outputDevice"] != selectedOutputDevice:
			# Synthesizer must be reload if output device changes
			config.conf["audio"]["outputDevice"] = selectedOutputDevice
			currentSynth = getSynth()
			if not setSynth(currentSynth.name):
				_synthWarningDialog(currentSynth.name)

			# Reinitialize the tones module to update the audio device
			import tones

			tones.terminate()
			tones.initialize()

		config.conf["audio"]["soundVolumeFollowsVoice"] = self.soundVolFollowCheckBox.IsChecked()
		config.conf["audio"]["soundVolume"] = self.soundVolSlider.GetValue()

		index = self.soundSplitComboBox.GetSelection()
		config.conf["audio"]["soundSplitState"] = index
		audio._setSoundSplitState(audio.SoundSplitState(index))
		config.conf["audio"]["includedSoundSplitModes"] = [
			mIndex
			for mIndex in range(len(self._allSoundSplitModes))
			if mIndex in self.soundSplitModesList.CheckedItems
		]
		if audioDucking.isAudioDuckingSupported():
			index = self.duckingList.GetSelection()
			config.conf["audio"]["audioDuckingMode"] = index
			audioDucking.setAudioDuckingMode(index)

		config.conf["audio"]["audioAwakeTime"] = self.audioAwakeTimeEdit.GetValue()

	def onPanelActivated(self):
		self._onSoundVolChange(None)
		super().onPanelActivated()

	def _onSoundVolChange(self, event: wx.Event) -> None:
		"""Called when the sound volume follow checkbox is checked or unchecked."""
		self.soundVolSlider.Enable(not self.soundVolFollowCheckBox.IsChecked())

	def isValid(self) -> bool:
		enabledSoundSplitModes = self.soundSplitModesList.CheckedItems
		if len(enabledSoundSplitModes) < 1:
			log.debugWarning("No sound split modes enabled.")
			self._validationErrorMessageBox(
				# Translators: Message shown when no sound split modes are enabled.
				message=_("At least one sound split mode has to be checked."),
				# Translators: Same as the label for the list of checkboxes controlling which sound split modes will be
				# available. in Audio Settings, but without keyboard accelerator (& character) nor final colon.
				option=_("Modes available in the 'Cycle sound split mode' command"),
			)
			return False
		return super().isValid()


class AddonStorePanel(SettingsPanel):
	# Translators: This is the label for the addon navigation settings panel.
	title = _("Add-on Store")
	helpId = "AddonStoreSettings"

	def makeSettings(self, settingsSizer: wx.BoxSizer) -> None:
		self.SetFont(wx.Font(wx.FontInfo(10).FaceName(config.conf["general"]["font"])))
		sHelper = guiHelper.BoxSizerHelper(self, sizer=settingsSizer)
		# Translators: This is a label for the automatic updates combo box in the Add-on Store Settings dialog.
		automaticUpdatesLabelText = _("Automatic &updates:")
		self.automaticUpdatesComboBox = sHelper.addLabeledControl(
			automaticUpdatesLabelText,
			wx.Choice,
			choices=[mode.displayString for mode in AddonsAutomaticUpdate],
		)
		self.bindHelpEvent("AutomaticAddonUpdates", self.automaticUpdatesComboBox)
		index = [x.value for x in AddonsAutomaticUpdate].index(config.conf["addonStore"]["automaticUpdates"])
		self.automaticUpdatesComboBox.SetSelection(index)

		self.defaultUpdateChannelComboBox = sHelper.addLabeledControl(
			# Translators: This is the label for the default update channel combo box in the Add-on Store Settings dialog.
			_("Default update &channel:"),
			wx.Choice,
			# The default update channel for a specific add-on (UpdateChannel.DEFAULT) refers to this channel,
			# so it should be skipped.
			choices=[
				channel.displayString for channel in UpdateChannel if channel is not UpdateChannel.DEFAULT
			],
		)
		self.bindHelpEvent("DefaultAddonUpdateChannel", self.defaultUpdateChannelComboBox)
		index = config.conf["addonStore"]["defaultUpdateChannel"]
		self.defaultUpdateChannelComboBox.SetSelection(index)

		self.allowIncompatibleUpdates = sHelper.addItem(
			# Translators: Mute other apps checkbox in settings
			wx.CheckBox(self, label=_("Allow automatic updates to install incompatible add-ons")),
		)
		self.bindHelpEvent("AllowIncompatibleAddonUpdates", self.allowIncompatibleUpdates)
		self.allowIncompatibleUpdates.SetValue(config.conf["addonStore"]["allowIncompatibleUpdates"])

		# Translators: The label for the mirror server on the Add-on Store Settings panel.
		mirrorBoxSizer = wx.StaticBoxSizer(wx.HORIZONTAL, self, label=_("Mirror server"))
		mirrorBox = mirrorBoxSizer.GetStaticBox()
		mirrorBoxSizerHelper = guiHelper.BoxSizerHelper(self, sizer=mirrorBoxSizer)
		sHelper.addItem(mirrorBoxSizerHelper)

		# Use an ExpandoTextCtrl because even when read-only it accepts focus from keyboard, which
		# standard read-only TextCtrl does not. ExpandoTextCtrl is a TE_MULTILINE control, however
		# by default it renders as a single line. Standard TextCtrl with TE_MULTILINE has two lines,
		# and a vertical scroll bar. This is not neccessary for the single line of text we wish to
		# display here.
		# Note: To avoid code duplication, the value of this text box will be set in `onPanelActivated`.
		self.mirrorURLTextBox = ExpandoTextCtrl(
			mirrorBox,
			size=(self.scaleSize(250), -1),
			style=wx.TE_READONLY,
		)
		# Translators: This is the label for the button used to change the Add-on Store mirror URL,
		# it appears in the context of the mirror server group on the Add-on Store page of NVDA's settings.
		changeMirrorBtn = wx.Button(mirrorBox, label=_("Change..."))
		mirrorBoxSizerHelper.addItem(
			guiHelper.associateElements(
				self.mirrorURLTextBox,
				changeMirrorBtn,
			),
		)
		self.bindHelpEvent("AddonStoreMetadataMirror", mirrorBox)
		self.mirrorURLTextBox.Bind(wx.EVT_CHAR_HOOK, self._enterTriggersOnChangeMirrorURL)
		changeMirrorBtn.Bind(wx.EVT_BUTTON, self.onChangeMirrorURL)

	def onChangeMirrorURL(self, evt: wx.CommandEvent | wx.KeyEvent):
		"""Show the dialog to change the Add-on Store mirror URL, and refresh the dialog in response to the URL being changed."""
		# Import late to avoid circular dependency.
		from gui._SetURLDialog import _SetURLDialog

		changeMirror = _SetURLDialog(
			self,
			# Translators: Title of the dialog used to change the Add-on Store mirror URL.
			title=_("Set Add-on Store Mirror Server"),
			configPath=("addonStore", "baseServerURL"),
			helpId="SetURLDialog",
			urlTransformer=lambda url: f"{url}/cacheHash.json",
			responseValidator=_isResponseAddonStoreCacheHash,
		)
		ret = changeMirror.ShowModal()
		if ret == wx.ID_OK:
			self.Freeze()
			# trigger a refresh of the settings
			self.onPanelActivated()
			self._sendLayoutUpdatedEvent()
			self.Thaw()

	def _enterTriggersOnChangeMirrorURL(self, evt: wx.KeyEvent):
		"""Open the change update mirror URL dialog in response to the enter key in the mirror URL read-only text box."""
		if evt.KeyCode == wx.WXK_RETURN:
			self.onChangeMirrorURL(evt)
		else:
			evt.Skip()

	def _updateCurrentMirrorURL(self):
		self.mirrorURLTextBox.SetValue(
			(
				url
				if (url := config.conf["addonStore"]["baseServerURL"])
				# Translators: A value that appears in NVDA's Settings to indicate that no mirror is in use.
				else _("No mirror")
			),
		)

	def onPanelActivated(self):
		self._updateCurrentMirrorURL()
		super().onPanelActivated()

	def onSave(self):
		index = self.automaticUpdatesComboBox.GetSelection()
		config.conf["addonStore"]["automaticUpdates"] = [x.value for x in AddonsAutomaticUpdate][index]
		config.conf["addonStore"]["allowIncompatibleUpdates"] = self.allowIncompatibleUpdates.IsChecked()
		config.conf["addonStore"]["defaultUpdateChannel"] = self.defaultUpdateChannelComboBox.GetSelection()


class RemoteSettingsPanel(SettingsPanel):
	# Translators: This is the label for the Remote Access settings category in NVDA's Settings screen.
	title = pgettext("remote", "Remote Access")
	helpId = "RemoteSettings"

	def makeSettings(self, sizer: wx.BoxSizer):
<<<<<<< HEAD
		self.SetFont(wx.Font(wx.FontInfo(10).FaceName(config.conf["general"]["font"])))
=======
		enabledInSecureMode: set[wx.Window] = set()
>>>>>>> 85f0b966
		self.config = config.conf["remote"]
		sHelper = guiHelper.BoxSizerHelper(self, sizer=sizer)

		self.enableRemote = sHelper.addItem(
			# Translators: Label of a checkbox in Remote Access settings
			wx.CheckBox(self, label=pgettext("remote", "Enable Remote Access")),
		)
		self.enableRemote.Bind(wx.EVT_CHECKBOX, self._onEnableRemote)
		self.bindHelpEvent("RemoteEnable", self.enableRemote)

		remoteSettingsGroupSizer = wx.StaticBoxSizer(
			wx.VERTICAL,
			self,
		)
		self.remoteSettingsGroupBox = remoteSettingsGroupSizer.GetStaticBox()
		remoteSettingsGroupHelper = guiHelper.BoxSizerHelper(self, sizer=remoteSettingsGroupSizer)
		sHelper.addItem(remoteSettingsGroupHelper)

		self.confirmDisconnectAsFollower = remoteSettingsGroupHelper.addItem(
			wx.CheckBox(
				self.remoteSettingsGroupBox,
				# Translators: A checkbox in Remote Access settings to set whether to confirm when disconnecting as a follower.
				label=pgettext("remote", "Confirm before disconnecting when controlled"),
			),
		)
		self.bindHelpEvent("RemoteConfirmDisconnect", self.confirmDisconnectAsFollower)
		enabledInSecureMode.add(self.confirmDisconnectAsFollower)

		self.autoconnect = remoteSettingsGroupHelper.addItem(
			wx.CheckBox(
				self.remoteSettingsGroupBox,
				# Translators: A checkbox in Remote Access settings to set whether NVDA should automatically connect to a control server on startup.
				label=pgettext("remote", "Automatically &connect after NVDA starts"),
			),
		)
		self.autoconnect.Bind(wx.EVT_CHECKBOX, self._onAutoconnect)
		self.bindHelpEvent("RemoteAutoconnect", self.autoconnect)

		self.autoConnectGroupSizer = wx.StaticBoxSizer(
			wx.VERTICAL,
			self.remoteSettingsGroupBox,
			# Translators: A group of settings configuring how to connect if NVDA is set to automatically establish a Remote Access connection at startup.
			label=pgettext("remote", "Automatic connection"),
		)
		self.autoConnectionGroupBox: wx.StaticBox = self.autoConnectGroupSizer.GetStaticBox()
		autoConnectionGroupHelper = guiHelper.BoxSizerHelper(self, sizer=self.autoConnectGroupSizer)
		remoteSettingsGroupHelper.addItem(autoConnectionGroupHelper)

		self.connectionMode = autoConnectionGroupHelper.addLabeledControl(
			# Translators: Label for a control in Remote Access settings,
			# allowing the user to select whether their computer is controlling or controlled.
			pgettext("remote", "&Mode:"),
			wx.Choice,
			choices=tuple(connectionType.displayString for connectionType in RemoteConnectionMode),
		)
		self.bindHelpEvent("RemoteAutoconnectMode", self.connectionMode)

		self.clientOrServer = autoConnectionGroupHelper.addLabeledControl(
			# Translators: Label for a control in Remote Access settings,
			# allowing users to choose whether they want to use an existing server, or host their own.
			pgettext("remote", "&Server:"),
			wx.Choice,
			choices=tuple(serverType.displayString for serverType in RemoteServerType.__members__.values()),
		)
		self.clientOrServer.Bind(wx.EVT_CHOICE, self._onClientOrServer)
		self.bindHelpEvent("RemoteAutoconnectServer", self.clientOrServer)

		self.host = autoConnectionGroupHelper.addLabeledControl(
			# Translators: Label for the host field in Remote Access settings.
			# This is where users should enter the URL of the Remote Access server they want to use if they are not hosting their own.
			_("&Host:"),
			wx.TextCtrl,
		)
		self.bindHelpEvent("RemoteAutoconnectHost", self.host)

		self.port = autoConnectionGroupHelper.addLabeledControl(
			# Translators: Label for the port field in Remote Access settings.
			# This is the port on which the local control server will be accessible,
			# if the user has chosen to host their own.
			_("&Port:"),
			nvdaControls.SelectOnFocusSpinCtrl,
			min=1,
			max=65535,
		)
		self.bindHelpEvent("RemoteAutoconnectPort", self.port)
		# Since only host or port will ever be shown at once,
		# there is no need for a vertical spacer between them.
		# There's no way to override the insertion of such space,
		# so remove it manually.
		# BoxSizerHelper.addItem inserts a spacer, then the item,
		# So the space should be the second-last child of the sizer.
		# In some cases, BoxSizerHelper.addItem won't insert a spacer.
		# While it should here, check that the penultimate child is a spacer,
		# just to be sure.
		if (item := self.autoConnectGroupSizer.GetChildren()[-2]).IsSpacer():
			item.AssignSpacer(0, 0)

		self.key = autoConnectionGroupHelper.addLabeledControl(
			# Translators: Label for a control in Remote Access settings,
			# Where users set the key for their connection.
			_("&Key:"),
			wx.TextCtrl,
		)
		self.bindHelpEvent("RemoteAutoconnectKey", self.key)

		self.deleteFingerprints = sHelper.addItem(
			# Translators: A button in Remote Access settings to delete all fingerprints of unauthorized certificates.
			wx.Button(self, label=_("Delete all trusted fingerprints")),
		)
		self.deleteFingerprints.Bind(wx.EVT_BUTTON, self.onDeleteFingerprints)
		self.bindHelpEvent("RemoteDeleteFingerprints", self.deleteFingerprints)

		self._setFromConfig()

		if globalVars.appArgs.secure:
			self._disableDescendants(sizer, enabledInSecureMode)

	def _disableDescendants(self, sizer: wx.Sizer, excluded: Container[wx.Window]):
		"""Disable all but the specified discendant windows of this sizer.

		Disables all child windows, and recursively calls itself for all child sizers.

		:param sizer: Root sizer whose descendents should be disabled.
		:param excluded: Container of windows that should remain enabled.
		"""
		for child in sizer.GetChildren():
			if (window := child.GetWindow()) is not None and window not in excluded:
				window.Disable()
			elif (subsizer := child.GetSizer()) is not None:
				self._disableDescendants(subsizer, excluded)

	def _setControls(self) -> None:
		"""Ensure the state of the GUI is internally consistent, as well as consistent with the state of the config.

		Does not set the value of controls, just which ones are enabled.
		"""
		self.remoteSettingsGroupBox.Enable(self.enableRemote.GetValue())
		autoConnect = bool(self.autoconnect.GetValue())
		self.autoConnectionGroupBox.Enable(autoConnect)
		self.autoConnectGroupSizer.Show(
			self.port.GetContainingSizer(),
			bool(self.clientOrServer.GetSelection()),
			True,
		)
		self.autoConnectGroupSizer.Show(
			self.host.GetContainingSizer(),
			not bool(self.clientOrServer.GetSelection()),
			True,
		)
		self.autoConnectGroupSizer.Layout()
		self.deleteFingerprints.Enable(len(self.config["trustedCertificates"]) > 0)

	def _setFromConfig(self) -> None:
		"""Ensure the state of the GUI matches that of the saved configuration.

		Also ensures the state of the GUI is internally consistent.
		"""
		self.enableRemote.SetValue(self.config["enabled"])
		controlServer = self.config["controlServer"]
		self.autoconnect.SetValue(controlServer["autoconnect"])
		self.clientOrServer.SetSelection(int(controlServer["selfHosted"]))
		self.connectionMode.SetSelection(controlServer["connectionMode"])
		self.host.SetValue(controlServer["host"])
		self.port.SetValue(str(controlServer["port"]))
		self.key.SetValue(controlServer["key"])
		self.confirmDisconnectAsFollower.SetValue(self.config["ui"]["confirmDisconnectAsFollower"])
		self._setControls()

	def _onEnableRemote(self, evt: wx.CommandEvent):
		self._setControls()

	def _onAutoconnect(self, evt: wx.CommandEvent) -> None:
		"""Respond to the auto-connection checkbox being checked or unchecked."""
		self._setControls()

	def _onClientOrServer(self, evt: wx.CommandEvent) -> None:
		"""Respond to the selected value of the client/server choice control changing."""
		self._setControls()

	def onDeleteFingerprints(self, evt: wx.CommandEvent) -> None:
		"""Respond to presses of the delete trusted fingerprints button."""
		deleteFingerprints = gui.messageBox(
			pgettext(
				"remote",
				# Translators: This message is presented when the user tries to delete all stored trusted fingerprints.
				"This will cause NVDA to forget all previously trusted Remote Access servers. "
				"When connecting to a previously trusted unrecognised server, you will again be asked whether to trust its certificate.\n\n"
				"Are you sure you want to continue?",
			),
			# Translators: This is the title of the dialog presented when the user tries to delete all stored trusted fingerprints.
			pgettext("remote", "Delete All Trusted Fingerprints"),
			wx.YES | wx.NO | wx.NO_DEFAULT | wx.ICON_WARNING,
		)
		if deleteFingerprints == wx.YES:
			self.config["trustedCertificates"].clear()
			self._setControls()
		evt.Skip()

	def isValid(self) -> bool:
		message: str | None = None
		if self.enableRemote.GetValue() and self.autoconnect.GetValue():
			if not self.clientOrServer.GetSelection() and (
				not self.host.GetValue() or not self.key.GetValue()
			):
				message = pgettext(
					"remote",
					# Translators: This message is presented when the user tries to save the settings with the host or key field empty.
					"Both host and key must be set in the Remote Access section in order to automatically connect using an existing server after NVDA starts.",
				)
			elif self.clientOrServer.GetSelection() and not self.port.GetValue() or not self.key.GetValue():
				message = pgettext(
					"remote",
					# Translators: This message is presented when the user tries to save the settings with the port or key field empty.
					"Both port and key must be set in the Remote Access category in order to automatically connect using a locally hosted server after NVDA starts.",
				)
			if message is not None:
				gui.messageBox(
					message,
					# Translators: Title of a dialog.
					pgettext("remote", "Remote Access Error"),
					wx.OK | wx.ICON_ERROR,
				)
				return False
		return True

	def onSave(self):
		enabled = self.enableRemote.GetValue()
		oldEnabled = self.config["enabled"]
		self.config["enabled"] = enabled
		self.config["ui"]["confirmDisconnectAsFollower"] = self.confirmDisconnectAsFollower.GetValue()
		controlServer = self.config["controlServer"]
		selfHosted = self.clientOrServer.GetSelection()
		controlServer["autoconnect"] = self.autoconnect.GetValue()
		controlServer["selfHosted"] = bool(selfHosted)
		controlServer["connectionMode"] = self.connectionMode.GetSelection()
		if not selfHosted:
			controlServer["host"] = self.host.GetValue()
		else:
			controlServer["port"] = int(self.port.GetValue())
		controlServer["key"] = self.key.GetValue()

		if enabled != oldEnabled:
			import _remoteClient

			if enabled and not _remoteClient.remoteRunning():
				_remoteClient.initialize()
			elif not enabled and _remoteClient.remoteRunning():
				_remoteClient.terminate()


class TouchInteractionPanel(SettingsPanel):
	# Translators: This is the label for the touch interaction settings panel.
	title = _("Touch Interaction")
	helpId = "TouchInteraction"

	def makeSettings(self, settingsSizer):
		self.SetFont(wx.Font(wx.FontInfo(10).FaceName(config.conf["general"]["font"])))
		sHelper = guiHelper.BoxSizerHelper(self, sizer=settingsSizer)
		# Translators: This is the label for a checkbox in the
		# touch interaction settings panel.
		touchSupportEnableLabel = _("Enable touch interaction support")
		self.enableTouchSupportCheckBox = sHelper.addItem(wx.CheckBox(self, label=touchSupportEnableLabel))
		self.bindHelpEvent("TouchSupportEnable", self.enableTouchSupportCheckBox)
		self.enableTouchSupportCheckBox.SetValue(config.conf["touch"]["enabled"])
		# Translators: This is the label for a checkbox in the
		# touch interaction settings panel.
		self.touchTypingCheckBox = sHelper.addItem(wx.CheckBox(self, label=_("&Touch typing mode")))
		self.bindHelpEvent("TouchTypingMode", self.touchTypingCheckBox)
		self.touchTypingCheckBox.SetValue(config.conf["touch"]["touchTyping"])

	def onSave(self):
		config.conf["touch"]["enabled"] = self.enableTouchSupportCheckBox.IsChecked()
		config.conf["touch"]["touchTyping"] = self.touchTypingCheckBox.IsChecked()
		touchHandler.setTouchSupport(config.conf["touch"]["enabled"])


class UwpOcrPanel(SettingsPanel):
	# Translators: The title of the Windows OCR panel.
	title = _("Windows OCR")
	helpId = "Win10OcrSettings"

	def makeSettings(self, settingsSizer):
		self.SetFont(wx.Font(wx.FontInfo(10).FaceName(config.conf["general"]["font"])))
		sHelper = guiHelper.BoxSizerHelper(self, sizer=settingsSizer)
		# Lazily import this.
		from contentRecog import uwpOcr

		self.languageCodes = uwpOcr.getLanguages()
		languageChoices = []
		for lang in self.languageCodes:
			normLang = languageHandler.normalizeLanguage(lang)
			desc = languageHandler.getLanguageDescription(normLang)
			if not desc:
				# Raise an error in the hope that people be more likely to report the issue
				log.error(f"No description for language: {lang}. Using language code instead.")
				desc = lang
			languageChoices.append(desc)
		# Translators: Label for an option in the Windows OCR dialog.
		languageLabel = _("Recognition &language:")
		self.languageChoice = sHelper.addLabeledControl(languageLabel, wx.Choice, choices=languageChoices)
		self.bindHelpEvent("Win10OcrSettingsRecognitionLanguage", self.languageChoice)
		try:
			langIndex = self.languageCodes.index(config.conf["uwpOcr"]["language"])
			self.languageChoice.Selection = langIndex
		except ValueError:
			self.languageChoice.Selection = 0

		# Translators: Label for an option in the Windows OCR settings panel.
		autoRefreshText = _("Periodically &refresh recognized content")
		self.autoRefreshCheckbox = sHelper.addItem(
			wx.CheckBox(self, label=autoRefreshText),
		)
		self.bindHelpEvent("Win10OcrSettingsAutoRefresh", self.autoRefreshCheckbox)
		self.autoRefreshCheckbox.SetValue(config.conf["uwpOcr"]["autoRefresh"])

	def onSave(self):
		lang = self.languageCodes[self.languageChoice.Selection]
		config.conf["uwpOcr"]["language"] = lang
		config.conf["uwpOcr"]["autoRefresh"] = self.autoRefreshCheckbox.IsChecked()


class AdvancedPanelControls(
	gui.contextHelp.ContextHelpMixin,
	wx.Panel,  # wxPython does not seem to call base class initializer, put last in MRO
):
	"""Holds the actual controls for the Advanced Settings panel, this allows the state of the controls to
	be more easily managed.
	"""

	helpId = "AdvancedSettings"

	def __init__(self, parent):
		super().__init__(parent)
		self._defaultsRestored = False

		sHelper = guiHelper.BoxSizerHelper(self, orientation=wx.VERTICAL)
		self.SetSizer(sHelper.sizer)
		# Translators: This is the label for a group of advanced options in the
		#  Advanced settings panel
		groupText = _("NVDA Development")
		devGroupSizer = wx.StaticBoxSizer(wx.VERTICAL, self, label=groupText)
		devGroupBox = devGroupSizer.GetStaticBox()
		devGroup = guiHelper.BoxSizerHelper(self, sizer=devGroupSizer)
		sHelper.addItem(devGroup)

		# Translators: This is the label for a checkbox in the
		#  Advanced settings panel.
		label = _("Enable loading custom code from Developer Scratchpad directory")
		self.scratchpadCheckBox = devGroup.addItem(wx.CheckBox(devGroupBox, label=label))
		self.bindHelpEvent("AdvancedSettingsEnableScratchpad", self.scratchpadCheckBox)
		self.scratchpadCheckBox.SetValue(config.conf["development"]["enableScratchpadDir"])
		self.scratchpadCheckBox.defaultValue = self._getDefaultValue(["development", "enableScratchpadDir"])
		self.scratchpadCheckBox.Bind(
			wx.EVT_CHECKBOX,
			lambda evt: self.openScratchpadButton.Enable(evt.IsChecked()),
		)
		if config.isAppX:
			self.scratchpadCheckBox.Disable()

		# Translators: the label for a button in the Advanced settings category
		label = _("Open developer scratchpad directory")
		self.openScratchpadButton = devGroup.addItem(wx.Button(devGroupBox, label=label))
		self.bindHelpEvent("AdvancedSettingsOpenScratchpadDir", self.openScratchpadButton)
		self.openScratchpadButton.Enable(config.conf["development"]["enableScratchpadDir"])
		self.openScratchpadButton.Bind(wx.EVT_BUTTON, self.onOpenScratchpadDir)
		if config.isAppX:
			self.openScratchpadButton.Disable()

		# Translators: This is the label for a group of advanced options in the
		#  Advanced settings panel
		label = _("Microsoft UI Automation")
		UIASizer = wx.StaticBoxSizer(wx.VERTICAL, self, label=label)
		UIABox = UIASizer.GetStaticBox()
		UIAGroup = guiHelper.BoxSizerHelper(self, sizer=UIASizer)
		sHelper.addItem(UIAGroup)

		selectiveUIAEventRegistrationComboText = _(
			# Translators: This is the label for a combo box for selecting the
			# means of registering for UI Automation events in the advanced settings panel.
			# Choices are automatic, selective, and global.
			"Regi&stration for UI Automation events and property changes:",
		)
		selectiveUIAEventRegistrationChoices = [
			# Translators: A choice in a combo box in the advanced settings
			# panel to have NVDA decide whether to register
			# selectively or globally for UI Automation events.
			_("Automatic (prefer selective)"),
			# Translators: A choice in a combo box in the advanced settings
			# panel to have NVDA register selectively for UI Automation events
			# (i.e. not to request events for objects outside immediate focus).
			_("Selective"),
			# Translators: A choice in a combo box in the advanced settings
			# panel to have NVDA register for all UI Automation events
			# in all cases.
			_("Global"),
		]
		#: The possible event registration config values, in the order they appear
		#: in the combo box.
		self.selectiveUIAEventRegistrationVals = (
			"auto",
			"selective",
			"global",
		)
		self.selectiveUIAEventRegistrationCombo = UIAGroup.addLabeledControl(
			selectiveUIAEventRegistrationComboText,
			wx.Choice,
			choices=selectiveUIAEventRegistrationChoices,
		)
		self.bindHelpEvent(
			"AdvancedSettingsSelectiveUIAEventRegistration",
			self.selectiveUIAEventRegistrationCombo,
		)
		curChoice = self.selectiveUIAEventRegistrationVals.index(
			config.conf["UIA"]["eventRegistration"],
		)
		self.selectiveUIAEventRegistrationCombo.SetSelection(curChoice)
		self.selectiveUIAEventRegistrationCombo.defaultValue = self.selectiveUIAEventRegistrationVals.index(
			self._getDefaultValue(["UIA", "eventRegistration"]),
		)

		label = pgettext(
			"advanced.uiaWithMSWord",
			# Translators: Label for the Use UIA with MS Word combobox, in the Advanced settings panel.
			"Use UI Automation to access Microsoft &Word document controls",
		)
		wordChoices = (
			# Translators: Label for the default value of the Use UIA with MS Word combobox,
			# in the Advanced settings panel.
			pgettext("advanced.uiaWithMSWord", "Default (Where suitable)"),
			# Translators: Label for a value in the Use UIA with MS Word combobox, in the Advanced settings panel.
			pgettext("advanced.uiaWithMSWord", "Only when necessary"),
			# Translators: Label for a value in the Use UIA with MS Word combobox, in the Advanced settings panel.
			pgettext("advanced.uiaWithMSWord", "Where suitable"),
			# Translators: Label for a value in the Use UIA with MS Word combobox, in the Advanced settings panel.
			pgettext("advanced.uiaWithMSWord", "Always"),
		)
		self.UIAInMSWordCombo = UIAGroup.addLabeledControl(label, wx.Choice, choices=wordChoices)
		self.bindHelpEvent("MSWordUIA", self.UIAInMSWordCombo)
		self.UIAInMSWordCombo.SetSelection(config.conf["UIA"]["allowInMSWord"])
		self.UIAInMSWordCombo.defaultValue = self._getDefaultValue(["UIA", "allowInMSWord"])

		# Translators: This is the label for a checkbox in the
		#  Advanced settings panel.
		label = _("Use UI Automation to access Microsoft &Excel spreadsheet controls when available")
		self.UIAInMSExcelCheckBox = UIAGroup.addItem(wx.CheckBox(UIABox, label=label))
		self.bindHelpEvent("UseUiaForExcel", self.UIAInMSExcelCheckBox)
		self.UIAInMSExcelCheckBox.SetValue(config.conf["UIA"]["useInMSExcelWhenAvailable"])
		self.UIAInMSExcelCheckBox.defaultValue = self._getDefaultValue(["UIA", "useInMSExcelWhenAvailable"])
		# Translators: This is the label for a combo box for selecting the
		# active console implementation in the advanced settings panel.
		# Choices are automatic, UIA when available, and legacy.
		consoleComboText = _("Windows C&onsole support:")
		consoleChoices = [
			# Translators: A choice in a combo box in the advanced settings
			# panel to have NVDA determine its Windows Console implementation
			# automatically.
			_("Automatic (prefer UIA)"),
			# Translators: A choice in a combo box in the advanced settings
			# panel to have NVDA use UIA in the Windows Console when available.
			_("UIA when available"),
			# Translators: A choice in a combo box in the advanced settings
			# panel to have NVDA use its legacy Windows Console support
			# in all cases.
			_("Legacy"),
		]
		#: The possible console config values, in the order they appear
		#: in the combo box.
		self.consoleVals = (
			"auto",
			"UIA",
			"legacy",
		)
		self.consoleCombo = UIAGroup.addLabeledControl(consoleComboText, wx.Choice, choices=consoleChoices)
		self.bindHelpEvent("AdvancedSettingsConsoleUIA", self.consoleCombo)
		curChoice = self.consoleVals.index(
			config.conf["UIA"]["winConsoleImplementation"],
		)
		self.consoleCombo.SetSelection(curChoice)
		self.consoleCombo.defaultValue = self.consoleVals.index(
			self._getDefaultValue(["UIA", "winConsoleImplementation"]),
		)

		label = pgettext(
			"advanced.uiaWithChromium",
			# Translators: Label for the Use UIA with Chromium combobox, in the Advanced settings panel.
			# Note the '\n' is used to split this long label approximately in half.
			"Use UIA with Microsoft Edge and other \n&Chromium based browsers when available:",
		)
		chromiumChoices = (
			# Translators: Label for the default value of the Use UIA with Chromium combobox,
			# in the Advanced settings panel.
			pgettext("advanced.uiaWithChromium", "Default (Only when necessary)"),
			# Translators: Label for a value in the Use UIA with Chromium combobox, in the Advanced settings panel.
			pgettext("advanced.uiaWithChromium", "Only when necessary"),
			# Translators: Label for a value in the Use UIA with Chromium combobox, in the Advanced settings panel.
			pgettext("advanced.uiaWithChromium", "Yes"),
			# Translators: Label for a value in the Use UIA with Chromium combobox, in the Advanced settings panel.
			pgettext("advanced.uiaWithChromium", "No"),
		)
		self.UIAInChromiumCombo = UIAGroup.addLabeledControl(label, wx.Choice, choices=chromiumChoices)
		self.bindHelpEvent("ChromiumUIA", self.UIAInChromiumCombo)
		self.UIAInChromiumCombo.SetSelection(config.conf["UIA"]["allowInChromium"])
		self.UIAInChromiumCombo.defaultValue = self._getDefaultValue(["UIA", "allowInChromium"])

		# Translators: This is the label for a COMBOBOX in the Advanced settings panel.
		label = _("Use en&hanced event processing (requires restart)")
		self.enhancedEventProcessingComboBox = UIAGroup.addLabeledControl(
			labelText=label,
			wxCtrlClass=nvdaControls.FeatureFlagCombo,
			keyPath=["UIA", "enhancedEventProcessing"],
			conf=config.conf,
		)
		self.bindHelpEvent("UIAEnhancedEventProcessing", self.enhancedEventProcessingComboBox)

		# Translators: This is the label for a group of advanced options in the
		#  Advanced settings panel
		label = _("Annotations")
		AnnotationsSizer = wx.StaticBoxSizer(wx.VERTICAL, self, label=label)
		AnnotationsBox = AnnotationsSizer.GetStaticBox()
		AnnotationsGroup = guiHelper.BoxSizerHelper(self, sizer=AnnotationsSizer)
		self.bindHelpEvent("Annotations", AnnotationsBox)
		sHelper.addItem(AnnotationsGroup)

		# Translators: This is the label for a checkbox in the
		#  Advanced settings panel.
		label = _("Report 'has details' for structured annotations")
		self.annotationsDetailsCheckBox = AnnotationsGroup.addItem(wx.CheckBox(AnnotationsBox, label=label))
		self.annotationsDetailsCheckBox.SetValue(config.conf["annotations"]["reportDetails"])
		self.annotationsDetailsCheckBox.defaultValue = self._getDefaultValue(["annotations", "reportDetails"])

		# Translators: This is the label for a checkbox in the
		#  Advanced settings panel.
		label = _("Report aria-description always")
		self.ariaDescCheckBox: wx.CheckBox = AnnotationsGroup.addItem(
			wx.CheckBox(AnnotationsBox, label=label),
		)
		self.ariaDescCheckBox.SetValue(config.conf["annotations"]["reportAriaDescription"])
		self.ariaDescCheckBox.defaultValue = self._getDefaultValue(["annotations", "reportAriaDescription"])

		# Translators: This is the label for a group of advanced options in the
		#  Advanced settings panel
		label = _("Braille")
		brailleSizer = wx.StaticBoxSizer(wx.VERTICAL, self, label=label)
		brailleGroup = guiHelper.BoxSizerHelper(self, sizer=brailleSizer)
		sHelper.addItem(brailleGroup)

		self.brailleLiveRegionsCombo: nvdaControls.FeatureFlagCombo = brailleGroup.addLabeledControl(
			# Translators: This is the label for a combo-box in the Advanced settings panel.
			labelText=_("Report live regions:"),
			wxCtrlClass=nvdaControls.FeatureFlagCombo,
			keyPath=["braille", "reportLiveRegions"],
			conf=config.conf,
		)
		self.bindHelpEvent("BrailleLiveRegions", self.brailleLiveRegionsCombo)

		# Translators: This is the label for a group of advanced options in the
		#  Advanced settings panel
		label = _("Terminal programs")
		terminalsSizer = wx.StaticBoxSizer(wx.VERTICAL, self, label=label)
		terminalsBox = terminalsSizer.GetStaticBox()
		terminalsGroup = guiHelper.BoxSizerHelper(self, sizer=terminalsSizer)
		sHelper.addItem(terminalsGroup)
		# Translators: This is the label for a checkbox in the
		#  Advanced settings panel.
		label = _("Speak &passwords in all enhanced terminals (may improve performance)")
		self.winConsoleSpeakPasswordsCheckBox = terminalsGroup.addItem(wx.CheckBox(terminalsBox, label=label))
		self.bindHelpEvent("AdvancedSettingsWinConsoleSpeakPasswords", self.winConsoleSpeakPasswordsCheckBox)
		self.winConsoleSpeakPasswordsCheckBox.SetValue(config.conf["terminals"]["speakPasswords"])
		self.winConsoleSpeakPasswordsCheckBox.defaultValue = self._getDefaultValue(
			["terminals", "speakPasswords"],
		)
		# Translators: This is the label for a checkbox in the
		#  Advanced settings panel.
		label = _("Use enhanced t&yped character support in legacy Windows Console when available")
		self.keyboardSupportInLegacyCheckBox = terminalsGroup.addItem(wx.CheckBox(terminalsBox, label=label))
		self.bindHelpEvent("AdvancedSettingsKeyboardSupportInLegacy", self.keyboardSupportInLegacyCheckBox)
		self.keyboardSupportInLegacyCheckBox.SetValue(config.conf["terminals"]["keyboardSupportInLegacy"])
		self.keyboardSupportInLegacyCheckBox.defaultValue = self._getDefaultValue(
			["terminals", "keyboardSupportInLegacy"],
		)
		self.keyboardSupportInLegacyCheckBox.Enable(winVersion.getWinVer() >= winVersion.WIN10_1607)

		# Translators: This is the label for a combo box for selecting a
		# method of detecting changed content in terminals in the advanced
		# settings panel.
		# Choices are automatic, Diff Match Patch, and Difflib.
		diffAlgoComboText = _("&Diff algorithm:")
		diffAlgoChoices = [
			# Translators: A choice in a combo box in the advanced settings
			# panel to have NVDA determine the method of detecting changed
			# content in terminals automatically.
			_("Automatic (prefer Diff Match Patch)"),
			# Translators: A choice in a combo box in the advanced settings
			# panel to have NVDA detect changes in terminals
			# by character, using the diff match patch algorithm.
			_("Diff Match Patch"),
			# Translators: A choice in a combo box in the advanced settings
			# panel to have NVDA detect changes in terminals
			# by line, using the difflib algorithm.
			_("Difflib"),
		]
		#: The possible diffAlgo config values, in the order they appear
		#: in the combo box.
		self.diffAlgoVals = (
			"auto",
			"dmp",
			"difflib",
		)
		self.diffAlgoCombo = terminalsGroup.addLabeledControl(
			diffAlgoComboText,
			wx.Choice,
			choices=diffAlgoChoices,
		)
		self.bindHelpEvent("DiffAlgo", self.diffAlgoCombo)
		curChoice = self.diffAlgoVals.index(
			config.conf["terminals"]["diffAlgo"],
		)
		self.diffAlgoCombo.SetSelection(curChoice)
		self.diffAlgoCombo.defaultValue = self.diffAlgoVals.index(
			self._getDefaultValue(["terminals", "diffAlgo"]),
		)

		self.wtStrategyCombo: nvdaControls.FeatureFlagCombo = terminalsGroup.addLabeledControl(
			labelText=_(
				# Translators: This is the label for a combo-box in the Advanced settings panel.
				"Speak new text in Windows Terminal via:",
			),
			wxCtrlClass=nvdaControls.FeatureFlagCombo,
			keyPath=["terminals", "wtStrategy"],
			conf=config.conf,
		)
		self.bindHelpEvent("WtStrategy", self.wtStrategyCombo)

		# Translators: This is the label for a group of advanced options in the
		#  Advanced settings panel
		label = _("Speech")
		speechSizer = wx.StaticBoxSizer(wx.VERTICAL, self, label=label)
		speechBox = speechSizer.GetStaticBox()
		speechGroup = guiHelper.BoxSizerHelper(speechSizer, sizer=speechSizer)
		sHelper.addItem(speechGroup)

		expiredFocusSpeechChoices = [
			# Translators: Label for the 'Cancel speech for expired &focus events' combobox
			# in the Advanced settings panel.
			_("Default (Yes)"),
			# Translators: Label for the 'Cancel speech for expired &focus events' combobox
			# in the Advanced settings panel.
			_("Yes"),
			# Translators: Label for the 'Cancel speech for expired &focus events' combobox
			# in the Advanced settings panel.
			_("No"),
		]

		# Translators: This is the label for combobox in the Advanced settings panel.
		cancelExpiredFocusSpeechText = _("Attempt to cancel speech for expired focus events:")
		self.cancelExpiredFocusSpeechCombo: wx.Choice = speechGroup.addLabeledControl(
			cancelExpiredFocusSpeechText,
			wx.Choice,
			choices=expiredFocusSpeechChoices,
		)
		self.bindHelpEvent("CancelExpiredFocusSpeech", self.cancelExpiredFocusSpeechCombo)
		self.cancelExpiredFocusSpeechCombo.SetSelection(
			config.conf["featureFlag"]["cancelExpiredFocusSpeech"],
		)
		self.cancelExpiredFocusSpeechCombo.defaultValue = self._getDefaultValue(
			["featureFlag", "cancelExpiredFocusSpeech"],
		)

		# Translators: This is the label for a checkbox control in the
		#  Advanced settings panel.
		label = _("Trim leading silence in speech audio")
		self.trimLeadingSilenceCheckBox = speechGroup.addItem(wx.CheckBox(speechBox, label=label))
		self.bindHelpEvent("TrimLeadingSilenceSpeech", self.trimLeadingSilenceCheckBox)
		self.trimLeadingSilenceCheckBox.SetValue(config.conf["speech"]["trimLeadingSilence"])
		self.trimLeadingSilenceCheckBox.defaultValue = self._getDefaultValue(["speech", "trimLeadingSilence"])

		# Translators: This is the label for a combo-box control in the
		#  Advanced settings panel.
		label = _("Use WASAPI for SAPI 4 audio output:")
		self.useWASAPIForSAPI4Combo = speechGroup.addLabeledControl(
			labelText=label,
			wxCtrlClass=nvdaControls.FeatureFlagCombo,
			keyPath=["speech", "useWASAPIForSAPI4"],
			conf=config.conf,
		)
		self.bindHelpEvent("UseWASAPIForSAPI4", self.useWASAPIForSAPI4Combo)

		# Translators: This is the label for a group of advanced options in the
		#  Advanced settings panel
		label = _("Virtual Buffers")
		vBufSizer = wx.StaticBoxSizer(wx.VERTICAL, self, label=label)
		vBufGroup = guiHelper.BoxSizerHelper(vBufSizer, sizer=vBufSizer)
		sHelper.addItem(vBufGroup)

		self.loadChromeVBufWhenBusyCombo: nvdaControls.FeatureFlagCombo = vBufGroup.addLabeledControl(
			labelText=_(
				# Translators: This is the label for a combo-box in the Advanced settings panel.
				"Load Chromium virtual buffer when document busy.",
			),
			wxCtrlClass=nvdaControls.FeatureFlagCombo,
			keyPath=["virtualBuffers", "loadChromiumVBufOnBusyState"],
			conf=config.conf,
		)

		# Translators: This is the label for a group of advanced options in the
		#  Advanced settings panel
		label = _("Editable Text")
		editableSizer = wx.StaticBoxSizer(wx.VERTICAL, self, label=label)
		editableTextGroup = guiHelper.BoxSizerHelper(editableSizer, sizer=editableSizer)
		sHelper.addItem(editableTextGroup)

		# Translators: This is the label for a numeric control in the
		#  Advanced settings panel.
		label = _("Caret movement timeout (in ms)")
		self.caretMoveTimeoutSpinControl = editableTextGroup.addLabeledControl(
			label,
			nvdaControls.SelectOnFocusSpinCtrl,
			min=0,
			max=2000,
			initial=config.conf["editableText"]["caretMoveTimeoutMs"],
		)
		self.bindHelpEvent("AdvancedSettingsCaretMoveTimeout", self.caretMoveTimeoutSpinControl)
		self.caretMoveTimeoutSpinControl.defaultValue = self._getDefaultValue(
			["editableText", "caretMoveTimeoutMs"],
		)

		# Translators: This is the label for a group of advanced options in the
		# Advanced settings panel
		label = _("Document Formatting")
		docFormatting = wx.StaticBoxSizer(wx.VERTICAL, self, label=label)
		docFormattingBox = docFormatting.GetStaticBox()
		docFormattingGroup = guiHelper.BoxSizerHelper(self, sizer=docFormatting)
		sHelper.addItem(docFormattingGroup)

		# Translators: This is the label for a checkbox control in the
		#  Advanced settings panel.
		label = _("Report transparent color values")
		self.reportTransparentColorCheckBox: wx.CheckBox = docFormattingGroup.addItem(
			wx.CheckBox(docFormattingBox, label=label),
		)
		self.bindHelpEvent("ReportTransparentColors", self.reportTransparentColorCheckBox)
		self.reportTransparentColorCheckBox.SetValue(
			config.conf["documentFormatting"]["reportTransparentColor"],
		)
		self.reportTransparentColorCheckBox.defaultValue = self._getDefaultValue(
			["documentFormatting", "reportTransparentColor"],
		)

		# Translators: This is the label for a group of advanced options in the
		# Advanced settings panel
		label = _("Debug logging")
		debugLogSizer = wx.StaticBoxSizer(wx.VERTICAL, self, label=label)
		debugLogGroup = guiHelper.BoxSizerHelper(self, sizer=debugLogSizer)
		sHelper.addItem(debugLogGroup)

		self.logCategories = [
			"hwIo",
			"MSAA",
			"UIA",
			"audioDucking",
			"gui",
			"louis",
			"timeSinceInput",
			"vision",
			"speech",
			"speechManager",
			"synthDriver",
			"nvwave",
			"annotations",
			"events",
			"garbageHandler",
			"remoteClient",
			"externalPythonDependencies",
		]
		# Translators: This is the label for a list in the
		#  Advanced settings panel
		logCategoriesLabel = _("Enabled logging categories")
		self.logCategoriesList = debugLogGroup.addLabeledControl(
			logCategoriesLabel,
			nvdaControls.CustomCheckListBox,
			choices=self.logCategories,
		)
		self.bindHelpEvent("AdvancedSettingsDebugLoggingCategories", self.logCategoriesList)
		self.logCategoriesList.CheckedItems = [
			index for index, x in enumerate(self.logCategories) if config.conf["debugLog"][x]
		]
		self.logCategoriesList.Select(0)
		self.logCategoriesList.defaultCheckedItems = [
			index
			for index, x in enumerate(self.logCategories)
			if bool(
				self._getDefaultValue(["debugLog", x]),
			)
		]

		# Translators: Label for the Play a sound for logged errors combobox, in the Advanced settings panel.
		label = _("Play a sound for logged e&rrors:")
		playErrorSoundChoices = (
			# Translators: Label for a value in the Play a sound for logged errors combobox, in the Advanced settings.
			pgettext("advanced.playErrorSound", "Only in NVDA test versions"),
			# Translators: Label for a value in the Play a sound for logged errors combobox, in the Advanced settings.
			pgettext("advanced.playErrorSound", "Yes"),
		)
		self.playErrorSoundCombo = debugLogGroup.addLabeledControl(
			label,
			wx.Choice,
			choices=playErrorSoundChoices,
		)
		self.bindHelpEvent("PlayErrorSound", self.playErrorSoundCombo)
		self.playErrorSoundCombo.SetSelection(config.conf["featureFlag"]["playErrorSound"])
		self.playErrorSoundCombo.defaultValue = self._getDefaultValue(["featureFlag", "playErrorSound"])

		# Translators: This is the label for a textfield in the
		# advanced settings panel.
		self.textParagraphRegexLabelText = _("Regular expression for text paragraph navigation")
		self.textParagraphRegexEdit = sHelper.addLabeledControl(
			self.textParagraphRegexLabelText,
			wxCtrlClass=wx.TextCtrl,
			size=(self.Parent.scaleSize(300), -1),
		)
		self.textParagraphRegexEdit.SetValue(config.conf["virtualBuffers"]["textParagraphRegex"])
		self.bindHelpEvent("TextParagraphRegexEdit", self.textParagraphRegexEdit)
		self.textParagraphRegexEdit.defaultValue = self._getDefaultValue(
			["virtualBuffers", "textParagraphRegex"],
		)

		self.Layout()

	def isValid(self) -> bool:
		regex = self.textParagraphRegexEdit.GetValue()
		try:
			re.compile(regex)
		except re.error as e:
			log.debugWarning("Failed to compile text paragraph regex", exc_info=True)
			self.Parent._validationErrorMessageBox(
				# Translators: Message shown when invalid text paragraph regex entered
				message=_("Failed to compile text paragraph regular expression: %s") % str(e),
				option=self.textParagraphRegexLabelText,
			)
			return False
		return True

	def onOpenScratchpadDir(self, evt):
		path = config.getScratchpadDir(ensureExists=True)
		os.startfile(path)

	def _getDefaultValue(self, configPath):
		return config.conf.getConfigValidation(configPath).default

	def haveConfigDefaultsBeenRestored(self):
		return (
			self._defaultsRestored
			and self.scratchpadCheckBox.IsChecked() == self.scratchpadCheckBox.defaultValue
			and (
				self.selectiveUIAEventRegistrationCombo.GetSelection()
				== self.selectiveUIAEventRegistrationCombo.defaultValue
			)
			and self.UIAInMSWordCombo.GetSelection() == self.UIAInMSWordCombo.defaultValue
			and self.UIAInMSExcelCheckBox.IsChecked() == self.UIAInMSExcelCheckBox.defaultValue
			and self.consoleCombo.GetSelection() == self.consoleCombo.defaultValue
			and self.UIAInChromiumCombo.GetSelection() == self.UIAInChromiumCombo.defaultValue
			and self.enhancedEventProcessingComboBox.isValueConfigSpecDefault()
			and self.annotationsDetailsCheckBox.IsChecked() == self.annotationsDetailsCheckBox.defaultValue
			and self.ariaDescCheckBox.IsChecked() == self.ariaDescCheckBox.defaultValue
			and self.brailleLiveRegionsCombo.isValueConfigSpecDefault()
			and self.keyboardSupportInLegacyCheckBox.IsChecked()
			== self.keyboardSupportInLegacyCheckBox.defaultValue
			and self.winConsoleSpeakPasswordsCheckBox.IsChecked()
			== self.winConsoleSpeakPasswordsCheckBox.defaultValue
			and self.diffAlgoCombo.GetSelection() == self.diffAlgoCombo.defaultValue
			and self.wtStrategyCombo.isValueConfigSpecDefault()
			and self.cancelExpiredFocusSpeechCombo.GetSelection()
			== self.cancelExpiredFocusSpeechCombo.defaultValue
			and self.trimLeadingSilenceCheckBox.IsChecked() == self.trimLeadingSilenceCheckBox.defaultValue
			and self.useWASAPIForSAPI4Combo.isValueConfigSpecDefault()
			and self.loadChromeVBufWhenBusyCombo.isValueConfigSpecDefault()
			and self.caretMoveTimeoutSpinControl.GetValue() == self.caretMoveTimeoutSpinControl.defaultValue
			and self.reportTransparentColorCheckBox.GetValue()
			== self.reportTransparentColorCheckBox.defaultValue
			and set(self.logCategoriesList.CheckedItems) == set(self.logCategoriesList.defaultCheckedItems)
			and self.playErrorSoundCombo.GetSelection() == self.playErrorSoundCombo.defaultValue
			and self.textParagraphRegexEdit.GetValue() == self.textParagraphRegexEdit.defaultValue
			and True  # reduce noise in diff when the list is extended.
		)

	def restoreToDefaults(self):
		self.scratchpadCheckBox.SetValue(self.scratchpadCheckBox.defaultValue)
		self.selectiveUIAEventRegistrationCombo.SetSelection(
			self.selectiveUIAEventRegistrationCombo.defaultValue,
		)
		self.UIAInMSWordCombo.SetSelection(self.UIAInMSWordCombo.defaultValue)
		self.UIAInMSExcelCheckBox.SetValue(self.UIAInMSExcelCheckBox.defaultValue)
		self.consoleCombo.SetSelection(self.consoleCombo.defaultValue)
		self.UIAInChromiumCombo.SetSelection(self.UIAInChromiumCombo.defaultValue)
		self.enhancedEventProcessingComboBox.resetToConfigSpecDefault()
		self.annotationsDetailsCheckBox.SetValue(self.annotationsDetailsCheckBox.defaultValue)
		self.ariaDescCheckBox.SetValue(self.ariaDescCheckBox.defaultValue)
		self.brailleLiveRegionsCombo.resetToConfigSpecDefault()
		self.winConsoleSpeakPasswordsCheckBox.SetValue(self.winConsoleSpeakPasswordsCheckBox.defaultValue)
		self.keyboardSupportInLegacyCheckBox.SetValue(self.keyboardSupportInLegacyCheckBox.defaultValue)
		self.diffAlgoCombo.SetSelection(self.diffAlgoCombo.defaultValue)
		self.wtStrategyCombo.resetToConfigSpecDefault()
		self.cancelExpiredFocusSpeechCombo.SetSelection(self.cancelExpiredFocusSpeechCombo.defaultValue)
		self.trimLeadingSilenceCheckBox.SetValue(self.trimLeadingSilenceCheckBox.defaultValue)
		self.useWASAPIForSAPI4Combo.resetToConfigSpecDefault()
		self.loadChromeVBufWhenBusyCombo.resetToConfigSpecDefault()
		self.caretMoveTimeoutSpinControl.SetValue(self.caretMoveTimeoutSpinControl.defaultValue)
		self.reportTransparentColorCheckBox.SetValue(self.reportTransparentColorCheckBox.defaultValue)
		self.logCategoriesList.CheckedItems = self.logCategoriesList.defaultCheckedItems
		self.playErrorSoundCombo.SetSelection(self.playErrorSoundCombo.defaultValue)
		self.textParagraphRegexEdit.SetValue(self.textParagraphRegexEdit.defaultValue)
		self._defaultsRestored = True

	def onSave(self):
		log.debug("Saving advanced config")

		shouldResetSynth = (
			config.conf["speech"]["trimLeadingSilence"] != self.trimLeadingSilenceCheckBox.IsChecked()
			or config.conf["speech"]["useWASAPIForSAPI4"]
			!= self.useWASAPIForSAPI4Combo._getControlCurrentFlag()
		)

		config.conf["development"]["enableScratchpadDir"] = self.scratchpadCheckBox.IsChecked()
		selectiveUIAEventRegistrationChoice = self.selectiveUIAEventRegistrationCombo.GetSelection()
		config.conf["UIA"]["eventRegistration"] = self.selectiveUIAEventRegistrationVals[
			selectiveUIAEventRegistrationChoice
		]
		config.conf["UIA"]["allowInMSWord"] = self.UIAInMSWordCombo.GetSelection()
		config.conf["UIA"]["useInMSExcelWhenAvailable"] = self.UIAInMSExcelCheckBox.IsChecked()
		consoleChoice = self.consoleCombo.GetSelection()
		config.conf["UIA"]["winConsoleImplementation"] = self.consoleVals[consoleChoice]
		config.conf["featureFlag"]["cancelExpiredFocusSpeech"] = (
			self.cancelExpiredFocusSpeechCombo.GetSelection()
		)
		config.conf["speech"]["trimLeadingSilence"] = self.trimLeadingSilenceCheckBox.IsChecked()
		self.useWASAPIForSAPI4Combo.saveCurrentValueToConf()
		config.conf["UIA"]["allowInChromium"] = self.UIAInChromiumCombo.GetSelection()
		self.enhancedEventProcessingComboBox.saveCurrentValueToConf()
		config.conf["terminals"]["speakPasswords"] = self.winConsoleSpeakPasswordsCheckBox.IsChecked()
		config.conf["terminals"]["keyboardSupportInLegacy"] = self.keyboardSupportInLegacyCheckBox.IsChecked()
		diffAlgoChoice = self.diffAlgoCombo.GetSelection()
		config.conf["terminals"]["diffAlgo"] = self.diffAlgoVals[diffAlgoChoice]
		self.wtStrategyCombo.saveCurrentValueToConf()
		config.conf["editableText"]["caretMoveTimeoutMs"] = self.caretMoveTimeoutSpinControl.GetValue()
		config.conf["documentFormatting"]["reportTransparentColor"] = (
			self.reportTransparentColorCheckBox.IsChecked()
		)
		config.conf["annotations"]["reportDetails"] = self.annotationsDetailsCheckBox.IsChecked()
		config.conf["annotations"]["reportAriaDescription"] = self.ariaDescCheckBox.IsChecked()
		self.brailleLiveRegionsCombo.saveCurrentValueToConf()
		self.loadChromeVBufWhenBusyCombo.saveCurrentValueToConf()

		for index, key in enumerate(self.logCategories):
			config.conf["debugLog"][key] = self.logCategoriesList.IsChecked(index)
		config.conf["featureFlag"]["playErrorSound"] = self.playErrorSoundCombo.GetSelection()
		config.conf["virtualBuffers"]["textParagraphRegex"] = self.textParagraphRegexEdit.GetValue()

		if shouldResetSynth:
			currentSynth = getSynth()
			if not setSynth(currentSynth.name):
				_synthWarningDialog(currentSynth.name)


class AdvancedPanel(SettingsPanel):
	enableControlsCheckBox: wx.CheckBox | None = None
	# Translators: This is the label for the Advanced settings panel.
	title = _("Advanced")
	helpId = "AdvancedSettings"

	# Translators: This is the label to warn users about the Advanced options in the
	# Advanced settings panel
	warningHeader = _("Warning!")

	warningExplanation = _(
		# Translators: This is a label appearing on the Advanced settings panel.
		"The following settings are for advanced users. "
		"Changing them may cause NVDA to function incorrectly. "
		"Please only change these if you know what you are doing or "
		"have been specifically instructed by NVDA developers.",
	)

	panelDescription = "{}\n{}".format(warningHeader, warningExplanation)

	def makeSettings(self, settingsSizer):
		"""
		:type settingsSizer: wx.BoxSizer
		"""
		self.SetFont(wx.Font(wx.FontInfo(10).FaceName(config.conf["general"]["font"])))
		sHelper = guiHelper.BoxSizerHelper(self, sizer=settingsSizer)
		warningSizer = wx.StaticBoxSizer(wx.VERTICAL, self)
		warningGroup = guiHelper.BoxSizerHelper(self, sizer=warningSizer)
		warningBox: wx.StaticBox = warningGroup.sizer.GetStaticBox()
		sHelper.addItem(warningGroup)

		warningText = wx.StaticText(warningBox, label=self.warningHeader)
		warningText.SetFont(wx.Font(18, wx.FONTFAMILY_DEFAULT, wx.NORMAL, wx.BOLD))
		warningGroup.addItem(warningText)

		self.windowText = warningGroup.addItem(wx.StaticText(warningBox, label=self.warningExplanation))
		self.windowText.Wrap(self.scaleSize(PANEL_DESCRIPTION_WIDTH))

		enableAdvancedControlslabel = _(
			# Translators: This is the label for a checkbox in the Advanced settings panel.
			"I understand that changing these settings may cause NVDA to function incorrectly.",
		)
		self.enableControlsCheckBox = warningGroup.addItem(
			wx.CheckBox(parent=warningBox, label=enableAdvancedControlslabel, id=wx.NewIdRef()),
		)
		boldedFont = self.enableControlsCheckBox.GetFont().Bold()
		self.enableControlsCheckBox.SetFont(boldedFont)
		self.bindHelpEvent("AdvancedSettingsMakingChanges", self.enableControlsCheckBox)

		restoreDefaultsButton = warningGroup.addItem(
			# Translators: This is the label for a button in the Advanced settings panel
			wx.Button(warningBox, label=_("Restore defaults")),
		)
		self.bindHelpEvent("AdvancedSettingsRestoringDefaults", restoreDefaultsButton)
		restoreDefaultsButton.Bind(wx.EVT_BUTTON, lambda evt: self.advancedControls.restoreToDefaults())

		self.advancedControls = AdvancedPanelControls(self)
		sHelper.sizer.Add(self.advancedControls, flag=wx.EXPAND)

		self.enableControlsCheckBox.Bind(
			wx.EVT_CHECKBOX,
			self.onEnableControlsCheckBox,
		)
		self.advancedControls.Enable(self.enableControlsCheckBox.IsChecked())

	def onSave(self):
		if self.enableControlsCheckBox.IsChecked() or self.advancedControls.haveConfigDefaultsBeenRestored():
			self.advancedControls.onSave()

	def onEnableControlsCheckBox(self, evt):
		# due to some not very well understood mis ordering of event processing, we force NVDA to
		# process pending events. This fixes an issue where the checkbox state was being reported
		# incorrectly. This checkbox is slightly different from most, in that its behaviour is to
		# enable more controls than is typical. This might be causing enough of a delay, that there
		# is a mismatch in the state of the checkbox and when the events are processed by NVDA.
		from api import processPendingEvents

		processPendingEvents()
		self.advancedControls.Enable(evt.IsChecked())

	def isValid(self) -> bool:
		if not self.advancedControls.isValid():
			return False
		return super().isValid()


class BrailleSettingsPanel(SettingsPanel):
	# Translators: This is the label for the braille panel
	title = _("Braille")
	helpId = "BrailleSettings"

	def makeSettings(self, settingsSizer):
		self.SetFont(wx.Font(wx.FontInfo(10).FaceName(config.conf["general"]["font"])))
		settingsSizerHelper = guiHelper.BoxSizerHelper(self, sizer=settingsSizer)
		# Translators: A label for the braille display on the braille panel.
		displayLabel = _("Braille display")

		displaySizer = wx.StaticBoxSizer(wx.HORIZONTAL, self, label=displayLabel)
		displayBox = displaySizer.GetStaticBox()
		displayGroup = guiHelper.BoxSizerHelper(self, sizer=displaySizer)
		settingsSizerHelper.addItem(displayGroup)
		self.displayNameCtrl = ExpandoTextCtrl(
			displayBox,
			size=(self.scaleSize(250), -1),
			style=wx.TE_READONLY,
		)
		self.bindHelpEvent("BrailleSettingsChange", self.displayNameCtrl)
		self.updateCurrentDisplay()
		# Translators: This is the label for the button used to change braille display,
		# it appears in the context of a braille display group on the braille settings panel.
		changeDisplayBtn = wx.Button(displayBox, label=_("C&hange..."))
		self.bindHelpEvent("BrailleSettingsChange", changeDisplayBtn)
		displayGroup.addItem(
			guiHelper.associateElements(
				self.displayNameCtrl,
				changeDisplayBtn,
			),
		)
		self.displayNameCtrl.Bind(wx.EVT_CHAR_HOOK, self._enterTriggersOnChangeDisplay)
		changeDisplayBtn.Bind(wx.EVT_BUTTON, self.onChangeDisplay)

		self.brailleSubPanel = BrailleSettingsSubPanel(self)
		settingsSizerHelper.addItem(self.brailleSubPanel)

	def _enterTriggersOnChangeDisplay(self, evt):
		if evt.KeyCode == wx.WXK_RETURN:
			self.onChangeDisplay(evt)
		else:
			evt.Skip()

	def onChangeDisplay(self, evt):
		changeDisplay = BrailleDisplaySelectionDialog(self, multiInstanceAllowed=True)
		ret = changeDisplay.ShowModal()
		if ret == wx.ID_OK:
			self.Freeze()
			# trigger a refresh of the settings
			self.onPanelActivated()
			self._sendLayoutUpdatedEvent()
			self.Thaw()

	def updateCurrentDisplay(self):
		if config.conf["braille"]["display"] == braille.AUTO_DISPLAY_NAME:
			displayDesc = BrailleDisplaySelectionDialog.getCurrentAutoDisplayDescription()
		else:
			displayDesc = braille.handler.display.description
		self.displayNameCtrl.SetValue(displayDesc)

	def onPanelActivated(self):
		self.brailleSubPanel.onPanelActivated()
		super(BrailleSettingsPanel, self).onPanelActivated()

	def onPanelDeactivated(self):
		self.brailleSubPanel.onPanelDeactivated()
		super(BrailleSettingsPanel, self).onPanelDeactivated()

	def onDiscard(self):
		self.brailleSubPanel.onDiscard()

	def onSave(self):
		self.brailleSubPanel.onSave()


class BrailleDisplaySelectionDialog(SettingsDialog):
	# Translators: This is the label for the braille display selection dialog.
	title = _("Select Braille Display")
	helpId = "SelectBrailleDisplay"
	displayNames = []
	possiblePorts = []

	def makeSettings(self, settingsSizer):
		self.SetFont(wx.Font(wx.FontInfo(10).FaceName(config.conf["general"]["font"])))
		sHelper = guiHelper.BoxSizerHelper(self, sizer=settingsSizer)

		# Translators: The label for a setting in braille settings to choose a braille display.
		displayLabelText = _("Braille &display:")
		self.displayList = sHelper.addLabeledControl(displayLabelText, wx.Choice, choices=[])
		self.bindHelpEvent("SelectBrailleDisplayDisplay", self.displayList)
		self.Bind(wx.EVT_CHOICE, self.onDisplayNameChanged, self.displayList)

		# Translators: The label for a setting in braille settings to enable displays for automatic detection.
		autoDetectLabelText = _("&Displays to detect automatically:")
		self.autoDetectList = sHelper.addLabeledControl(
			autoDetectLabelText,
			nvdaControls.CustomCheckListBox,
			choices=[],
		)
		self.bindHelpEvent("SelectBrailleDisplayAutoDetect", self.autoDetectList)

		# Translators: The label for a setting in braille settings to choose the connection port (if the selected braille display supports port selection).
		portsLabelText = _("&Port:")
		self.portsList = sHelper.addLabeledControl(portsLabelText, wx.Choice, choices=[])
		self.bindHelpEvent("SelectBrailleDisplayPort", self.portsList)

		self.updateBrailleDisplayLists()
		self.updateStateDependentControls()

	def postInit(self):
		# Finally, ensure that focus is on the list of displays.
		self.displayList.SetFocus()

	@staticmethod
	def getCurrentAutoDisplayDescription():
		description = braille.AUTOMATIC_PORT[1]
		if (
			config.conf["braille"]["display"] == braille.AUTO_DISPLAY_NAME
			and braille.handler.display.name != "noBraille"
		):
			description = "%s (%s)" % (description, braille.handler.display.description)
		return description

	def updateBrailleDisplayLists(self):
		driverList = [(braille.AUTO_DISPLAY_NAME, self.getCurrentAutoDisplayDescription())]
		driverList.extend(braille.getDisplayList())
		self.displayNames = [driver[0] for driver in driverList]
		displayChoices = [driver[1] for driver in driverList]
		self.displayList.Clear()
		self.displayList.AppendItems(displayChoices)
		try:
			if config.conf["braille"]["display"] == braille.AUTO_DISPLAY_NAME:
				selection = 0
			else:
				selection = self.displayNames.index(braille.handler.display.name)
			self.displayList.SetSelection(selection)
		except:  # noqa: E722
			pass

		import bdDetect

		autoDetectDrivers = list(bdDetect.getSupportedBrailleDisplayDrivers())
		autoDetectDrivers.sort(key=lambda d: strxfrm(d.description))
		autoDetectChoices = [d.description for d in autoDetectDrivers]
		self.autoDetectValues = [d.name for d in autoDetectDrivers]
		self.autoDetectList.Items = autoDetectChoices
		self.autoDetectList.CheckedItems = [
			i
			for i, n in enumerate(self.autoDetectValues)
			if n in bdDetect.getBrailleDisplayDriversEnabledForDetection()
		]
		self.autoDetectList.Selection = 0

	def updateStateDependentControls(self):
		displayName = self.displayNames[self.displayList.GetSelection()]
		self.possiblePorts = []
		isAutoDisplaySelected = displayName == braille.AUTOMATIC_PORT[0]
		if not isAutoDisplaySelected:
			displayCls = braille._getDisplayDriver(displayName)
			try:
				self.possiblePorts.extend(displayCls.getPossiblePorts().items())
			except NotImplementedError:
				pass
		if self.possiblePorts:
			self.portsList.SetItems([p[1] for p in self.possiblePorts])
			try:
				selectedPort = config.conf["braille"][displayName].get("port")
				portNames = [p[0] for p in self.possiblePorts]
				selection = portNames.index(selectedPort)
			except (KeyError, ValueError):
				# Display name not in config or port not valid
				selection = 0
			self.portsList.SetSelection(selection)
		# If no port selection is possible or only automatic selection is available, disable the port selection control
		enable = len(self.possiblePorts) > 0 and not (
			len(self.possiblePorts) == 1 and self.possiblePorts[0][0] == "auto"
		)
		self.portsList.Enable(enable)

		self.autoDetectList.Enable(isAutoDisplaySelected)

	def onDisplayNameChanged(self, evt):
		self.updateStateDependentControls()

	def onOk(self, evt):
		if not self.displayNames:
			# The list of displays has not been populated yet, so we didn't change anything in this panel
			return
		display = self.displayNames[self.displayList.GetSelection()]
		if display not in config.conf["braille"]:
			config.conf["braille"][display] = {}
		if self.possiblePorts:
			port = self.possiblePorts[self.portsList.GetSelection()][0]
			config.conf["braille"][display]["port"] = port
		if self.autoDetectList.IsEnabled():
			# Excluded drivers that are not loaded (e.g. because add-ons are disabled) should be persisted.
			unknownDriversExcluded = [
				n
				for n in config.conf["braille"]["auto"]["excludedDisplays"]
				if n not in self.autoDetectValues
			]
			config.conf["braille"]["auto"]["excludedDisplays"] = [
				n for i, n in enumerate(self.autoDetectValues) if i not in self.autoDetectList.CheckedItems
			] + unknownDriversExcluded

		if not braille.handler.setDisplayByName(display):
			gui.messageBox(
				# Translators: The message in a dialog presented when NVDA is unable to load the selected
				# braille display.
				message=_("Could not load the {display} display.").format(display=display),
				# Translators: The title in a dialog presented when NVDA is unable to load the selected
				# braille display.
				caption=_("Braille Display Error"),
				style=wx.OK | wx.ICON_WARNING,
				parent=self,
			)
			return

		if self.IsModal():
			# Hack: we need to update the display in our parent window before closing.
			# Otherwise, NVDA will report the old display even though the new display is reflected visually.
			self.Parent.updateCurrentDisplay()
		super(BrailleDisplaySelectionDialog, self).onOk(evt)


class BrailleSettingsSubPanel(AutoSettingsMixin, SettingsPanel):
	helpId = "BrailleSettings"

	@property
	def driver(self):
		return braille.handler.display

	def getSettings(self) -> AutoSettings:
		return self.driver

	def makeSettings(self, settingsSizer):
		self.SetFont(wx.Font(wx.FontInfo(10).FaceName(config.conf["general"]["font"])))
		shouldDebugGui = gui._isDebug()
		startTime = 0 if not shouldDebugGui else time.time()
		# Construct braille display specific settings
		self.updateDriverSettings()

		sHelper = guiHelper.BoxSizerHelper(self, sizer=settingsSizer)

		tables = brailleTables.listTables()
		# Translators: The label for a setting in braille settings to select the output table (the braille table used to read braille text on the braille display).
		outputsLabelText = _("&Output table:")
		self.outTables = [table for table in tables if table.output]
		self.outTableNames = [table.fileName for table in self.outTables]
		outTableForCurLangIndex = self.outTableNames.index(
			brailleTables.getDefaultTableForCurLang(brailleTables.TableType.OUTPUT),
		)
		self.outTableForCurLang = self.outTables[outTableForCurLangIndex]
		# Translators: An option in Braille settings to select a braille table automatically, according to the current language.
		outTableChoices = [_("Automatic ({name})").format(name=self.outTableForCurLang.displayName)]
		outTableChoices.extend([table.displayName for table in self.outTables])
		self.outTableList = sHelper.addLabeledControl(outputsLabelText, wx.Choice, choices=outTableChoices)
		self.bindHelpEvent("BrailleSettingsOutputTable", self.outTableList)
		try:
			if config.conf["braille"]["translationTable"] == "auto":
				selection = 0
			else:
				selection = self.outTables.index(braille.handler.table) + 1
			self.outTableList.SetSelection(selection)
		except:  # noqa: E722
			log.exception()
		if shouldDebugGui:
			timePassed = time.time() - startTime
			log.debug(
				f"Loading output tables completed, now at {timePassed:.2f} seconds from start",
			)

		# Translators: The label for a setting in braille settings to select the input table (the braille table used to type braille characters on a braille keyboard).
		inputLabelText = _("&Input table:")
		self.inTables = [table for table in tables if table.input]
		self.inTableNames = [table.fileName for table in self.inTables]
		inTableForCurLangIndex = self.inTableNames.index(
			brailleTables.getDefaultTableForCurLang(brailleTables.TableType.INPUT),
		)
		self.inTableForCurLang = self.inTables[inTableForCurLangIndex]
		# Translators: An option in Braille settings to select a braille table automatically, according to the current language.
		inTableChoices = [_("Automatic ({name})").format(name=self.inTableForCurLang.displayName)]
		inTableChoices.extend([table.displayName for table in self.inTables])
		self.inTableList = sHelper.addLabeledControl(inputLabelText, wx.Choice, choices=inTableChoices)
		self.bindHelpEvent("BrailleSettingsInputTable", self.inTableList)
		try:
			if config.conf["braille"]["inputTable"] == "auto":
				selection = 0
			else:
				selection = self.inTables.index(brailleInput.handler.table) + 1
			self.inTableList.SetSelection(selection)
		except:  # noqa: E722
			log.exception()
		if shouldDebugGui:
			timePassed = time.time() - startTime
			log.debug(
				f"Loading input tables completed, now at {timePassed:.2f} seconds from start",
			)
		# Translators: The label for a setting in braille settings to select which braille mode to use
		modeListText = _("Braille mode:")
		modeChoices = [x.displayString for x in braille.BrailleMode]
		self.brailleModes = sHelper.addLabeledControl(modeListText, wx.Choice, choices=modeChoices)
		self.bindHelpEvent("BrailleMode", self.brailleModes)
		self.brailleModes.Bind(wx.EVT_CHOICE, self._onModeChange)
		current = braille.BrailleMode(config.conf["braille"]["mode"])
		modeList = list(braille.BrailleMode)
		index = modeList.index(current)
		self.brailleModes.SetSelection(index)
		followCursorGroupSizer = wx.StaticBoxSizer(wx.VERTICAL, self)
		self.followCursorGroupBox = followCursorGroupSizer.GetStaticBox()
		followCursorGroupHelper = guiHelper.BoxSizerHelper(self, sizer=followCursorGroupSizer)
		sHelper.addItem(followCursorGroupHelper)

		# Translators: The label for a setting in braille settings to expand the current word under cursor to computer braille.
		expandAtCursorText = _("E&xpand to computer braille for the word at the cursor")
		self.expandAtCursorCheckBox = followCursorGroupHelper.addItem(
			wx.CheckBox(self.followCursorGroupBox, wx.ID_ANY, label=expandAtCursorText),
		)
		self.bindHelpEvent("BrailleSettingsExpandToComputerBraille", self.expandAtCursorCheckBox)
		self.expandAtCursorCheckBox.SetValue(config.conf["braille"]["expandAtCursor"])

		# Translators: The label for a setting in braille settings to show the cursor.
		showCursorLabelText = _("&Show cursor")
		self.showCursorCheckBox = followCursorGroupHelper.addItem(
			wx.CheckBox(self.followCursorGroupBox, label=showCursorLabelText),
		)
		self.bindHelpEvent("BrailleSettingsShowCursor", self.showCursorCheckBox)
		self.showCursorCheckBox.Bind(wx.EVT_CHECKBOX, self.onShowCursorChange)
		self.showCursorCheckBox.SetValue(config.conf["braille"]["showCursor"])

		# Translators: The label for a setting in braille settings to enable cursor blinking.
		cursorBlinkLabelText = _("Blink cursor")
		self.cursorBlinkCheckBox = followCursorGroupHelper.addItem(
			wx.CheckBox(self.followCursorGroupBox, label=cursorBlinkLabelText),
		)
		self.bindHelpEvent("BrailleSettingsBlinkCursor", self.cursorBlinkCheckBox)
		self.cursorBlinkCheckBox.Bind(wx.EVT_CHECKBOX, self.onBlinkCursorChange)
		self.cursorBlinkCheckBox.SetValue(config.conf["braille"]["cursorBlink"])
		if not self.showCursorCheckBox.GetValue():
			self.cursorBlinkCheckBox.Disable()

		# Translators: The label for a setting in braille settings to change cursor blink rate in milliseconds (1 second is 1000 milliseconds).
		cursorBlinkRateLabelText = _("Cursor blink rate (ms)")
		minBlinkRate = int(
			config.conf.getConfigValidation(
				("braille", "cursorBlinkRate"),
			).kwargs["min"],
		)
		maxBlinkRate = int(config.conf.getConfigValidation(("braille", "cursorBlinkRate")).kwargs["max"])
		self.cursorBlinkRateEdit = followCursorGroupHelper.addLabeledControl(
			cursorBlinkRateLabelText,
			nvdaControls.SelectOnFocusSpinCtrl,
			min=minBlinkRate,
			max=maxBlinkRate,
			initial=config.conf["braille"]["cursorBlinkRate"],
		)
		self.bindHelpEvent("BrailleSettingsBlinkRate", self.cursorBlinkRateEdit)
		if not self.showCursorCheckBox.GetValue() or not self.cursorBlinkCheckBox.GetValue():
			self.cursorBlinkRateEdit.Disable()

		self.cursorShapes = [s[0] for s in braille.CURSOR_SHAPES]
		cursorShapeChoices = [s[1] for s in braille.CURSOR_SHAPES]

		# Translators: The label for a setting in braille settings to select the cursor shape when tethered to focus.
		cursorShapeFocusLabelText = _("Cursor shape for &focus:")
		self.cursorShapeFocusList = followCursorGroupHelper.addLabeledControl(
			cursorShapeFocusLabelText,
			wx.Choice,
			choices=cursorShapeChoices,
		)
		self.bindHelpEvent("BrailleSettingsCursorShapeForFocus", self.cursorShapeFocusList)
		try:
			selection = self.cursorShapes.index(config.conf["braille"]["cursorShapeFocus"])
			self.cursorShapeFocusList.SetSelection(selection)
		except:  # noqa: E722
			pass
		if not self.showCursorCheckBox.GetValue():
			self.cursorShapeFocusList.Disable()

		# Translators: The label for a setting in braille settings to select the cursor shape when tethered to review.
		cursorShapeReviewLabelText = _("Cursor shape for &review:")
		self.cursorShapeReviewList = followCursorGroupHelper.addLabeledControl(
			cursorShapeReviewLabelText,
			wx.Choice,
			choices=cursorShapeChoices,
		)
		self.bindHelpEvent("BrailleSettingsCursorShapeForReview", self.cursorShapeReviewList)
		try:
			selection = self.cursorShapes.index(config.conf["braille"]["cursorShapeReview"])
			self.cursorShapeReviewList.SetSelection(selection)
		except:  # noqa: E722
			pass
		if not self.showCursorCheckBox.GetValue():
			self.cursorShapeReviewList.Disable()
		if gui._isDebug():
			log.debug(
				"Loading cursor settings completed, now at %.2f seconds from start"
				% (time.time() - startTime),
			)

		# Translators: The label for a setting in braille settings to combobox enabling user
		# to decide if braille messages should be shown and automatically disappear from braille display.
		showMessagesText = _("Show messages")
		showMessagesChoices = [i.displayString for i in ShowMessages]
		self.showMessagesList = followCursorGroupHelper.addLabeledControl(
			showMessagesText,
			wx.Choice,
			choices=showMessagesChoices,
		)
		self.bindHelpEvent("BrailleSettingsShowMessages", self.showMessagesList)
		self.showMessagesList.Bind(wx.EVT_CHOICE, self.onShowMessagesChange)
		self.showMessagesList.SetSelection(config.conf["braille"]["showMessages"])

		minTimeout = int(
			config.conf.getConfigValidation(
				("braille", "messageTimeout"),
			).kwargs["min"],
		)
		maxTimeOut = int(
			config.conf.getConfigValidation(
				("braille", "messageTimeout"),
			).kwargs["max"],
		)
		# Translators: The label for a setting in braille settings to change how long a message stays on the braille display (in seconds).
		messageTimeoutText = _("Message &timeout (sec)")
		self.messageTimeoutEdit = followCursorGroupHelper.addLabeledControl(
			messageTimeoutText,
			nvdaControls.SelectOnFocusSpinCtrl,
			min=minTimeout,
			max=maxTimeOut,
			initial=config.conf["braille"]["messageTimeout"],
		)
		self.bindHelpEvent("BrailleSettingsMessageTimeout", self.messageTimeoutEdit)
		if self.showMessagesList.GetSelection() != ShowMessages.USE_TIMEOUT:
			self.messageTimeoutEdit.Disable()

		if gui._isDebug():
			log.debug(
				"Loading timeout settings completed, now at %.2f seconds from start"
				% (time.time() - startTime),
			)

		# Translators: The label for a setting in braille settings to set whether braille should be tethered to focus or review cursor.
		tetherListText = _("Tether B&raille:")
		# Translators: The value for a setting in the braille settings, to set whether braille should be tethered to
		# focus or review cursor.
		tetherChoices = [x[1] for x in braille.handler.tetherValues]
		self.tetherList = followCursorGroupHelper.addLabeledControl(
			tetherListText,
			wx.Choice,
			choices=tetherChoices,
		)
		self.bindHelpEvent("BrailleTether", self.tetherList)
		self.tetherList.Bind(wx.EVT_CHOICE, self.onTetherToChange)
		tetherChoice = config.conf["braille"]["tetherTo"]
		selection = [x.value for x in TetherTo].index(tetherChoice)
		self.tetherList.SetSelection(selection)
		if gui._isDebug():
			log.debug(
				"Loading tether settings completed, now at %.2f seconds from start"
				% (time.time() - startTime),
			)

		self.brailleReviewRoutingMovesSystemCaretCombo: nvdaControls.FeatureFlagCombo = (
			followCursorGroupHelper.addLabeledControl(
				labelText=_(
					# Translators: This is a label for a combo-box in the Braille settings panel.
					"Move system caret when ro&uting review cursor",
				),
				wxCtrlClass=nvdaControls.FeatureFlagCombo,
				keyPath=["braille", "reviewRoutingMovesSystemCaret"],
				conf=config.conf,
			)
		)
		self.bindHelpEvent(
			"BrailleSettingsReviewRoutingMovesSystemCaret",
			self.brailleReviewRoutingMovesSystemCaretCombo,
		)
		# Setting has no effect when braille is tethered to focus.
		if tetherChoice == TetherTo.FOCUS.value:
			self.brailleReviewRoutingMovesSystemCaretCombo.Disable()

		# Translators: The label for a setting in braille settings to read by paragraph (if it is checked, the commands to move the display by lines moves the display by paragraphs instead).
		readByParagraphText = _("Read by &paragraph")
		self.readByParagraphCheckBox = followCursorGroupHelper.addItem(
			wx.CheckBox(self.followCursorGroupBox, label=readByParagraphText),
		)
		self.bindHelpEvent("BrailleSettingsReadByParagraph", self.readByParagraphCheckBox)
		self.readByParagraphCheckBox.Bind(wx.EVT_CHECKBOX, self.onReadByParagraphChange)
		self.readByParagraphCheckBox.Value = config.conf["braille"]["readByParagraph"]

		# Translators: This is a label for a combo-box in the Braille settings panel to select paragraph start markers.
		labelText = _("Paragraph start marker:")
		self.paragraphStartMarkersComboBox = followCursorGroupHelper.addLabeledControl(
			labelText,
			wx.Choice,
			choices=[marker.displayString for marker in ParagraphStartMarker],
		)
		self.bindHelpEvent("BrailleParagraphStartMarkers", self.paragraphStartMarkersComboBox)
		paragraphStartMarker = config.conf["braille"]["paragraphStartMarker"]
		self.paragraphStartMarkersComboBox.SetSelection(
			[marker.value for marker in ParagraphStartMarker].index(paragraphStartMarker),
		)
		if not self.readByParagraphCheckBox.GetValue():
			self.paragraphStartMarkersComboBox.Disable()

		# Translators: The label for a setting in braille settings to select how the context for the focus object should be presented on a braille display.
		focusContextPresentationLabelText = _("Focus context presentation:")
		self.focusContextPresentationValues = [x[0] for x in braille.focusContextPresentations]
		focusContextPresentationChoices = [x[1] for x in braille.focusContextPresentations]
		self.focusContextPresentationList = followCursorGroupHelper.addLabeledControl(
			focusContextPresentationLabelText,
			wx.Choice,
			choices=focusContextPresentationChoices,
		)
		self.bindHelpEvent("BrailleSettingsFocusContextPresentation", self.focusContextPresentationList)
		try:
			index = self.focusContextPresentationValues.index(
				config.conf["braille"]["focusContextPresentation"],
			)
		except:  # noqa: E722
			index = 0
		self.focusContextPresentationList.SetSelection(index)

		self.brailleShowSelectionCombo: nvdaControls.FeatureFlagCombo = (
			followCursorGroupHelper.addLabeledControl(
				labelText=_(
					# Translators: This is a label for a combo-box in the Braille settings panel.
					"Show se&lection",
				),
				wxCtrlClass=nvdaControls.FeatureFlagCombo,
				keyPath=["braille", "showSelection"],
				conf=config.conf,
			)
		)
		self.bindHelpEvent("BrailleSettingsShowSelection", self.brailleShowSelectionCombo)

		self.formattingDisplayCombo: nvdaControls.FeatureFlagCombo = (
			followCursorGroupHelper.addLabeledControl(
				# Translators: This is a label for a combo-box in the Braille settings panel.
				labelText=_("Formatting &display"),
				wxCtrlClass=nvdaControls.FeatureFlagCombo,
				keyPath=("braille", "fontFormattingDisplay"),
				conf=config.conf,
			)
		)
		self.bindHelpEvent("BrailleFormattingDisplay", self.formattingDisplayCombo)

		# Translators: The label for a setting in braille settings to speak the character under the cursor when cursor routing in text.
		speakOnRoutingText = _("Spea&k character when routing cursor in text")
		self.speakOnRoutingCheckBox = followCursorGroupHelper.addItem(
			wx.CheckBox(self.followCursorGroupBox, label=speakOnRoutingText),
		)
		self.bindHelpEvent("BrailleSpeakOnRouting", self.speakOnRoutingCheckBox)
		self.speakOnRoutingCheckBox.Value = config.conf["braille"]["speakOnRouting"]

		# Translators: The label for a setting in braille settings to speak the current line or paragraph when navigating by them with braille.
		speakOnNavigatingText = _("Speak when navigating by &line or paragraph")
		self.speakOnNavigatingCheckBox = followCursorGroupHelper.addItem(
			wx.CheckBox(self.followCursorGroupBox, label=speakOnNavigatingText),
		)
		self.bindHelpEvent("BrailleSpeakOnNavigating", self.speakOnNavigatingCheckBox)
		self.speakOnNavigatingCheckBox.Value = config.conf["braille"]["speakOnNavigatingByUnit"]

		self.followCursorGroupBox.Enable(
			list(braille.BrailleMode)[self.brailleModes.GetSelection()] is braille.BrailleMode.FOLLOW_CURSORS,
		)

		# Translators: The label for a setting in braille settings to enable word wrap
		# (try to avoid splitting words at the end of the braille display).
		wordWrapText = _("Avoid splitting &words when possible")
		self.wordWrapCheckBox = sHelper.addItem(wx.CheckBox(self, label=wordWrapText))
		self.bindHelpEvent("BrailleSettingsWordWrap", self.wordWrapCheckBox)
		self.wordWrapCheckBox.Value = config.conf["braille"]["wordWrap"]

		self.unicodeNormalizationCombo: nvdaControls.FeatureFlagCombo = sHelper.addLabeledControl(
			labelText=_(
				# Translators: This is a label for a combo-box in the Braille settings panel.
				"Unicode normali&zation",
			),
			wxCtrlClass=nvdaControls.FeatureFlagCombo,
			keyPath=["braille", "unicodeNormalization"],
			conf=config.conf,
		)
		self.bindHelpEvent("BrailleUnicodeNormalization", self.unicodeNormalizationCombo)

		self.brailleInterruptSpeechCombo: nvdaControls.FeatureFlagCombo = sHelper.addLabeledControl(
			labelText=_(
				# Translators: This is a label for a combo-box in the Braille settings panel.
				"I&nterrupt speech while scrolling",
			),
			wxCtrlClass=nvdaControls.FeatureFlagCombo,
			keyPath=["braille", "interruptSpeechWhileScrolling"],
			conf=config.conf,
		)
		self.bindHelpEvent("BrailleSettingsInterruptSpeech", self.brailleInterruptSpeechCombo)

		if gui._isDebug():
			log.debug("Finished making settings, now at %.2f seconds from start" % (time.time() - startTime))

	def onSave(self):
		AutoSettingsMixin.onSave(self)
		if self.outTableList.GetSelection() > 0:
			braille.handler.table = self.outTables[self.outTableList.GetSelection() - 1]
		else:
			braille.handler.table = self.outTableForCurLang
			config.conf["braille"]["translationTable"] = "auto"
		if self.inTableList.GetSelection():
			brailleInput.handler.table = self.inTables[self.inTableList.GetSelection() - 1]
		else:
			brailleInput.handler.table = self.inTableForCurLang
			config.conf["braille"]["inputTable"] = "auto"
		mode = list(braille.BrailleMode)[self.brailleModes.GetSelection()]
		config.conf["braille"]["mode"] = mode.value
		braille.handler.mainBuffer.clear()
		config.conf["braille"]["expandAtCursor"] = self.expandAtCursorCheckBox.GetValue()
		config.conf["braille"]["showCursor"] = self.showCursorCheckBox.GetValue()
		config.conf["braille"]["cursorBlink"] = self.cursorBlinkCheckBox.GetValue()
		config.conf["braille"]["cursorBlinkRate"] = self.cursorBlinkRateEdit.GetValue()
		config.conf["braille"]["cursorShapeFocus"] = self.cursorShapes[
			self.cursorShapeFocusList.GetSelection()
		]
		config.conf["braille"]["cursorShapeReview"] = self.cursorShapes[
			self.cursorShapeReviewList.GetSelection()
		]
		config.conf["braille"]["showMessages"] = self.showMessagesList.GetSelection()
		config.conf["braille"]["messageTimeout"] = self.messageTimeoutEdit.GetValue()
		tetherChoice = [x.value for x in TetherTo][self.tetherList.GetSelection()]
		if tetherChoice == TetherTo.AUTO.value:
			config.conf["braille"]["tetherTo"] = TetherTo.AUTO.value
		else:
			braille.handler.setTether(tetherChoice, auto=False)
		self.brailleReviewRoutingMovesSystemCaretCombo.saveCurrentValueToConf()
		config.conf["braille"]["readByParagraph"] = self.readByParagraphCheckBox.Value
		config.conf["braille"]["paragraphStartMarker"] = [marker.value for marker in ParagraphStartMarker][
			self.paragraphStartMarkersComboBox.GetSelection()
		]
		config.conf["braille"]["speakOnRouting"] = self.speakOnRoutingCheckBox.Value
		config.conf["braille"]["speakOnNavigatingByUnit"] = self.speakOnNavigatingCheckBox.Value
		config.conf["braille"]["wordWrap"] = self.wordWrapCheckBox.Value
		self.unicodeNormalizationCombo.saveCurrentValueToConf()
		config.conf["braille"]["focusContextPresentation"] = self.focusContextPresentationValues[
			self.focusContextPresentationList.GetSelection()
		]
		self.brailleInterruptSpeechCombo.saveCurrentValueToConf()
		self.brailleShowSelectionCombo.saveCurrentValueToConf()
		self.formattingDisplayCombo.saveCurrentValueToConf()

	def onShowCursorChange(self, evt):
		self.cursorBlinkCheckBox.Enable(evt.IsChecked())
		self.cursorBlinkRateEdit.Enable(evt.IsChecked() and self.cursorBlinkCheckBox.GetValue())
		self.cursorShapeFocusList.Enable(evt.IsChecked())
		self.cursorShapeReviewList.Enable(evt.IsChecked())

	def onBlinkCursorChange(self, evt):
		self.cursorBlinkRateEdit.Enable(evt.IsChecked())

	def onShowMessagesChange(self, evt):
		self.messageTimeoutEdit.Enable(evt.GetSelection() == 1)

	def onTetherToChange(self, evt: wx.CommandEvent) -> None:
		"""Shows or hides "Move system caret when routing review cursor" braille setting."""
		tetherChoice = [x.value for x in TetherTo][evt.GetSelection()]
		self.brailleReviewRoutingMovesSystemCaretCombo.Enable(tetherChoice != TetherTo.FOCUS.value)

	def onReadByParagraphChange(self, evt: wx.CommandEvent):
		self.paragraphStartMarkersComboBox.Enable(evt.IsChecked())

	def _onModeChange(self, evt: wx.CommandEvent):
		self.followCursorGroupBox.Enable(not evt.GetSelection())


def showStartErrorForProviders(
	parent: wx.Window,
	providers: List[vision.providerInfo.ProviderInfo],
) -> None:
	if not providers:
		return

	if len(providers) == 1:
		providerName = providers[0].displayName
		# Translators: This message is presented when
		# NVDA is unable to load a single vision enhancement provider.
		message = _("Could not load the {providerName} vision enhancement provider").format(
			providerName=providerName,
		)
	else:
		providerNames = ", ".join(provider.displayName for provider in providers)
		# Translators: This message is presented when NVDA is unable to
		# load multiple vision enhancement providers.
		message = _("Could not load the following vision enhancement providers:\n{providerNames}").format(
			providerNames=providerNames,
		)
	gui.messageBox(
		message,
		# Translators: The title of the vision enhancement provider error message box.
		_("Vision Enhancement Provider Error"),
		wx.OK | wx.ICON_WARNING,
		parent,
	)


def showTerminationErrorForProviders(
	parent: wx.Window,
	providers: List[vision.providerInfo.ProviderInfo],
) -> None:
	if not providers:
		return

	if len(providers) == 1:
		providerName = providers[0].displayName
		# Translators: This message is presented when
		# NVDA is unable to gracefully terminate a single vision enhancement provider.
		message = _("Could not gracefully terminate the {providerName} vision enhancement provider").format(
			providerName=providerName,
		)
	else:
		providerNames = ", ".join(provider.displayName for provider in providers)
		message = _(
			# Translators: This message is presented when
			# NVDA is unable to terminate multiple vision enhancement providers.
			"Could not gracefully terminate the following vision enhancement providers:\n{providerNames}",
		).format(providerNames=providerNames)
	gui.messageBox(
		message,
		# Translators: The title of the vision enhancement provider error message box.
		_("Vision Enhancement Provider Error"),
		wx.OK | wx.ICON_WARNING,
		parent,
	)


class VisionProviderStateControl(vision.providerBase.VisionProviderStateControl):
	"""
	Gives settings panels for vision enhancement providers a way to control a
	single vision enhancement provider, handling any error conditions in
	a UX friendly way.
	"""

	def __init__(
		self,
		parent: wx.Window,
		providerInfo: vision.providerInfo.ProviderInfo,
	):
		self._providerInfo = providerInfo
		self._parent = weakref.ref(parent)  # don't keep parent dialog alive with a circular reference.

	def getProviderInfo(self) -> vision.providerInfo.ProviderInfo:
		return self._providerInfo

	def getProviderInstance(self) -> Optional[vision.providerBase.VisionEnhancementProvider]:
		return vision.handler.getProviderInstance(self._providerInfo)

	def startProvider(
		self,
		shouldPromptOnError: bool = True,
	) -> bool:
		"""Initializes the provider, prompting user with the error if necessary.
		@param shouldPromptOnError: True if  the user should be presented with any errors that may occur.
		@return: True on success
		"""
		success = self._doStartProvider()
		if not success and shouldPromptOnError:
			showStartErrorForProviders(self._parent(), [self._providerInfo])
		return success

	def terminateProvider(
		self,
		shouldPromptOnError: bool = True,
	) -> bool:
		"""Terminate the provider, prompting user with the error if necessary.
		@param shouldPromptOnError: True if  the user should be presented with any errors that may occur.
		@return: True on success
		"""
		success = self._doTerminate()
		if not success and shouldPromptOnError:
			showTerminationErrorForProviders(self._parent(), [self._providerInfo])
		return success

	def _doStartProvider(self) -> bool:
		"""Attempt to start the provider, catching any errors.
		@return True on successful termination.
		"""
		try:
			vision.handler.initializeProvider(self._providerInfo)
			return True
		except Exception:
			log.error(
				f"Could not initialize the {self._providerInfo.providerId} vision enhancement provider",
				exc_info=True,
			)
			return False

	def _doTerminate(self) -> bool:
		"""Attempt to terminate the provider, catching any errors.
		@return True on successful termination.
		"""
		try:
			# Terminating a provider from the gui should never save the settings.
			# This is because termination happens on the fly when unchecking check boxes.
			# Saving settings would be harmful if a user opens the vision panel,
			# then changes some settings and disables the provider.
			vision.handler.terminateProvider(self._providerInfo, saveSettings=False)
			return True
		except Exception:
			log.error(
				f"Could not terminate the {self._providerInfo.providerId} vision enhancement provider",
				exc_info=True,
			)
			return False


class VisionSettingsPanel(SettingsPanel):
	settingsSizerHelper: guiHelper.BoxSizerHelper
	providerPanelInstances: List[SettingsPanel]
	initialProviders: List[vision.providerInfo.ProviderInfo]
	# Translators: This is the label for the vision panel
	title = _("Vision")
	helpId = "VisionSettings"

	# Translators: This is a label appearing on the vision settings panel.
	panelDescription = _("Configure visual aids.")

	def _createProviderSettingsPanel(
		self,
		providerInfo: vision.providerInfo.ProviderInfo,
	) -> Optional[SettingsPanel]:
		settingsPanelCls = providerInfo.providerClass.getSettingsPanelClass()
		if not settingsPanelCls:
			if gui._isDebug():
				log.debug(f"Using default panel for providerId: {providerInfo.providerId}")
			settingsPanelCls = VisionProviderSubPanel_Wrapper
		else:
			if gui._isDebug():
				log.debug(f"Using custom panel for providerId: {providerInfo.providerId}")

		providerControl = VisionProviderStateControl(parent=self, providerInfo=providerInfo)
		try:
			return settingsPanelCls(
				parent=self,
				providerControl=providerControl,
			)
		# Broad except used since we can not know what exceptions a provider might throw.
		# We should be able to continue despite a buggy provider.
		except Exception:
			log.debug(f"Error creating providerPanel: {settingsPanelCls!r}", exc_info=True)
			return None

	def makeSettings(self, settingsSizer: wx.BoxSizer):
		self.SetFont(wx.Font(wx.FontInfo(10).FaceName(config.conf["general"]["font"])))
		self.initialProviders = vision.handler.getActiveProviderInfos()
		self.providerPanelInstances = []
		self.settingsSizerHelper = guiHelper.BoxSizerHelper(self, sizer=settingsSizer)
		self.settingsSizerHelper.addItem(wx.StaticText(self, label=self.panelDescription))

		for providerInfo in vision.handler.getProviderList(reloadFromSystem=True):
			providerSizer = self.settingsSizerHelper.addItem(
				wx.StaticBoxSizer(wx.VERTICAL, self, label=providerInfo.displayName),
				flag=wx.EXPAND,
			)
			if len(self.providerPanelInstances) > 0:
				settingsSizer.AddSpacer(guiHelper.SPACE_BETWEEN_VERTICAL_DIALOG_ITEMS)

			settingsPanel = self._createProviderSettingsPanel(providerInfo)
			if not settingsPanel:
				continue

			providerSizer.Add(settingsPanel, flag=wx.EXPAND)
			self.providerPanelInstances.append(settingsPanel)

	def safeInitProviders(
		self,
		providers: List[vision.providerInfo.ProviderInfo],
	) -> None:
		"""Initializes one or more providers in a way that is gui friendly,
		showing an error if appropriate.
		"""
		errorProviders: List[vision.providerInfo.ProviderInfo] = []
		for provider in providers:
			success = VisionProviderStateControl(self, provider).startProvider(shouldPromptOnError=False)
			if not success:
				errorProviders.append(provider)
		showStartErrorForProviders(self, errorProviders)

	def safeTerminateProviders(
		self,
		providers: List[vision.providerInfo.ProviderInfo],
		verbose: bool = False,
	) -> None:
		"""Terminates one or more providers in a way that is gui friendly,
		@verbose: Whether to show a termination error.
		@returns: Whether termination succeeded for all providers.
		"""
		errorProviders: List[vision.providerInfo.ProviderInfo] = []
		for provider in providers:
			success = VisionProviderStateControl(self, provider).terminateProvider(shouldPromptOnError=False)
			if not success:
				errorProviders.append(provider)
		if verbose:
			showTerminationErrorForProviders(self, errorProviders)

	def refreshPanel(self):
		self.Freeze()
		# trigger a refresh of the settings
		self.onPanelActivated()
		self._sendLayoutUpdatedEvent()
		self.Thaw()

	def onPanelActivated(self):
		super().onPanelActivated()

	def onDiscard(self):
		for panel in self.providerPanelInstances:
			try:
				panel.onDiscard()
			# Broad except used since we can not know what exceptions a provider might throw.
			# We should be able to continue despite a buggy provider.
			except Exception:
				log.debug(f"Error discarding providerPanel: {panel.__class__!r}", exc_info=True)

		providersToInitialize = [
			provider
			for provider in self.initialProviders
			if not bool(vision.handler.getProviderInstance(provider))
		]
		self.safeInitProviders(providersToInitialize)
		initialProviderIds = [providerInfo.providerId for providerInfo in self.initialProviders]
		providersToTerminate = [
			provider
			for provider in vision.handler.getActiveProviderInfos()
			if provider.providerId not in initialProviderIds
		]
		self.safeTerminateProviders(providersToTerminate)

	def onSave(self):
		for panel in self.providerPanelInstances:
			try:
				panel.onSave()
			# Broad except used since we can not know what exceptions a provider might throw.
			# We should be able to continue despite a buggy provider.
			except Exception:
				log.debug(f"Error saving providerPanel: {panel.__class__!r}", exc_info=True)
		self.initialProviders = vision.handler.getActiveProviderInfos()


class VisionProviderSubPanel_Settings(
	AutoSettingsMixin,
	SettingsPanel,
):
	helpId = "VisionSettings"

	_settingsCallable: Callable[[], VisionEnhancementProviderSettings]

	def __init__(
		self,
		parent: wx.Window,
		*,  # Make next argument keyword only
		settingsCallable: Callable[[], vision.providerBase.VisionEnhancementProviderSettings],
	):
		"""
		@param settingsCallable: A callable that returns an instance to a VisionEnhancementProviderSettings.
			This will usually be a weakref, but could be any callable taking no arguments.
		"""
		self._settingsCallable = settingsCallable
		super().__init__(parent=parent)

	def getSettings(self) -> AutoSettings:
		settings = self._settingsCallable()
		return settings

	def makeSettings(self, settingsSizer):
		# Construct vision enhancement provider settings
		self.SetFont(wx.Font(wx.FontInfo(10).FaceName(config.conf["general"]["font"])))
		self.updateDriverSettings()


class VisionProviderSubPanel_Wrapper(
	SettingsPanel,
):
	_checkBox: wx.CheckBox

	def __init__(
		self,
		parent: wx.Window,
		providerControl: VisionProviderStateControl,
	):
		self._providerControl = providerControl
		self._providerSettings: Optional[VisionProviderSubPanel_Settings] = None
		self._providerSettingsSizer = wx.BoxSizer(orient=wx.VERTICAL)
		super().__init__(parent=parent)

	def makeSettings(self, settingsSizer):
		self._checkBox = wx.CheckBox(
			self,
			# Translators: Enable checkbox on a vision enhancement provider on the vision settings category panel
			label=_("Enable"),
		)
		self.SetFont(wx.Font(wx.FontInfo(10).FaceName(config.conf["general"]["font"])))
		settingsSizer.Add(self._checkBox)
		self.bindHelpEvent("VisionSettings", self._checkBox)
		self._optionsSizer = wx.BoxSizer(orient=wx.VERTICAL)
		self._optionsSizer.AddSpacer(size=self.scaleSize(10))
		# Translators: Options label on a vision enhancement provider on the vision settings category panel
		self._optionsText = wx.StaticText(self, label=_("Options:"))
		self._optionsSizer.Add(self._optionsText)
		self._optionsSizer.Add(
			self._providerSettingsSizer,
			border=self.scaleSize(15),
			flag=wx.LEFT | wx.EXPAND,
			proportion=1,
		)
		settingsSizer.Add(
			self._optionsSizer,
			flag=wx.EXPAND,
			proportion=1,
		)
		self._checkBox.SetValue(bool(self._providerControl.getProviderInstance()))
		if self._createProviderSettings():
			self._checkBox.Bind(wx.EVT_CHECKBOX, self._enableToggle)
		else:
			self._checkBox.Bind(wx.EVT_CHECKBOX, self._nonEnableableGUI)
		self._updateOptionsVisibility()

	def _updateOptionsVisibility(self):
		hasProviderOptions = bool(self._providerSettings) and self._providerSettings.hasOptions
		if hasProviderOptions:
			self.settingsSizer.Show(self._optionsSizer, recursive=True)
		else:
			self.settingsSizer.Hide(self._optionsSizer, recursive=True)
		self._sendLayoutUpdatedEvent()

	def _createProviderSettings(self):
		try:
			getSettingsCallable = self._providerControl.getProviderInfo().providerClass.getSettings
			self._providerSettings = VisionProviderSubPanel_Settings(
				self,
				settingsCallable=getSettingsCallable,
			)
			self._providerSettingsSizer.Add(self._providerSettings, flag=wx.EXPAND, proportion=1)
		# Broad except used since we can not know what exceptions a provider might throw.
		# We should be able to continue despite a buggy provider.
		except Exception:
			log.error("unable to create provider settings", exc_info=True)
			return False
		return True

	def _nonEnableableGUI(self, evt):
		gui.messageBox(
			# Translators: Shown when there is an error showing the GUI for a vision enhancement provider
			_("Unable to configure user interface for Vision Enhancement Provider, it can not be enabled."),
			# Translators: The title of the error dialog displayed when there is an error showing the GUI
			# for a vision enhancement provider
			_("Error"),
			parent=self,
		)
		self._checkBox.SetValue(False)

	def _enableToggle(self, evt):
		shouldBeRunning = evt.IsChecked()
		if shouldBeRunning and not self._providerControl.startProvider():
			self._checkBox.SetValue(False)
			self._updateOptionsVisibility()
			return
		elif not shouldBeRunning and not self._providerControl.terminateProvider():
			# When there is an error on termination, don't leave the checkbox checked.
			# The provider should not be left configured to startup.
			self._checkBox.SetValue(False)
			self._updateOptionsVisibility()
			return
		# Able to successfully start / terminate:
		self._providerSettings.updateDriverSettings()
		self._providerSettings.refreshGui()
		self._updateOptionsVisibility()

	def onDiscard(self):
		if self._providerSettings:
			self._providerSettings.onDiscard()

	def onSave(self):
		log.debug("calling VisionProviderSubPanel_Wrapper")
		if self._providerSettings:
			self._providerSettings.onSave()


""" The name of the config profile currently being edited, if any.
This is set when the currently edited configuration profile is determined and returned to None when the dialog is destroyed.
This can be used by an AppModule for NVDA to identify and announce
changes in the name of the edited configuration profile when categories are changed"""
NvdaSettingsDialogActiveConfigProfile = None
NvdaSettingsDialogWindowHandle = None


class NVDASettingsDialog(MultiCategorySettingsDialog):
	# Translators: This is the label for the NVDA settings dialog.
	title = _("NVDA Settings")
	categoryClasses = [
		GeneralSettingsPanel,
		SpeechSettingsPanel,
		BrailleSettingsPanel,
		AudioPanel,
		VisionSettingsPanel,
		KeyboardSettingsPanel,
		MouseSettingsPanel,
		ReviewCursorPanel,
		InputCompositionPanel,
		ObjectPresentationPanel,
		BrowseModePanel,
		DocumentFormattingPanel,
		DocumentNavigationPanel,
		RemoteSettingsPanel,
	]
	# In secure mode, add-on update is disabled, so AddonStorePanel should not appear since it only contains
	# add-on update related controls.
	if not globalVars.appArgs.secure:
		categoryClasses.append(AddonStorePanel)
	if touchHandler.touchSupported():
		categoryClasses.append(TouchInteractionPanel)
	if winVersion.isUwpOcrAvailable():
		categoryClasses.append(UwpOcrPanel)
	# And finally the Advanced panel which should always be last.
	if not globalVars.appArgs.secure:
		categoryClasses.append(AdvancedPanel)

	def makeSettings(self, settingsSizer):
		# Ensure that after the settings dialog is created the name is set correctly
		super(NVDASettingsDialog, self).makeSettings(settingsSizer)
		self._doOnCategoryChange()
		global NvdaSettingsDialogWindowHandle
		NvdaSettingsDialogWindowHandle = self.GetHandle()

	def _doOnCategoryChange(self):
		global NvdaSettingsDialogActiveConfigProfile
		NvdaSettingsDialogActiveConfigProfile = config.conf.profiles[-1].name
		if (
			not NvdaSettingsDialogActiveConfigProfile
			or isinstance(self.currentCategory, GeneralSettingsPanel)
			or isinstance(self.currentCategory, AddonStorePanel)
			or isinstance(self.currentCategory, RemoteSettingsPanel)
		):
			# Translators: The profile name for normal configuration
			NvdaSettingsDialogActiveConfigProfile = _("normal configuration")
		self.SetTitle(self._getDialogTitle())
		self.bindHelpEvent(
			self.currentCategory.helpId,
			self.catListCtrl,
		)

	def _getDialogTitle(self):
		return "{dialogTitle}: {panelTitle} ({configProfile})".format(
			dialogTitle=self.title,
			panelTitle=self.currentCategory.title,
			configProfile=NvdaSettingsDialogActiveConfigProfile,
		)

	def onCategoryChange(self, evt):
		super(NVDASettingsDialog, self).onCategoryChange(evt)
		if evt.Skipped:
			return
		self._doOnCategoryChange()

	def Destroy(self):
		global NvdaSettingsDialogActiveConfigProfile, NvdaSettingsDialogWindowHandle
		NvdaSettingsDialogActiveConfigProfile = None
		NvdaSettingsDialogWindowHandle = None
		super(NVDASettingsDialog, self).Destroy()


class AddSymbolDialog(
	gui.contextHelp.ContextHelpMixin,
	wx.Dialog,  # wxPython does not seem to call base class initializer, put last in MRO
):
	helpId = "SymbolPronunciation"

	def __init__(self, parent):
		# Translators: This is the label for the add symbol dialog.
		super().__init__(parent, title=_("Add Symbol"))
		self.SetFont(wx.Font(wx.FontInfo(10).FaceName(config.conf["general"]["font"])))
		mainSizer = wx.BoxSizer(wx.VERTICAL)
		sHelper = guiHelper.BoxSizerHelper(self, orientation=wx.VERTICAL)

		# Translators: This is the label for the edit field in the add symbol dialog.
		symbolText = _("&Symbol:")
		self.identifierTextCtrl = sHelper.addLabeledControl(symbolText, wx.TextCtrl)

		sHelper.addDialogDismissButtons(self.CreateButtonSizer(wx.OK | wx.CANCEL))

		mainSizer.Add(sHelper.sizer, border=guiHelper.BORDER_FOR_DIALOGS, flag=wx.ALL)
		mainSizer.Fit(self)
		self.SetSizer(mainSizer)
		self.identifierTextCtrl.SetFocus()
		self.CentreOnScreen()


class SpeechSymbolsDialog(SettingsDialog):
	helpId = "SymbolPronunciation"

	def __init__(self, parent):
		try:
			symbolProcessor = characterProcessing._localeSpeechSymbolProcessors.fetchLocaleData(
				speech.getCurrentLanguage(),
			)
		except LookupError:
			symbolProcessor = characterProcessing._localeSpeechSymbolProcessors.fetchLocaleData("en")
		self.symbolProcessor = symbolProcessor
		desc = languageHandler.getLanguageDescription(self.symbolProcessor.locale)
		if not desc:
			desc = self.symbolProcessor.locale
			# Raise an error in the hope that people be more likely to report the issue
			log.error(f"No description for language: {desc}. Using language code instead.")
		# Translators: This is the label for the symbol pronunciation dialog.
		# %s is replaced by the language for which symbol pronunciation is being edited.
		self.title = _("Symbol Pronunciation (%s)") % desc
		super(SpeechSymbolsDialog, self).__init__(
			parent,
			resizeable=True,
		)

	def makeSettings(self, settingsSizer):
		self.SetFont(wx.Font(wx.FontInfo(10).FaceName(config.conf["general"]["font"])))
		self.filteredSymbols = self.symbols = [
			copy.copy(symbol) for symbol in self.symbolProcessor.computedSymbols.values()
		]
		self.pendingRemovals = {}

		sHelper = guiHelper.BoxSizerHelper(self, sizer=settingsSizer)
		# Translators: The label of a text field to search for symbols in the speech symbols dialog.
		filterText = pgettext("speechSymbols", "&Filter by:")
		self.filterEdit = sHelper.addLabeledControl(
			labelText=filterText,
			wxCtrlClass=wx.TextCtrl,
			size=(self.scaleSize(310), -1),
		)
		self.filterEdit.Bind(wx.EVT_TEXT, self.onFilterEditTextChange)

		# Translators: The label for symbols list in symbol pronunciation dialog.
		symbolsText = _("&Symbols")
		self.symbolsList = sHelper.addLabeledControl(
			symbolsText,
			nvdaControls.AutoWidthColumnListCtrl,
			autoSizeColumn=2,  # The replacement column is likely to need the most space
			itemTextCallable=self.getItemTextForList,
			style=wx.LC_REPORT | wx.LC_SINGLE_SEL | wx.LC_VIRTUAL,
		)

		# Translators: The label for a column in symbols list used to identify a symbol.
		self.symbolsList.AppendColumn(_("Symbol"), width=self.scaleSize(150))
		# Translators: The label for a column in symbols list used to identify a replacement.
		self.symbolsList.AppendColumn(_("Replacement"))
		# Translators: The label for a column in symbols list used to identify a symbol's speech level (either none, some, most, all or character).
		self.symbolsList.AppendColumn(_("Level"))
		# Translators: The label for a column in symbols list which specifies when the actual symbol will be sent to the synthesizer (preserved).
		# See the "Punctuation/Symbol Pronunciation" section of the User Guide for details.
		self.symbolsList.AppendColumn(_("Preserve"))
		self.symbolsList.Bind(wx.EVT_LIST_ITEM_FOCUSED, self.onListItemFocused)

		# Translators: The label for the group of controls in symbol pronunciation dialog to change the pronunciation of a symbol.
		changeSymbolText = _("Change selected symbol")
		changeSymbolSizer = wx.StaticBoxSizer(wx.VERTICAL, self, label=changeSymbolText)
		changeSymbolGroup = guiHelper.BoxSizerHelper(self, sizer=changeSymbolSizer)
		changeSymbolHelper = sHelper.addItem(changeSymbolGroup)

		# Used to ensure that event handlers call Skip(). Not calling skip can cause focus problems for controls. More
		# generally the advice on the wx documentation is: "In general, it is recommended to skip all non-command events
		# to allow the default handling to take place. The command events are, however, normally not skipped as usually
		# a single command such as a button click or menu item selection must only be processed by one handler."
		def skipEventAndCall(handler):
			def wrapWithEventSkip(event):
				if event:
					event.Skip()
				return handler()

			return wrapWithEventSkip

		# Translators: The label for the edit field in symbol pronunciation dialog to change the replacement text of a symbol.
		replacementText = _("&Replacement")
		self.replacementEdit = changeSymbolHelper.addLabeledControl(
			labelText=replacementText,
			wxCtrlClass=wx.TextCtrl,
			size=(self.scaleSize(300), -1),
		)
		self.replacementEdit.Bind(wx.EVT_TEXT, skipEventAndCall(self.onSymbolEdited))

		# Translators: The label for the combo box in symbol pronunciation dialog to change the speech level of a symbol.
		levelText = _("&Level")
		symbolLevelLabels = characterProcessing.SPEECH_SYMBOL_LEVEL_LABELS
		levelChoices = [symbolLevelLabels[level] for level in characterProcessing.SPEECH_SYMBOL_LEVELS]
		self.levelList = changeSymbolHelper.addLabeledControl(levelText, wx.Choice, choices=levelChoices)
		self.levelList.Bind(wx.EVT_CHOICE, skipEventAndCall(self.onSymbolEdited))

		# Translators: The label for the combo box in symbol pronunciation dialog to change when a symbol is sent to the synthesizer.
		preserveText = _("&Send actual symbol to synthesizer")
		symbolPreserveLabels = characterProcessing.SPEECH_SYMBOL_PRESERVE_LABELS
		preserveChoices = [symbolPreserveLabels[mode] for mode in characterProcessing.SPEECH_SYMBOL_PRESERVES]
		self.preserveList = changeSymbolHelper.addLabeledControl(
			preserveText,
			wx.Choice,
			choices=preserveChoices,
		)
		self.preserveList.Bind(wx.EVT_CHOICE, skipEventAndCall(self.onSymbolEdited))

		bHelper = sHelper.addItem(guiHelper.ButtonHelper(orientation=wx.HORIZONTAL))
		# Translators: The label for a button in the Symbol Pronunciation dialog to add a new symbol.
		addButton = bHelper.addButton(self, label=_("&Add"))

		# Translators: The label for a button in the Symbol Pronunciation dialog to remove a symbol.
		self.removeButton = bHelper.addButton(self, label=_("Re&move"))
		self.removeButton.Disable()

		addButton.Bind(wx.EVT_BUTTON, self.OnAddClick)
		self.removeButton.Bind(wx.EVT_BUTTON, self.OnRemoveClick)

		# Populate the unfiltered list with symbols.
		self.filter()

	def postInit(self):
		self.symbolsList.SetFocus()

	def filter(self, filterText=""):
		NONE_SELECTED = -1
		previousSelectionValue = None
		previousIndex = self.symbolsList.GetFirstSelected()  # may return NONE_SELECTED
		if previousIndex != NONE_SELECTED:
			previousSelectionValue = self.filteredSymbols[previousIndex]

		if not filterText:
			self.filteredSymbols = self.symbols
		else:
			# Do case-insensitive matching by lowering both filterText and each symbols's text.
			filterText = filterText.lower()
			self.filteredSymbols = [
				symbol
				for symbol in self.symbols
				if filterText in symbol.displayName.lower() or filterText in symbol.replacement.lower()
			]
		self.symbolsList.ItemCount = len(self.filteredSymbols)

		# sometimes filtering may result in an empty list.
		if not self.symbolsList.ItemCount:
			self.editingItem = None
			# disable the "change symbol" controls, since there are no items in the list.
			self.replacementEdit.Disable()
			self.levelList.Disable()
			self.preserveList.Disable()
			self.removeButton.Disable()
			return  # exit early, no need to select an item.

		# If there was a selection before filtering, try to preserve it
		newIndex = 0  # select first item by default.
		if previousSelectionValue:
			try:
				newIndex = self.filteredSymbols.index(previousSelectionValue)
			except ValueError:
				pass

		# Change the selection
		self.symbolsList.Select(newIndex)
		self.symbolsList.Focus(newIndex)
		# We don't get a new focus event with the new index.
		self.symbolsList.sendListItemFocusedEvent(newIndex)

	def getItemTextForList(self, item, column):
		symbol = self.filteredSymbols[item]
		if column == 0:
			return symbol.displayName
		elif column == 1:
			return symbol.replacement
		elif column == 2:
			return characterProcessing.SPEECH_SYMBOL_LEVEL_LABELS[symbol.level]
		elif column == 3:
			return characterProcessing.SPEECH_SYMBOL_PRESERVE_LABELS[symbol.preserve]
		else:
			raise ValueError("Unknown column: %d" % column)

	def onSymbolEdited(self):
		if self.editingItem is not None:
			# Update the symbol the user was just editing.
			item = self.editingItem
			symbol = self.filteredSymbols[item]
			symbol.replacement = self.replacementEdit.Value
			symbol.level = characterProcessing.SPEECH_SYMBOL_LEVELS[self.levelList.Selection]
			symbol.preserve = characterProcessing.SPEECH_SYMBOL_PRESERVES[self.preserveList.Selection]

	def onListItemFocused(self, evt):
		# Update the editing controls to reflect the newly selected symbol.
		item = evt.GetIndex()
		symbol = self.filteredSymbols[item]
		self.editingItem = item
		# ChangeValue and Selection property used because they do not cause EVNT_CHANGED to be fired.
		self.replacementEdit.ChangeValue(symbol.replacement)
		self.levelList.Selection = characterProcessing.SPEECH_SYMBOL_LEVELS.index(symbol.level)
		self.preserveList.Selection = characterProcessing.SPEECH_SYMBOL_PRESERVES.index(symbol.preserve)
		self.removeButton.Enabled = not self.symbolProcessor.isBuiltin(symbol.identifier)
		self.replacementEdit.Enable()
		self.levelList.Enable()
		self.preserveList.Enable()
		evt.Skip()

	def OnAddClick(self, evt):
		with AddSymbolDialog(self) as entryDialog:
			if entryDialog.ShowModal() != wx.ID_OK:
				return
			identifier = entryDialog.identifierTextCtrl.GetValue()
			if not identifier:
				return
		# Clean the filter, so we can select the new entry.
		self.filterEdit.Value = ""
		self.filter()
		for index, symbol in enumerate(self.symbols):
			if identifier == symbol.identifier:
				gui.messageBox(
					# Translators: An error reported in the Symbol Pronunciation dialog
					# when adding a symbol that is already present.
					_('Symbol "%s" is already present.') % identifier,
					# Translators: title of an error message
					_("Error"),
					wx.OK | wx.ICON_ERROR,
				)
				self.symbolsList.Select(index)
				self.symbolsList.Focus(index)
				self.symbolsList.SetFocus()
				return
		addedSymbol = characterProcessing.SpeechSymbol(identifier)
		try:
			del self.pendingRemovals[identifier]
		except KeyError:
			pass
		addedSymbol.displayName = identifier
		addedSymbol.replacement = ""
		addedSymbol.level = characterProcessing.SymbolLevel.ALL
		addedSymbol.preserve = characterProcessing.SYMPRES_NEVER
		self.symbols.append(addedSymbol)
		self.symbolsList.ItemCount = len(self.symbols)
		index = self.symbolsList.ItemCount - 1
		self.symbolsList.Select(index)
		self.symbolsList.Focus(index)
		# We don't get a new focus event with the new index.
		self.symbolsList.sendListItemFocusedEvent(index)
		self.symbolsList.SetFocus()

	def OnRemoveClick(self, evt):
		index = self.symbolsList.GetFirstSelected()
		symbol = self.filteredSymbols[index]
		self.pendingRemovals[symbol.identifier] = symbol
		del self.filteredSymbols[index]
		if self.filteredSymbols is not self.symbols:
			self.symbols.remove(symbol)
		self.symbolsList.ItemCount = len(self.filteredSymbols)
		# sometimes removing may result in an empty list.
		if not self.symbolsList.ItemCount:
			self.editingItem = None
			# disable the "change symbol" controls, since there are no items in the list.
			self.replacementEdit.Disable()
			self.levelList.Disable()
			self.preserveList.Disable()
			self.removeButton.Disable()
		else:
			index = min(index, self.symbolsList.ItemCount - 1)
			self.symbolsList.Select(index)
			self.symbolsList.Focus(index)
			# We don't get a new focus event with the new index.
			self.symbolsList.sendListItemFocusedEvent(index)
		self.symbolsList.SetFocus()

	def onOk(self, evt):
		self.onSymbolEdited()
		self.editingItem = None
		for symbol in self.pendingRemovals.values():
			self.symbolProcessor.deleteSymbol(symbol)
		for symbol in self.symbols:
			if not symbol.replacement:
				continue
			self.symbolProcessor.updateSymbol(symbol)
		try:
			self.symbolProcessor.userSymbols.save()
		except IOError as e:
			log.error("Error saving user symbols info: %s" % e)
		characterProcessing._localeSpeechSymbolProcessors.invalidateLocaleData(self.symbolProcessor.locale)
		super(SpeechSymbolsDialog, self).onOk(evt)

	def _refreshVisibleItems(self):
		count = self.symbolsList.GetCountPerPage()
		first = self.symbolsList.GetTopItem()
		self.symbolsList.RefreshItems(first, first + count)

	def onFilterEditTextChange(self, evt):
		self.filter(self.filterEdit.Value)
		self._refreshVisibleItems()
		evt.Skip()


def _isResponseAddonStoreCacheHash(response: requests.Response) -> bool:
	try:
		# Attempt to parse the response as JSON
		data = response.json()
	except ValueError:
		# Add-on Store cache hash is JSON, so this can't be it.
		return False
	# While the NV Access Add-on Store cache hash is a git commit hash as a string, other implementations may use a different format.
	# Therefore, we only check if the data is a non-empty string.
	return isinstance(data, str) and bool(data)


def _isResponseUpdateMetadata(response: requests.Response) -> bool:
	try:
		updateCheck.UpdateInfo.parseUpdateCheckResponse(response.text)
	except Exception:
		return False
	return True<|MERGE_RESOLUTION|>--- conflicted
+++ resolved
@@ -3358,11 +3358,8 @@
 	helpId = "RemoteSettings"
 
 	def makeSettings(self, sizer: wx.BoxSizer):
-<<<<<<< HEAD
 		self.SetFont(wx.Font(wx.FontInfo(10).FaceName(config.conf["general"]["font"])))
-=======
 		enabledInSecureMode: set[wx.Window] = set()
->>>>>>> 85f0b966
 		self.config = config.conf["remote"]
 		sHelper = guiHelper.BoxSizerHelper(self, sizer=sizer)
 
