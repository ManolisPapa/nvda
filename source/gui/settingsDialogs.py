--- conflicted
+++ resolved
@@ -77,10 +77,6 @@
 import winVersion
 import weakref
 import time
-<<<<<<< HEAD
-import keyLabels
-=======
->>>>>>> 86f79e6b
 from .dpiScalingHelper import DpiScalingHelperMixinWithoutInit
 
 #: The size that settings panel text descriptions should be wrapped at.
@@ -109,11 +105,7 @@
 	@type title: str
 	"""
 
-<<<<<<< HEAD
-	class MultiInstanceError(RuntimeError): pass
-=======
 	class MultiInstanceError(RuntimeError): pass  # noqa: E701
->>>>>>> 86f79e6b
 
 	class MultiInstanceErrorWithDialog(MultiInstanceError):
 		dialog: 'SettingsDialog'
@@ -499,11 +491,7 @@
 	title=""
 	categoryClasses: typing.List[typing.Type[SettingsPanel]] = []
 
-<<<<<<< HEAD
-	class CategoryUnavailableError(RuntimeError): pass
-=======
 	class CategoryUnavailableError(RuntimeError): pass  # noqa: E701
->>>>>>> 86f79e6b
 
 	def __init__(self, parent, initialCategory=None):
 		"""
@@ -978,11 +966,7 @@
 					continue
 				res=False
 				break
-<<<<<<< HEAD
-			except:
-=======
 			except:  # noqa: E722
->>>>>>> 86f79e6b
 				log.debugWarning("Error when copying settings to system config",exc_info=True)
 				res=False
 				break
@@ -1176,11 +1160,7 @@
 		try:
 			index=self.synthNames.index(getSynth().name)
 			self.synthList.SetSelection(index)
-<<<<<<< HEAD
-		except:
-=======
 		except:  # noqa: E722
->>>>>>> 86f79e6b
 			pass
 
 	def onOk(self, evt):
@@ -1831,11 +1811,7 @@
 		try:
 			index=self.kbdNames.index(config.conf['keyboard']['keyboardLayout'])
 			self.kbdList.SetSelection(index)
-<<<<<<< HEAD
-		except:
-=======
 		except:  # noqa: E722
->>>>>>> 86f79e6b
 			log.debugWarning("Could not set Keyboard layout list to current layout",exc_info=True)
 
 		#Translators: This is the label for a list of checkboxes
@@ -1982,11 +1958,7 @@
 		self.bindHelpEvent("MouseSettingsTextUnit", self.textUnitComboBox)
 		try:
 			index=self.textUnits.index(config.conf["mouse"]["mouseTextUnit"])
-<<<<<<< HEAD
-		except:
-=======
 		except:  # noqa: E722
->>>>>>> 86f79e6b
 			index=0
 		self.textUnitComboBox.SetSelection(index)
 
@@ -3410,11 +3382,7 @@
 		# Advanced settings panel
 		label = _("Audio")
 		audio = wx.StaticBoxSizer(wx.VERTICAL, self, label=label)
-<<<<<<< HEAD
-		audioBox = audio.GetStaticBox()
-=======
 		audioBox = audio.GetStaticBox()  # noqa: F841
->>>>>>> 86f79e6b
 		audioGroup = guiHelper.BoxSizerHelper(self, sizer=audio)
 		sHelper.addItem(audioGroup)
 
@@ -3842,11 +3810,7 @@
 			else:
 				selection = self.displayNames.index(braille.handler.display.name)
 			self.displayList.SetSelection(selection)
-<<<<<<< HEAD
-		except:
-=======
 		except:  # noqa: E722
->>>>>>> 86f79e6b
 			pass
 
 		import bdDetect
@@ -3963,11 +3927,7 @@
 		try:
 			selection = self.outTables.index(braille.handler.table)
 			self.outTableList.SetSelection(selection)
-<<<<<<< HEAD
-		except:
-=======
 		except:  # noqa: E722
->>>>>>> 86f79e6b
 			log.exception()
 		if shouldDebugGui:
 			timePassed = time.time() - startTime
@@ -3984,11 +3944,7 @@
 		try:
 			selection = self.inTables.index(brailleInput.handler.table)
 			self.inTableList.SetSelection(selection)
-<<<<<<< HEAD
-		except:
-=======
 		except:  # noqa: E722
->>>>>>> 86f79e6b
 			log.exception()
 		if shouldDebugGui:
 			timePassed = time.time() - startTime
@@ -4070,11 +4026,7 @@
 		try:
 			selection = self.cursorShapes.index(config.conf["braille"]["cursorShapeFocus"])
 			self.cursorShapeFocusList.SetSelection(selection)
-<<<<<<< HEAD
-		except:
-=======
 		except:  # noqa: E722
->>>>>>> 86f79e6b
 			pass
 		if not self.showCursorCheckBox.GetValue():
 			self.cursorShapeFocusList.Disable()
@@ -4090,11 +4042,7 @@
 		try:
 			selection = self.cursorShapes.index(config.conf["braille"]["cursorShapeReview"])
 			self.cursorShapeReviewList.SetSelection(selection)
-<<<<<<< HEAD
-		except:
-=======
 		except:  # noqa: E722
->>>>>>> 86f79e6b
 			pass
 		if not self.showCursorCheckBox.GetValue():
 			self.cursorShapeReviewList.Disable()
@@ -4193,11 +4141,7 @@
 		self.bindHelpEvent("BrailleSettingsFocusContextPresentation", self.focusContextPresentationList)
 		try:
 			index=self.focusContextPresentationValues.index(config.conf["braille"]["focusContextPresentation"])
-<<<<<<< HEAD
-		except:
-=======
 		except:  # noqa: E722
->>>>>>> 86f79e6b
 			index=0
 		self.focusContextPresentationList.SetSelection(index)
 
@@ -4702,11 +4646,7 @@
 			self._providerSettings.onDiscard()
 
 	def onSave(self):
-<<<<<<< HEAD
-		log.debug(f"calling VisionProviderSubPanel_Wrapper")
-=======
 		log.debug("calling VisionProviderSubPanel_Wrapper")
->>>>>>> 86f79e6b
 		if self._providerSettings:
 			self._providerSettings.onSave()
 
