--- conflicted
+++ resolved
@@ -1,408 +1,405 @@
-# A part of NonVisual Desktop Access (NVDA)
-# Copyright (C) 2022 NV Access Limited
-# This file may be used under the terms of the GNU General Public License, version 2 or later.
-# For more details see: https://www.gnu.org/licenses/gpl-2.0.html
-
-"""
-Session tracking was introduced so that NVDA has a mechanism to track activation of the Windows lock screen.
-This is required to support the privacy and data integrity of the logged in user.
-NVDA restricts access to NVDA settings and certain tools while the system is locked,
-and prevents navigating beyond apps open on the lock screen (LockScreen.exe, Magnifier, some notifications).
-
-Used to:
-- only allow a whitelist of safe scripts to run
-- ensure object navigation cannot occur outside of the lockscreen
-
-https://docs.microsoft.com/en-us/windows/win32/api/wtsapi32/nf-wtsapi32-wtsregistersessionnotification
-"""
-
-from __future__ import annotations
-import contextlib
-import ctypes
-from contextlib import contextmanager
-from ctypes.wintypes import (
-	HANDLE,
-)
-import enum
-from typing import (
-	Dict,
-	Set,
-	Optional,
-)
-from winAPI.wtsApi32 import (
-	WTSINFOEXW,
-	WTSQuerySessionInformation,
-	WTS_CURRENT_SERVER_HANDLE,
-	WTS_CURRENT_SESSION,
-	WTS_INFO_CLASS,
-	WTSFreeMemory,
-	WTS_LockState,
-	WTSINFOEX_LEVEL1_W,
-)
-from logHandler import log
-
-<<<<<<< HEAD
-=======
-from .types import HWNDValT
-
-
->>>>>>> 3361eeba
-_currentSessionStates: Set["WindowsTrackedSession"] = set()
-"""
-Current state of the Windows session associated with this instance of NVDA.
-Maintained via receiving session notifications via the NVDA MessageWindow.
-Initial state will be set by querying the current status.
-"""
-
-_sessionQueryLockStateHasBeenUnknown = False
-"""
-Track if any 'Unknown' Value when querying the Session Lock status has been encountered.
-"""
-
-_isSessionTrackingRegistered = False
-"""
-Session tracking is required for NVDA to be notified of lock state changes for security purposes.
-"""
-
-RPC_S_INVALID_BINDING = 0x6A6
-"""
-Error which occurs when Windows is not ready to register session notification tracking.
-This error can be prevented by waiting for the event: 'Global\\TermSrvReadyEvent.'
-
-https://docs.microsoft.com/en-us/windows/win32/debug/system-error-codes--1700-3999-
-"""
-
-NOTIFY_FOR_THIS_SESSION = 0
-"""
-The alternative to NOTIFY_FOR_THIS_SESSION is to be notified for all user sessions.
-NOTIFY_FOR_ALL_SESSIONS is not required as NVDA runs on separate user profiles, including the system profile.
-"""
-
-SYNCHRONIZE = 0x00100000
-"""
-Parameter for OpenEventW, blocks thread until event is registered.
-https://docs.microsoft.com/en-us/windows/win32/sync/synchronization-object-security-and-access-rights
-"""
-
-
-class WindowsTrackedSession(enum.IntEnum):
-	"""
-	Windows Tracked Session notifications.
-	Members are states which form logical pairs,
-	except SESSION_REMOTE_CONTROL which requires more complex handling.
-	Values from: https://learn.microsoft.com/en-us/windows/win32/termserv/wm-wtssession-change
-	Context:
-	https://docs.microsoft.com/en-us/windows/win32/api/wtsapi32/nf-wtsapi32-wtsregistersessionnotification
-	"""
-	CONSOLE_CONNECT = 1
-	CONSOLE_DISCONNECT = 2
-	REMOTE_CONNECT = 3
-	REMOTE_DISCONNECT = 4
-	SESSION_LOGON = 5
-	SESSION_LOGOFF = 6
-	SESSION_LOCK = 7
-	SESSION_UNLOCK = 8
-	SESSION_REMOTE_CONTROL = 9
-	SESSION_CREATE = 10
-	SESSION_TERMINATE = 11
-
-
-_toggleWindowsSessionStatePair: Dict[WindowsTrackedSession, WindowsTrackedSession] = {
-	WindowsTrackedSession.CONSOLE_CONNECT: WindowsTrackedSession.CONSOLE_DISCONNECT,
-	WindowsTrackedSession.CONSOLE_DISCONNECT: WindowsTrackedSession.CONSOLE_CONNECT,
-	WindowsTrackedSession.REMOTE_CONNECT: WindowsTrackedSession.REMOTE_DISCONNECT,
-	WindowsTrackedSession.REMOTE_DISCONNECT: WindowsTrackedSession.REMOTE_CONNECT,
-	WindowsTrackedSession.SESSION_LOGON: WindowsTrackedSession.SESSION_LOGOFF,
-	WindowsTrackedSession.SESSION_LOGOFF: WindowsTrackedSession.SESSION_LOGON,
-	WindowsTrackedSession.SESSION_LOCK: WindowsTrackedSession.SESSION_UNLOCK,
-	WindowsTrackedSession.SESSION_UNLOCK: WindowsTrackedSession.SESSION_LOCK,
-	WindowsTrackedSession.SESSION_CREATE: WindowsTrackedSession.SESSION_TERMINATE,
-	WindowsTrackedSession.SESSION_TERMINATE: WindowsTrackedSession.SESSION_CREATE,
-}
-"""
-Pair of WindowsTrackedSession, where each key has a value of the opposite state.
-e.g. SESSION_LOCK/SESSION_UNLOCK.
-"""
-
-
-def _hasLockStateBeenTracked() -> bool:
-	"""
-	Checks if NVDA is aware of a session lock state change since NVDA started.
-	"""
-	return bool(_currentSessionStates.intersection({
-		WindowsTrackedSession.SESSION_LOCK,
-		WindowsTrackedSession.SESSION_UNLOCK
-	}))
-
-
-def _recordLockStateTrackingFailure(error: Optional[Exception] = None):
-	log.error(
-		"Unknown lock state, unexpected, potential security issue, please report.",
-		exc_info=error
-	)  # Report error repeatedly, attention is required.
-	##
-	# For security it would be best to treat unknown as locked.
-	# However, this would make NVDA unusable.
-	# Instead, the user should be warned, and allowed to mitigate the impact themselves.
-	# Reporting is achieved via _sessionQueryLockStateHasBeenUnknown exposed with
-	# L{hasLockStateBeenUnknown}.
-	global _sessionQueryLockStateHasBeenUnknown
-	_sessionQueryLockStateHasBeenUnknown = True
-
-
-def isWindowsLocked() -> bool:
-	"""
-	Checks if the Window lockscreen is active.
-	Not to be confused with the Windows sign-in screen, a secure screen.
-	"""
-	lockStateTracked = _hasLockStateBeenTracked()
-	if lockStateTracked:
-		return WindowsTrackedSession.SESSION_LOCK in _currentSessionStates
-	else:
-		_recordLockStateTrackingFailure()  # Report error repeatedly, attention is required.
-		##
-		# For security it would be best to treat unknown as locked.
-		# However, this would make NVDA unusable.
-		# Instead, the user should be warned via UI, and allowed to mitigate the impact themselves.
-		# See usage of L{hasLockStateBeenUnknown}.
-		return False  # return False, indicating unlocked, to allow NVDA to be used
-
-
-def _setInitialWindowLockState() -> None:
-	"""Ensure that session tracking state is initialized.
-	If NVDA has started on a lockScreen, it needs to be aware of this.
-	"""
-	lockStateTracked = _hasLockStateBeenTracked()
-	if lockStateTracked:
-		raise RuntimeError("Can't set initial state if it is already tracked.")
-	# Fall back to explicit query
-	try:
-		isLocked = _isWindowsLocked_checkViaSessionQuery()
-		_currentSessionStates.add(
-			WindowsTrackedSession.SESSION_LOCK
-			if isLocked
-			else WindowsTrackedSession.SESSION_UNLOCK
-		)
-	except RuntimeError as error:
-		_recordLockStateTrackingFailure(error)
-
-
-def _isWindowsLocked_checkViaSessionQuery() -> bool:
-	""" Use a session query to check if the session is locked
-	@return: True is the session is locked.
-	@raise: Runtime error if the lock state can not be determined via a Session Query.
-	"""
-	sessionQueryLockState = _getSessionLockedValue()
-	if sessionQueryLockState == WTS_LockState.WTS_SESSIONSTATE_UNKNOWN:
-		raise RuntimeError(
-			"Unable to determine lock state via Session Query."
-			f" Lock state value: {sessionQueryLockState!r}"
-		)
-	return sessionQueryLockState == WTS_LockState.WTS_SESSIONSTATE_LOCK
-
-
-def isLockStateSuccessfullyTracked() -> bool:
-	"""Check if the lock state is successfully tracked.
-	I.E. Registered for session tracking AND initial value set correctly.
-	@return: True when successfully tracked.
-	"""
-	return (
-		not _sessionQueryLockStateHasBeenUnknown
-		or not _isSessionTrackingRegistered
-	)
-
-
-def register(handle: HWNDValT) -> bool:
-	"""
-	@param handle: handle for NVDA message window.
-	When registered, Windows Messages related to session event changes will be
-	sent to the message window.
-	@returns: True is session tracking is successfully registered.
-
-	Blocks until Windows accepts session tracking registration.
-
-	Every call to this function must be paired with a call to unregister.
-
-	If registration fails, NVDA may not work properly until the session can be registered in a new instance.
-	NVDA will not know when the lock screen is activated, which means it becomes a security risk.
-	NVDA should warn the user if registering the session notification fails.
-
-	https://docs.microsoft.com/en-us/windows/win32/api/wtsapi32/nf-wtsapi32-wtsregistersessionnotification
-	"""
-	##
-	# Ensure that an initial state is set,
-	# do this first to prevent a race condition with session tracking / message processing.
-	_setInitialWindowLockState()
-
-	# OpenEvent handle must be closed with CloseHandle.
-	eventObjectHandle: HANDLE = ctypes.windll.kernel32.OpenEventW(
-		# Blocks until WTS session tracking can be registered.
-		# Windows needs time for the WTS session tracking service to initialize.
-		# NVDA must ensure that the WTS session tracking service is ready before trying to register
-		SYNCHRONIZE,  # DWORD dwDesiredAccess
-		False,  # BOOL bInheritHandle - NVDA sub-processes do not need to inherit this handle
-		# According to the docs, when the Global\TermSrvReadyEvent global event is set,
-		# all dependent services have started and WTSRegisterSessionNotification can be successfully called.
-		# https://docs.microsoft.com/en-us/windows/win32/api/wtsapi32/nf-wtsapi32-wtsregistersessionnotification#remarks
-		"Global\\TermSrvReadyEvent"  # LPCWSTR lpName - The name of the event object.
-	)
-	if not eventObjectHandle:
-		error = ctypes.WinError()
-		log.error("Unexpected error waiting to register session tracking.", exc_info=error)
-		return False
-
-	registrationSuccess = ctypes.windll.wtsapi32.WTSRegisterSessionNotification(handle, NOTIFY_FOR_THIS_SESSION)
-	ctypes.windll.kernel32.CloseHandle(eventObjectHandle)
-
-	if registrationSuccess:
-		log.debug("Registered session tracking")
-	else:
-		error = ctypes.WinError()
-		if error.errno == RPC_S_INVALID_BINDING:
-			log.error(
-				"WTS registration failed. "
-				"NVDA waited successfully on TermSrvReadyEvent to ensure that WTS is ready to allow registration. "
-				"Cause of failure unknown. "
-			)
-		else:
-			log.error("Unexpected error registering session tracking.", exc_info=error)
-
-	global _isSessionTrackingRegistered
-	_isSessionTrackingRegistered = registrationSuccess
-	return isLockStateSuccessfullyTracked()
-
-
-def unregister(handle: HWNDValT) -> None:
-	"""
-	This function must be called once for every call to register.
-	If unregistration fails, NVDA may not work properly until the session can be unregistered in a new instance.
-
-	https://docs.microsoft.com/en-us/windows/win32/api/wtsapi32/nf-wtsapi32-wtsunregistersessionnotification
-	"""
-	if not _isSessionTrackingRegistered:
-		log.info("Not unregistered session tracking, it was not registered.")
-		return
-	if ctypes.windll.wtsapi32.WTSUnRegisterSessionNotification(handle):
-		log.debug("Unregistered session tracking")
-	else:
-		error = ctypes.WinError()
-		log.error("Unexpected error unregistering session tracking.", exc_info=error)
-
-
-def handleSessionChange(newState: WindowsTrackedSession, sessionId: int) -> None:
-	"""
-	Keeps track of the Windows session state.
-	When a session change event occurs, the new state is added and the opposite state
-	is removed.
-
-	For example a "SESSION_LOCK" event removes the "SESSION_UNLOCK" state.
-
-	This does not track SESSION_REMOTE_CONTROL, which isn't part of a logical pair of states.
-	Managing the state of this is more complex, and NVDA does not need to track this status.
-
-	https://docs.microsoft.com/en-us/windows/win32/termserv/wm-wtssession-change
-	"""
-
-	log.debug(f"Windows Session state notification received: {newState.name}")
-
-	if not _isSessionTrackingRegistered:
-		log.debugWarning("Session tracking not registered, unexpected session change message")
-
-	if newState not in _toggleWindowsSessionStatePair:
-		log.debug(f"Ignoring {newState} event as tracking is not required.")
-		return
-
-	oppositeState = _toggleWindowsSessionStatePair[newState]
-	if newState in _currentSessionStates:
-		log.error(
-			f"NVDA expects Windows to be in {newState} already. "
-			f"NVDA may have dropped a {oppositeState} event. "
-			f"Dropping this {newState} event. "
-		)
-	else:
-		_currentSessionStates.add(newState)
-
-	if oppositeState in _currentSessionStates:
-		_currentSessionStates.remove(oppositeState)
-	else:
-		log.debug(f"NVDA started in state {oppositeState.name} or dropped a state change event")
-
-	log.debug(f"New Windows Session state: {_currentSessionStates}")
-
-
-@contextmanager
-def WTSCurrentSessionInfoEx() -> contextlib.AbstractContextManager[ctypes.pointer[WTSINFOEXW]]:
-	"""Context manager to get the WTSINFOEXW for the current server/session or raises a RuntimeError.
-	Handles freeing the memory when usage is complete.
-	"""
-	info = _getCurrentSessionInfoEx()
-	try:
-		yield info
-	finally:
-		WTSFreeMemory(
-			ctypes.cast(info, ctypes.c_void_p),
-		)
-
-
-def _getCurrentSessionInfoEx() -> ctypes.POINTER(WTSINFOEXW):
-	""" Gets the WTSINFOEXW for the current server/session or raises a RuntimeError
-	on failure.
-	On RuntimeError memory is first freed.
-	In other cases use WTSFreeMemory.
-	Ideally use the WTSCurrentSessionInfoEx context manager which will handle freeing the memory.
-	"""
-	ppBuffer = ctypes.wintypes.LPWSTR(None)
-	pBytesReturned = ctypes.wintypes.DWORD(0)
-
-	res = WTSQuerySessionInformation(
-		WTS_CURRENT_SERVER_HANDLE,  # WTS_CURRENT_SERVER_HANDLE to indicate the RD Session Host server on
-		# which the application is running.
-		WTS_CURRENT_SESSION,  # To indicate the session in which the calling application is running
-		# (or the current session) specify WTS_CURRENT_SESSION
-		WTS_INFO_CLASS.WTSSessionInfoEx,  # Indicates the type of session information to retrieve
-		# Fetch a WTSINFOEXW containing a WTSINFOEX_LEVEL1 structure.
-		ctypes.pointer(ppBuffer),  # A pointer to a variable that receives a pointer to the requested information.
-		# The format and contents of the data depend on the information class specified in the WTSInfoClass
-		# parameter.
-		# To free the returned buffer, call the WTSFreeMemory function.
-		ctypes.pointer(pBytesReturned),  # A pointer to a variable that receives the size, in bytes, of the data
-		# returned in ppBuffer.
-	)
-	try:
-		if not res:
-			raise RuntimeError(f"Failure calling WTSQuerySessionInformationW: {res}")
-		elif ctypes.sizeof(WTSINFOEXW) != pBytesReturned.value:
-			raise RuntimeError(
-				f"Returned data size failure, got {pBytesReturned.value}, expected {ctypes.sizeof(WTSINFOEXW)}"
-			)
-		info = ctypes.cast(
-			ppBuffer,
-			ctypes.POINTER(WTSINFOEXW)
-		)
-		if (
-			not info.contents
-			or info.contents.Level != 1
-			##
-			# Level value must be 1, see:
-			# https://learn.microsoft.com/en-us/windows/win32/api/wtsapi32/ns-wtsapi32-wtsinfoexa
-		):
-			raise RuntimeError(
-				f"Unexpected Level data, got {info.contents.Level}."
-			)
-		return info
-	except Exception as e:
-		log.exception("Unexpected WTSQuerySessionInformation value:", exc_info=e)
-		WTSFreeMemory(
-			ctypes.cast(ppBuffer, ctypes.c_void_p),
-		)
-
-
-def _getSessionLockedValue() -> WTS_LockState:
-	"""Get the WTS_LockState for the current server/session or raises a RuntimeError
-	"""
-	with WTSCurrentSessionInfoEx() as info:
-		infoEx: WTSINFOEX_LEVEL1_W = info.contents.Data.WTSInfoExLevel1
-		sessionFlags: ctypes.wintypes.LONG = infoEx.SessionFlags
-		lockState = WTS_LockState(sessionFlags)
-		log.debug(f"Query Lock state result: {lockState!r}")
-		return lockState
+# A part of NonVisual Desktop Access (NVDA)
+# Copyright (C) 2022 NV Access Limited
+# This file may be used under the terms of the GNU General Public License, version 2 or later.
+# For more details see: https://www.gnu.org/licenses/gpl-2.0.html
+
+"""
+Session tracking was introduced so that NVDA has a mechanism to track activation of the Windows lock screen.
+This is required to support the privacy and data integrity of the logged in user.
+NVDA restricts access to NVDA settings and certain tools while the system is locked,
+and prevents navigating beyond apps open on the lock screen (LockScreen.exe, Magnifier, some notifications).
+
+Used to:
+- only allow a whitelist of safe scripts to run
+- ensure object navigation cannot occur outside of the lockscreen
+
+https://docs.microsoft.com/en-us/windows/win32/api/wtsapi32/nf-wtsapi32-wtsregistersessionnotification
+"""
+
+from __future__ import annotations
+import contextlib
+import ctypes
+from contextlib import contextmanager
+from ctypes.wintypes import (
+	HANDLE,
+)
+import enum
+from typing import (
+	Dict,
+	Set,
+	Optional,
+)
+from winAPI.wtsApi32 import (
+	WTSINFOEXW,
+	WTSQuerySessionInformation,
+	WTS_CURRENT_SERVER_HANDLE,
+	WTS_CURRENT_SESSION,
+	WTS_INFO_CLASS,
+	WTSFreeMemory,
+	WTS_LockState,
+	WTSINFOEX_LEVEL1_W,
+)
+from logHandler import log
+
+from .types import HWNDValT
+
+
+_currentSessionStates: Set["WindowsTrackedSession"] = set()
+"""
+Current state of the Windows session associated with this instance of NVDA.
+Maintained via receiving session notifications via the NVDA MessageWindow.
+Initial state will be set by querying the current status.
+"""
+
+_sessionQueryLockStateHasBeenUnknown = False
+"""
+Track if any 'Unknown' Value when querying the Session Lock status has been encountered.
+"""
+
+_isSessionTrackingRegistered = False
+"""
+Session tracking is required for NVDA to be notified of lock state changes for security purposes.
+"""
+
+RPC_S_INVALID_BINDING = 0x6A6
+"""
+Error which occurs when Windows is not ready to register session notification tracking.
+This error can be prevented by waiting for the event: 'Global\\TermSrvReadyEvent.'
+
+https://docs.microsoft.com/en-us/windows/win32/debug/system-error-codes--1700-3999-
+"""
+
+NOTIFY_FOR_THIS_SESSION = 0
+"""
+The alternative to NOTIFY_FOR_THIS_SESSION is to be notified for all user sessions.
+NOTIFY_FOR_ALL_SESSIONS is not required as NVDA runs on separate user profiles, including the system profile.
+"""
+
+SYNCHRONIZE = 0x00100000
+"""
+Parameter for OpenEventW, blocks thread until event is registered.
+https://docs.microsoft.com/en-us/windows/win32/sync/synchronization-object-security-and-access-rights
+"""
+
+
+class WindowsTrackedSession(enum.IntEnum):
+	"""
+	Windows Tracked Session notifications.
+	Members are states which form logical pairs,
+	except SESSION_REMOTE_CONTROL which requires more complex handling.
+	Values from: https://learn.microsoft.com/en-us/windows/win32/termserv/wm-wtssession-change
+	Context:
+	https://docs.microsoft.com/en-us/windows/win32/api/wtsapi32/nf-wtsapi32-wtsregistersessionnotification
+	"""
+	CONSOLE_CONNECT = 1
+	CONSOLE_DISCONNECT = 2
+	REMOTE_CONNECT = 3
+	REMOTE_DISCONNECT = 4
+	SESSION_LOGON = 5
+	SESSION_LOGOFF = 6
+	SESSION_LOCK = 7
+	SESSION_UNLOCK = 8
+	SESSION_REMOTE_CONTROL = 9
+	SESSION_CREATE = 10
+	SESSION_TERMINATE = 11
+
+
+_toggleWindowsSessionStatePair: Dict[WindowsTrackedSession, WindowsTrackedSession] = {
+	WindowsTrackedSession.CONSOLE_CONNECT: WindowsTrackedSession.CONSOLE_DISCONNECT,
+	WindowsTrackedSession.CONSOLE_DISCONNECT: WindowsTrackedSession.CONSOLE_CONNECT,
+	WindowsTrackedSession.REMOTE_CONNECT: WindowsTrackedSession.REMOTE_DISCONNECT,
+	WindowsTrackedSession.REMOTE_DISCONNECT: WindowsTrackedSession.REMOTE_CONNECT,
+	WindowsTrackedSession.SESSION_LOGON: WindowsTrackedSession.SESSION_LOGOFF,
+	WindowsTrackedSession.SESSION_LOGOFF: WindowsTrackedSession.SESSION_LOGON,
+	WindowsTrackedSession.SESSION_LOCK: WindowsTrackedSession.SESSION_UNLOCK,
+	WindowsTrackedSession.SESSION_UNLOCK: WindowsTrackedSession.SESSION_LOCK,
+	WindowsTrackedSession.SESSION_CREATE: WindowsTrackedSession.SESSION_TERMINATE,
+	WindowsTrackedSession.SESSION_TERMINATE: WindowsTrackedSession.SESSION_CREATE,
+}
+"""
+Pair of WindowsTrackedSession, where each key has a value of the opposite state.
+e.g. SESSION_LOCK/SESSION_UNLOCK.
+"""
+
+
+def _hasLockStateBeenTracked() -> bool:
+	"""
+	Checks if NVDA is aware of a session lock state change since NVDA started.
+	"""
+	return bool(_currentSessionStates.intersection({
+		WindowsTrackedSession.SESSION_LOCK,
+		WindowsTrackedSession.SESSION_UNLOCK
+	}))
+
+
+def _recordLockStateTrackingFailure(error: Optional[Exception] = None):
+	log.error(
+		"Unknown lock state, unexpected, potential security issue, please report.",
+		exc_info=error
+	)  # Report error repeatedly, attention is required.
+	##
+	# For security it would be best to treat unknown as locked.
+	# However, this would make NVDA unusable.
+	# Instead, the user should be warned, and allowed to mitigate the impact themselves.
+	# Reporting is achieved via _sessionQueryLockStateHasBeenUnknown exposed with
+	# L{hasLockStateBeenUnknown}.
+	global _sessionQueryLockStateHasBeenUnknown
+	_sessionQueryLockStateHasBeenUnknown = True
+
+
+def isWindowsLocked() -> bool:
+	"""
+	Checks if the Window lockscreen is active.
+	Not to be confused with the Windows sign-in screen, a secure screen.
+	"""
+	lockStateTracked = _hasLockStateBeenTracked()
+	if lockStateTracked:
+		return WindowsTrackedSession.SESSION_LOCK in _currentSessionStates
+	else:
+		_recordLockStateTrackingFailure()  # Report error repeatedly, attention is required.
+		##
+		# For security it would be best to treat unknown as locked.
+		# However, this would make NVDA unusable.
+		# Instead, the user should be warned via UI, and allowed to mitigate the impact themselves.
+		# See usage of L{hasLockStateBeenUnknown}.
+		return False  # return False, indicating unlocked, to allow NVDA to be used
+
+
+def _setInitialWindowLockState() -> None:
+	"""Ensure that session tracking state is initialized.
+	If NVDA has started on a lockScreen, it needs to be aware of this.
+	"""
+	lockStateTracked = _hasLockStateBeenTracked()
+	if lockStateTracked:
+		raise RuntimeError("Can't set initial state if it is already tracked.")
+	# Fall back to explicit query
+	try:
+		isLocked = _isWindowsLocked_checkViaSessionQuery()
+		_currentSessionStates.add(
+			WindowsTrackedSession.SESSION_LOCK
+			if isLocked
+			else WindowsTrackedSession.SESSION_UNLOCK
+		)
+	except RuntimeError as error:
+		_recordLockStateTrackingFailure(error)
+
+
+def _isWindowsLocked_checkViaSessionQuery() -> bool:
+	""" Use a session query to check if the session is locked
+	@return: True is the session is locked.
+	@raise: Runtime error if the lock state can not be determined via a Session Query.
+	"""
+	sessionQueryLockState = _getSessionLockedValue()
+	if sessionQueryLockState == WTS_LockState.WTS_SESSIONSTATE_UNKNOWN:
+		raise RuntimeError(
+			"Unable to determine lock state via Session Query."
+			f" Lock state value: {sessionQueryLockState!r}"
+		)
+	return sessionQueryLockState == WTS_LockState.WTS_SESSIONSTATE_LOCK
+
+
+def isLockStateSuccessfullyTracked() -> bool:
+	"""Check if the lock state is successfully tracked.
+	I.E. Registered for session tracking AND initial value set correctly.
+	@return: True when successfully tracked.
+	"""
+	return (
+		not _sessionQueryLockStateHasBeenUnknown
+		or not _isSessionTrackingRegistered
+	)
+
+
+def register(handle: HWNDValT) -> bool:
+	"""
+	@param handle: handle for NVDA message window.
+	When registered, Windows Messages related to session event changes will be
+	sent to the message window.
+	@returns: True is session tracking is successfully registered.
+
+	Blocks until Windows accepts session tracking registration.
+
+	Every call to this function must be paired with a call to unregister.
+
+	If registration fails, NVDA may not work properly until the session can be registered in a new instance.
+	NVDA will not know when the lock screen is activated, which means it becomes a security risk.
+	NVDA should warn the user if registering the session notification fails.
+
+	https://docs.microsoft.com/en-us/windows/win32/api/wtsapi32/nf-wtsapi32-wtsregistersessionnotification
+	"""
+	##
+	# Ensure that an initial state is set,
+	# do this first to prevent a race condition with session tracking / message processing.
+	_setInitialWindowLockState()
+
+	# OpenEvent handle must be closed with CloseHandle.
+	eventObjectHandle: HANDLE = ctypes.windll.kernel32.OpenEventW(
+		# Blocks until WTS session tracking can be registered.
+		# Windows needs time for the WTS session tracking service to initialize.
+		# NVDA must ensure that the WTS session tracking service is ready before trying to register
+		SYNCHRONIZE,  # DWORD dwDesiredAccess
+		False,  # BOOL bInheritHandle - NVDA sub-processes do not need to inherit this handle
+		# According to the docs, when the Global\TermSrvReadyEvent global event is set,
+		# all dependent services have started and WTSRegisterSessionNotification can be successfully called.
+		# https://docs.microsoft.com/en-us/windows/win32/api/wtsapi32/nf-wtsapi32-wtsregistersessionnotification#remarks
+		"Global\\TermSrvReadyEvent"  # LPCWSTR lpName - The name of the event object.
+	)
+	if not eventObjectHandle:
+		error = ctypes.WinError()
+		log.error("Unexpected error waiting to register session tracking.", exc_info=error)
+		return False
+
+	registrationSuccess = ctypes.windll.wtsapi32.WTSRegisterSessionNotification(handle, NOTIFY_FOR_THIS_SESSION)
+	ctypes.windll.kernel32.CloseHandle(eventObjectHandle)
+
+	if registrationSuccess:
+		log.debug("Registered session tracking")
+	else:
+		error = ctypes.WinError()
+		if error.errno == RPC_S_INVALID_BINDING:
+			log.error(
+				"WTS registration failed. "
+				"NVDA waited successfully on TermSrvReadyEvent to ensure that WTS is ready to allow registration. "
+				"Cause of failure unknown. "
+			)
+		else:
+			log.error("Unexpected error registering session tracking.", exc_info=error)
+
+	global _isSessionTrackingRegistered
+	_isSessionTrackingRegistered = registrationSuccess
+	return isLockStateSuccessfullyTracked()
+
+
+def unregister(handle: HWNDValT) -> None:
+	"""
+	This function must be called once for every call to register.
+	If unregistration fails, NVDA may not work properly until the session can be unregistered in a new instance.
+
+	https://docs.microsoft.com/en-us/windows/win32/api/wtsapi32/nf-wtsapi32-wtsunregistersessionnotification
+	"""
+	if not _isSessionTrackingRegistered:
+		log.info("Not unregistered session tracking, it was not registered.")
+		return
+	if ctypes.windll.wtsapi32.WTSUnRegisterSessionNotification(handle):
+		log.debug("Unregistered session tracking")
+	else:
+		error = ctypes.WinError()
+		log.error("Unexpected error unregistering session tracking.", exc_info=error)
+
+
+def handleSessionChange(newState: WindowsTrackedSession, sessionId: int) -> None:
+	"""
+	Keeps track of the Windows session state.
+	When a session change event occurs, the new state is added and the opposite state
+	is removed.
+
+	For example a "SESSION_LOCK" event removes the "SESSION_UNLOCK" state.
+
+	This does not track SESSION_REMOTE_CONTROL, which isn't part of a logical pair of states.
+	Managing the state of this is more complex, and NVDA does not need to track this status.
+
+	https://docs.microsoft.com/en-us/windows/win32/termserv/wm-wtssession-change
+	"""
+
+	log.debug(f"Windows Session state notification received: {newState.name}")
+
+	if not _isSessionTrackingRegistered:
+		log.debugWarning("Session tracking not registered, unexpected session change message")
+
+	if newState not in _toggleWindowsSessionStatePair:
+		log.debug(f"Ignoring {newState} event as tracking is not required.")
+		return
+
+	oppositeState = _toggleWindowsSessionStatePair[newState]
+	if newState in _currentSessionStates:
+		log.error(
+			f"NVDA expects Windows to be in {newState} already. "
+			f"NVDA may have dropped a {oppositeState} event. "
+			f"Dropping this {newState} event. "
+		)
+	else:
+		_currentSessionStates.add(newState)
+
+	if oppositeState in _currentSessionStates:
+		_currentSessionStates.remove(oppositeState)
+	else:
+		log.debug(f"NVDA started in state {oppositeState.name} or dropped a state change event")
+
+	log.debug(f"New Windows Session state: {_currentSessionStates}")
+
+
+@contextmanager
+def WTSCurrentSessionInfoEx() -> contextlib.AbstractContextManager[ctypes.pointer[WTSINFOEXW]]:
+	"""Context manager to get the WTSINFOEXW for the current server/session or raises a RuntimeError.
+	Handles freeing the memory when usage is complete.
+	"""
+	info = _getCurrentSessionInfoEx()
+	try:
+		yield info
+	finally:
+		WTSFreeMemory(
+			ctypes.cast(info, ctypes.c_void_p),
+		)
+
+
+def _getCurrentSessionInfoEx() -> ctypes.POINTER(WTSINFOEXW):
+	""" Gets the WTSINFOEXW for the current server/session or raises a RuntimeError
+	on failure.
+	On RuntimeError memory is first freed.
+	In other cases use WTSFreeMemory.
+	Ideally use the WTSCurrentSessionInfoEx context manager which will handle freeing the memory.
+	"""
+	ppBuffer = ctypes.wintypes.LPWSTR(None)
+	pBytesReturned = ctypes.wintypes.DWORD(0)
+
+	res = WTSQuerySessionInformation(
+		WTS_CURRENT_SERVER_HANDLE,  # WTS_CURRENT_SERVER_HANDLE to indicate the RD Session Host server on
+		# which the application is running.
+		WTS_CURRENT_SESSION,  # To indicate the session in which the calling application is running
+		# (or the current session) specify WTS_CURRENT_SESSION
+		WTS_INFO_CLASS.WTSSessionInfoEx,  # Indicates the type of session information to retrieve
+		# Fetch a WTSINFOEXW containing a WTSINFOEX_LEVEL1 structure.
+		ctypes.pointer(ppBuffer),  # A pointer to a variable that receives a pointer to the requested information.
+		# The format and contents of the data depend on the information class specified in the WTSInfoClass
+		# parameter.
+		# To free the returned buffer, call the WTSFreeMemory function.
+		ctypes.pointer(pBytesReturned),  # A pointer to a variable that receives the size, in bytes, of the data
+		# returned in ppBuffer.
+	)
+	try:
+		if not res:
+			raise RuntimeError(f"Failure calling WTSQuerySessionInformationW: {res}")
+		elif ctypes.sizeof(WTSINFOEXW) != pBytesReturned.value:
+			raise RuntimeError(
+				f"Returned data size failure, got {pBytesReturned.value}, expected {ctypes.sizeof(WTSINFOEXW)}"
+			)
+		info = ctypes.cast(
+			ppBuffer,
+			ctypes.POINTER(WTSINFOEXW)
+		)
+		if (
+			not info.contents
+			or info.contents.Level != 1
+			##
+			# Level value must be 1, see:
+			# https://learn.microsoft.com/en-us/windows/win32/api/wtsapi32/ns-wtsapi32-wtsinfoexa
+		):
+			raise RuntimeError(
+				f"Unexpected Level data, got {info.contents.Level}."
+			)
+		return info
+	except Exception as e:
+		log.exception("Unexpected WTSQuerySessionInformation value:", exc_info=e)
+		WTSFreeMemory(
+			ctypes.cast(ppBuffer, ctypes.c_void_p),
+		)
+
+
+def _getSessionLockedValue() -> WTS_LockState:
+	"""Get the WTS_LockState for the current server/session or raises a RuntimeError
+	"""
+	with WTSCurrentSessionInfoEx() as info:
+		infoEx: WTSINFOEX_LEVEL1_W = info.contents.Data.WTSInfoExLevel1
+		sessionFlags: ctypes.wintypes.LONG = infoEx.SessionFlags
+		lockState = WTS_LockState(sessionFlags)
+		log.debug(f"Query Lock state result: {lockState!r}")
+		return lockState