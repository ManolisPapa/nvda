# A part of NonVisual Desktop Access (NVDA)
# This file is covered by the GNU General Public License.
# See the file COPYING for more details.
# Copyright (C) 2006-2023 NV Access Limited, Peter Vágner, Aleksey Sadovoy,
# Joseph Lee, Arnold Loubriat, Leonard de Ruijter

import pkgutil
import importlib
from typing import (
	List,
	Optional,
	OrderedDict,
	Set,
	Tuple,
)
from locale import strxfrm

import config
import winVersion
import globalVars
from logHandler import log
from synthSettingsRing import SynthSettingsRing
import languageHandler
import speechDictHandler
import extensionPoints
import synthDrivers
import driverHandler
from autoSettingsUtils.driverSetting import BooleanDriverSetting, DriverSetting, NumericDriverSetting
from autoSettingsUtils.utils import StringParameterInfo

from abc import abstractmethod


class LanguageInfo(StringParameterInfo):
	"""Holds information for a particular language"""

	def __init__(self, id):
		"""Given a language ID (locale name) the description is automatically calculated."""
		displayName = languageHandler.getLanguageDescription(id)
		super(LanguageInfo, self).__init__(id, displayName)


class VoiceInfo(StringParameterInfo):
	"""Provides information about a single synthesizer voice.
	"""

	def __init__(self, id, displayName, language: Optional[str] = None):
		"""
		@param language: The ID of the language this voice speaks,
			C{None} if not known or the synth implements language separate from voices.
		"""
		self.language = language
		super(VoiceInfo, self).__init__(id, displayName)


class SynthDriver(driverHandler.Driver):
	"""
	Abstract base synthesizer driver.
	Each synthesizer driver should be a separate Python module in the root synthDrivers directory
	containing a SynthDriver class
	which inherits from this base class.

	At a minimum, synth drivers must set L{name} and L{description} and override the L{check} method.
	The methods L{speak}, L{cancel} and L{pause} should be overridden as appropriate.
	L{supportedSettings} should be set as appropriate for the settings supported by the synthesiser.
	There are factory functions to create L{autoSettingsUtils.driverSetting.DriverSetting} instances
	for common settings;
	e.g. L{VoiceSetting} and L{RateSetting}.
	Each setting is retrieved and set using attributes named after the setting;
	e.g. the L{voice} attribute is used for the L{voice} setting.
	These will usually be properties.
	L{supportedCommands} should specify what synth commands the synthesizer supports.
	At a minimum, L{IndexCommand} must be supported.
	L{PitchCommand} must also be supported if you want capital pitch change to work;
	support for the pitch setting is not sufficient.
	L{supportedNotifications} should specify what notifications the synthesizer provides.
	Currently, the available notifications are L{synthIndexReached} and L{synthDoneSpeaking}.
	Both of these must be supported.
	@ivar pitch: The current pitch; ranges between 0 and 100.
	@type pitch: int
	@ivar rate: The current rate; ranges between 0 and 100.
	@type rate: int
	@ivar volume: The current volume; ranges between 0 and 100.
	@type volume: int
	@ivar variant: The current variant of the voice.
	@type variant: str
	@ivar availableVariants: The available variants of the voice.
	@type availableVariants: OrderedDict of [L{VoiceInfo} keyed by VoiceInfo's ID
	@ivar inflection: The current inflection; ranges between 0 and 100.
	@type inflection: int
	"""

	#: The name of the synth; must be the original module file name.
	#: @type: str
	name = ""
	#: A description of the synth.
	#: @type: str
	description = ""
	#: The speech commands supported by the synth.
	#: @type: set of L{SynthCommand} subclasses.
	supportedCommands = frozenset()
	#: The notifications provided by the synth.
	#: @type: set of L{extensionPoints.Action} instances
	supportedNotifications = frozenset()
	_configSection = "speech"
	# type information for auto property _get_voice
	# Unique string identifying the current voice.
	voice: str
	# type information for auto property _get_availableVoices
	# OrderedDict of L{VoiceInfo} keyed by VoiceInfo's ID
	availableVoices: OrderedDict[str, VoiceInfo]
	# type information for auto property _get_language
	# the current voice's language
	language: Optional[str]
	# type information for auto property _get_availableLanguages
	# the set of languages available in the availableVoices
	availableLanguages: Set[Optional[str]]

	@classmethod
	def LanguageSetting(cls):
		"""Factory function for creating a language setting."""
		return DriverSetting(
			"language",
			# Translators: Label for a setting in voice settings dialog.
			_("&Language"),
			availableInSettingsRing=True,
			# Translators: Label for a setting in synth settings ring.
			displayName=pgettext('synth setting', 'Language'),
		)

	@classmethod
	def VoiceSetting(cls):
		"""Factory function for creating voice setting."""
		return DriverSetting(
			"voice",
			# Translators: Label for a setting in voice settings dialog.
			_("&Voice"),
			availableInSettingsRing=True,
			# Translators: Label for a setting in synth settings ring.
			displayName=pgettext('synth setting', 'Voice'),
		)

	@classmethod
	def VariantSetting(cls):
		"""Factory function for creating variant setting."""
		return DriverSetting(
			"variant",
			# Translators: Label for a setting in voice settings dialog.
			_("V&ariant"),
			availableInSettingsRing=True,
			# Translators: Label for a setting in synth settings ring.
			displayName=pgettext('synth setting', 'Variant'),
		)

	@classmethod
	def RateSetting(cls, minStep=1):
		"""Factory function for creating rate setting."""
		return NumericDriverSetting(
			"rate",
			# Translators: Label for a setting in voice settings dialog.
			_("&Rate"),
			minStep=minStep,
			availableInSettingsRing=True,
			# Translators: Label for a setting in synth settings ring.
			displayName=pgettext('synth setting', 'Rate'),
		)

	@classmethod
	def RateBoostSetting(cls):
		"""Factory function for creating rate boost setting."""
		return BooleanDriverSetting(
			"rateBoost",
			# Translators: This is the name of the rate boost voice toggle
			# which further increases the speaking rate when enabled.
			_("Rate boos&t"),
			# Translators: Label for a setting in synth settings ring.
			displayName=pgettext('synth setting', 'Rate boost'),
			availableInSettingsRing=True
		)

	@classmethod
	def VolumeSetting(cls, minStep=1):
		"""Factory function for creating volume setting."""
		return NumericDriverSetting(
			"volume",
			# Translators: Label for a setting in voice settings dialog.
			_("V&olume"),
			minStep=minStep,
			normalStep=5,
			availableInSettingsRing=True,
			# Translators: Label for a setting in synth settings ring.
			displayName=pgettext('synth setting', 'Volume'),
		)

	@classmethod
	def PitchSetting(cls, minStep=1):
		"""Factory function for creating pitch setting."""
		return NumericDriverSetting(
			"pitch",
			# Translators: Label for a setting in voice settings dialog.
			_("&Pitch"),
			minStep=minStep,
			availableInSettingsRing=True,
			# Translators: Label for a setting in synth settings ring.
			displayName=pgettext('synth setting', 'Pitch'),
		)

	@classmethod
	def InflectionSetting(cls, minStep=1):
		"""Factory function for creating inflection setting."""
		return NumericDriverSetting(
			"inflection",
			# Translators: Label for a setting in voice settings dialog.
			_("&Inflection"),
			minStep=minStep,
			availableInSettingsRing=True,
			# Translators: Label for a setting in synth settings ring.
			displayName=pgettext('synth setting', 'Inflection'),
		)

	@abstractmethod
	def speak(self, speechSequence):
		"""
		Speaks the given sequence of text and speech commands.
		@param speechSequence: a list of text strings and SynthCommand objects (such as index and parameter changes).
		@type speechSequence: list of string and L{SynthCommand}
		"""
		raise NotImplementedError

	def cancel(self):
		"""Silence speech immediately.
		"""

	def _get_language(self) -> Optional[str]:
		return self.availableVoices[self.voice].language

	def _set_language(self, language):
		raise NotImplementedError

	def _get_availableLanguages(self) -> Set[Optional[str]]:
		return {self.availableVoices[v].language for v in self.availableVoices}

	def _get_voice(self):
		raise NotImplementedError

	def _set_voice(self, value):
		pass

	def _getAvailableVoices(self) -> OrderedDict[str, VoiceInfo]:
		"""fetches an ordered dictionary of voices that the synth supports.
		@returns: an OrderedDict of L{VoiceInfo} instances representing the available voices, keyed by ID
		"""
		raise NotImplementedError

	def _get_availableVoices(self) -> OrderedDict[str, VoiceInfo]:
		if not hasattr(self, '_availableVoices'):
			self._availableVoices = self._getAvailableVoices()
		return self._availableVoices

	#: Typing information for auto-property: _get_rate
	rate: int
	"""Between 0-100"""

	def _get_rate(self) -> int:
		return 0

	def _set_rate(self, value: int):
		pass

	#: Typing information for auto-property: _get_pitch
	pitch: int
	"""Between 0-100"""

	def _get_pitch(self) -> int:
		return 0

	def _set_pitch(self, value: int):
		pass

	#: Typing information for auto-property: _get_volume
	volume: int
	"""Between 0-100"""

	def _get_volume(self) -> int:
		return 0

	def _set_volume(self, value: int):
		pass

	def _get_variant(self):
		raise NotImplementedError

	def _set_variant(self, value):
		pass

	def _getAvailableVariants(self):
		"""fetches an ordered dictionary of variants that the synth supports, keyed by ID
		@returns: an ordered dictionary of L{VoiceInfo} instances representing the available variants
		@rtype: OrderedDict
		"""
		raise NotImplementedError

	def _get_availableVariants(self):
		if not hasattr(self, '_availableVariants'):
			self._availableVariants = self._getAvailableVariants()
		return self._availableVariants

	def _get_inflection(self):
		return 0

	def _set_inflection(self, value):
		pass

	def pause(self, switch):
		"""Pause or resume speech output.
		@param switch: C{True} to pause, C{False} to resume (unpause).
		@type switch: bool
		"""
		pass

	def initSettings(self):
		firstLoad = not config.conf[self._configSection].isSet(self.name)
		if firstLoad:
			# Create the new section.
			config.conf[self._configSection][self.name] = {}
		# Make sure the config spec is up to date, so the config validator does its work.
		config.conf[self._configSection][self.name].spec.update(self.getConfigSpec())
		# Make sure the instance has attributes for every setting
		for setting in self.supportedSettings:
			if not hasattr(self, setting.id):
				setattr(self, setting.id, setting.defaultVal)
		if firstLoad:
			if self.isSupported("voice"):
				voice = self.voice
			else:
				voice = None
			# We need to call changeVoice here so that required initialisation can be performed.
			changeVoice(self, voice)
			self.saveSettings()  # save defaults
		else:
			self.loadSettings()

	def loadSettings(self, onlyChanged=False):
		# Method override due to specific logic needed when changing a voice.
		c = config.conf[self._configSection][self.name]
		if self.isSupported("voice"):
			voice = c.get("voice", None)
			if not onlyChanged or self.voice != voice:
				try:
					changeVoice(self, voice)
<<<<<<< HEAD
				except:
=======
				except:  # noqa: E722
>>>>>>> 86f79e6b
					log.warning("Invalid voice: %s" % voice)
					# Update the configuration with the correct voice.
					c["voice"] = self.voice
					# We need to call changeVoice here so that required initialisation can be performed.
					changeVoice(self, self.voice)
		elif not onlyChanged:
			changeVoice(self, None)
		for s in self.supportedSettings:
			if not s.useConfig or s.id == "voice" or c[s.id] is None:
				continue
			val = c[s.id]
			if onlyChanged and getattr(self, s.id) == val:
				continue
			setattr(self, s.id, val)
		log.debug(
			(
				"Loaded changed settings for SynthDriver {}"
				if onlyChanged else
				"Loaded settings for SynthDriver {}"
			).format(self.name))

	def _get_initialSettingsRingSetting(self):
		supportedSettings = list(self.supportedSettings)
		if not self.isSupported("rate") and len(supportedSettings) > 0:
			# Choose first as an initial one
			for i, s in enumerate(supportedSettings):
				if s.availableInSettingsRing:
					return i
			return None
		for i, s in enumerate(supportedSettings):
			if s.id == "rate":
				return i
		return None


_curSynth: Optional[SynthDriver] = None
_audioOutputDevice = None


def initialize():
	config.post_configProfileSwitch.register(handlePostConfigProfileSwitch)


def changeVoice(synth, voice):
	# This function can be called with no voice if the synth doesn't
	# support the voice setting (only has one voice).
	if voice:
		synth.voice = voice
	# start or update the synthSettingsRing
	if globalVars.settingsRing:
		globalVars.settingsRing.updateSupportedSettings(synth)
	else:
		globalVars.settingsRing = SynthSettingsRing(synth)
	speechDictHandler.loadVoiceDict(synth)


def _getSynthDriver(name) -> SynthDriver:
	return importlib.import_module("synthDrivers.%s" % name, package="synthDrivers").SynthDriver


def getSynthList() -> List[Tuple[str, str]]:
	from synthDrivers.silence import SynthDriver as SilenceSynthDriver

	synthList: List[Tuple[str, str]] = []
	# The synth that should be placed at the end of the list.
	lastSynth = None
	for loader, name, isPkg in pkgutil.iter_modules(synthDrivers.__path__):
		if name.startswith('_'):
			continue
		try:
			synth = _getSynthDriver(name)
		except:  # noqa: E722 # Legacy bare except
			log.error("Error while importing SynthDriver %s" % name, exc_info=True)
			continue
		try:
			if synth.check():
				if synth.name == SilenceSynthDriver.name:
					lastSynth = (synth.name, synth.description)
				else:
					synthList.append((synth.name, synth.description))
			else:
				log.debugWarning("Synthesizer '%s' doesn't pass the check, excluding from list" % name)
		except:  # noqa: E722 # Legacy bare except
			log.error("", exc_info=True)
	synthList.sort(key=lambda s: strxfrm(s[1]))
	if lastSynth:
		synthList.append(lastSynth)
	return synthList


def getSynth() -> Optional[SynthDriver]:
	return _curSynth


def getSynthInstance(name, asDefault=False):
	newSynth: SynthDriver = _getSynthDriver(name)()
	if asDefault and newSynth.name == 'oneCore':
		# Will raise an exception if oneCore does not support the system language
		newSynth._getDefaultVoice(pickAny=False)
	newSynth.initSettings()
	return newSynth


# The synthDrivers that should be used by default.
# The first that successfully initializes will be used when config is set to auto (I.e. new installs of NVDA).
defaultSynthPriorityList = ['espeak', 'silence']
if winVersion.getWinVer() >= winVersion.WIN10:
	# Default to OneCore on Windows 10 and above
	defaultSynthPriorityList.insert(0, 'oneCore')


def setSynth(name: Optional[str], isFallback: bool = False):
	from synthDrivers.silence import SynthDriver as SilenceSynthDriver

	asDefault = False
	global _curSynth, _audioOutputDevice
	if name is None:
		_curSynth.cancel()
		_curSynth.terminate()
		_curSynth = None
		return True
	if name == 'auto':
		asDefault = True
		name = defaultSynthPriorityList[0]
	if _curSynth:
		_curSynth.cancel()
		_curSynth.terminate()
		prevSynthName = _curSynth.name
		_curSynth = None
	else:
		prevSynthName = None
	try:
		_curSynth = getSynthInstance(name, asDefault)
	except:  # noqa: E722 # Legacy bare except
		log.error(f"setSynth failed for {name}", exc_info=True)

	if _curSynth is not None:
		_audioOutputDevice = config.conf["speech"]["outputDevice"]
		if not isFallback:
			config.conf["speech"]["synth"] = name
		log.info(f"Loaded synthDriver {_curSynth.name}")
		synthChanged.notify(synth=_curSynth, audioOutputDevice=_audioOutputDevice, isFallback=isFallback)
		return True
	# As there was an error loading this synth:
	elif prevSynthName and not prevSynthName == SilenceSynthDriver.name:
		# Don't fall back to silence if speech is expected
		log.info(f"Falling back to previous synthDriver {prevSynthName}")
		# There was a previous synthesizer, so switch back to that one.
		setSynth(prevSynthName, isFallback=True)
	else:
		# There was no previous synth, so fallback to the next available default synthesizer
		# that has not been tried yet.
		log.info("Searching for next synthDriver")
		findAndSetNextSynth(name)
	return False


def findAndSetNextSynth(currentSynthName: str) -> bool:
	"""Returns True if the next synth could be found, False if currentSynthName is the last synth
	in the defaultSynthPriorityList"""
	if currentSynthName in defaultSynthPriorityList:
		nextIndex = defaultSynthPriorityList.index(currentSynthName) + 1
	else:
		nextIndex = 0
	if nextIndex < len(defaultSynthPriorityList):
		newName = defaultSynthPriorityList[nextIndex]
		log.info(f"Falling back to next synthDriver {newName}")
		setSynth(newName, isFallback=True)
		return True
	return False


def handlePostConfigProfileSwitch(resetSpeechIfNeeded=True):
	"""
	Switches synthesizers and or applies new voice settings to the synth due to a config profile switch.
	@var resetSpeechIfNeeded: if true and a new synth will be loaded, speech queues are fully reset first.
	This is what happens by default.
	However, Speech itself may call this with false internally if this is a config profile switch within a
	currently processing speech sequence.
	@type resetSpeechIfNeeded: bool
	"""
	conf = config.conf["speech"]
	if conf["synth"] != _curSynth.name or conf["outputDevice"] != _audioOutputDevice:
		if resetSpeechIfNeeded:
			# Reset the speech queues as we are now going to be using a new synthesizer with entirely separate state.
			import speech
			speech.cancelSpeech()
		setSynth(conf["synth"])
		return
	_curSynth.loadSettings(onlyChanged=True)


def isDebugForSynthDriver():
	return config.conf["debugLog"]["synthDriver"]


#: Notifies when a synthesizer reaches an index during speech.
#: Handlers are called with these keyword arguments:
#: synth: The L{SynthDriver} which reached the index.
#: index: The number of the index which has just been reached.
synthIndexReached = extensionPoints.Action()
#: Notifies when a synthesizer finishes speaking.
#: Handlers are called with one keyword argument:
#: synth: The L{SynthDriver} which reached the index.
synthDoneSpeaking = extensionPoints.Action()

synthChanged = extensionPoints.Action()
"""
Action that allows components or add-ons to be notified of synthesizer changes.
For example, when a system is controlled by a remote system and the remote system switches synth,
The local system should be notified about synth parameters at the remote system.
@param synth: The new synthesizer driver
@type synth: L{SynthDriver}
@param audioOutputDevice: The identifier of the audio output device used for this synth.
@type audioOutputDevice: str
@param isFallback: Whether the synth is set as fallback synth due to another synth's failure
@type isFallback: bool
"""<|MERGE_RESOLUTION|>--- conflicted
+++ resolved
@@ -348,11 +348,7 @@
 			if not onlyChanged or self.voice != voice:
 				try:
 					changeVoice(self, voice)
-<<<<<<< HEAD
-				except:
-=======
 				except:  # noqa: E722
->>>>>>> 86f79e6b
 					log.warning("Invalid voice: %s" % voice)
 					# Update the configuration with the correct voice.
 					c["voice"] = self.voice
