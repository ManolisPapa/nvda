--- conflicted
+++ resolved
@@ -1,1307 +1,1303 @@
-# -*- coding: UTF-8 -*-
-#virtualBuffers/__init__.py
-#A part of NonVisual Desktop Access (NVDA)
-#This file is covered by the GNU General Public License.
-#See the file COPYING for more details.
-#Copyright (C) 2007-2015 NV Access Limited, Peter Vágner
-
-import time
-import threading
-import ctypes
-import collections
-import itertools
-import weakref
-import wx
-import review
-import NVDAHelper
-import XMLFormatting
-import scriptHandler
-from scriptHandler import isScriptWaiting, willSayAllResume
-import speech
-import NVDAObjects
-import api
-import sayAllHandler
-import controlTypes
-import textInfos.offsets
-import config
-import cursorManager
-import browseMode
-import gui
-import eventHandler
-import braille
-import queueHandler
-from logHandler import log
-import ui
-import aria
-import nvwave
-import treeInterceptorHandler
-import watchdog
-
-VBufStorage_findDirection_forward=0
-VBufStorage_findDirection_back=1
-VBufStorage_findDirection_up=2
-VBufRemote_nodeHandle_t=ctypes.c_ulonglong
-
-
-class VBufStorage_findMatch_word(unicode):
-	pass
-VBufStorage_findMatch_notEmpty = object()
-
-FINDBYATTRIBS_ESCAPE_TABLE = {
-	# Symbols that are escaped in the attributes string.
-	ord(u":"): ur"\\:",
-	ord(u";"): ur"\\;",
-	ord(u"\\"): u"\\\\\\\\",
-}
-# Symbols that must be escaped for a regular expression.
-FINDBYATTRIBS_ESCAPE_TABLE.update({(ord(s), u"\\" + s) for s in u"^$.*+?()[]{}|"})
-def _prepareForFindByAttributes(attribs):
-	escape = lambda text: unicode(text).translate(FINDBYATTRIBS_ESCAPE_TABLE)
-	reqAttrs = []
-	regexp = []
-	if isinstance(attribs, dict):
-		# Single option.
-		attribs = (attribs,)
-	# All options will match against all requested attributes,
-	# so first build the list of requested attributes.
-	for option in attribs:
-		for name in option:
-			reqAttrs.append(unicode(name))
-	# Now build the regular expression.
-	for option in attribs:
-		optRegexp = []
-		for name in reqAttrs:
-			optRegexp.append("%s:" % escape(name))
-			values = option.get(name)
-			if not values:
-				# The value isn't tested for this attribute, so match any (or no) value.
-				optRegexp.append(r"(?:\\;|[^;])*;")
-			elif values[0] is VBufStorage_findMatch_notEmpty:
-				# There must be a value for this attribute.
-				optRegexp.append(r"(?:\\;|[^;])+;")
-			elif values[0] is None:
-				# There must be no value for this attribute.
-				optRegexp.append(r";")
-			elif isinstance(values[0], VBufStorage_findMatch_word):
-				# Assume all are word matches.
-				optRegexp.append(r"(?:\\;|[^;])*\b(?:")
-				optRegexp.append("|".join(escape(val) for val in values))
-				optRegexp.append(r")\b(?:\\;|[^;])*;")
-			else:
-				# Assume all are exact matches.
-				optRegexp.append("(?:")
-				optRegexp.append("|".join(escape(val) for val in values))
-				optRegexp.append(");")
-		regexp.append("".join(optRegexp))
-	return u" ".join(reqAttrs), u"|".join(regexp)
-
-class VirtualBufferQuickNavItem(browseMode.TextInfoQuickNavItem):
-
-	def __init__(self,itemType,document,vbufNode,startOffset,endOffset):
-		textInfo=document.makeTextInfo(textInfos.offsets.Offsets(startOffset,endOffset))
-		super(VirtualBufferQuickNavItem,self).__init__(itemType,document,textInfo)
-		docHandle=ctypes.c_int()
-		ID=ctypes.c_int()
-		NVDAHelper.localLib.VBuf_getIdentifierFromControlFieldNode(document.VBufHandle, vbufNode, ctypes.byref(docHandle), ctypes.byref(ID))
-		self.vbufFieldIdentifier=(docHandle.value,ID.value)
-		self.vbufNode=vbufNode
-
-	@property
-	def label(self):
-		if self.itemType == "landmark":
-			attrs = self.textInfo._getControlFieldAttribs(self.vbufFieldIdentifier[0], self.vbufFieldIdentifier[1])
-			name = attrs.get("name", "")
-			if name:
-				name += " "
-			return name + aria.landmarkRoles[attrs["landmark"]]
-		else:
-			return super(VirtualBufferQuickNavItem,self).label
-
-	def isChild(self,parent): 
-		if self.itemType == "heading":
-			try:
-				if (int(self.textInfo._getControlFieldAttribs(self.vbufFieldIdentifier[0], self.vbufFieldIdentifier[1])["level"])
-						> int(parent.textInfo._getControlFieldAttribs(parent.vbufFieldIdentifier[0], parent.vbufFieldIdentifier[1])["level"])):
-					return True
-			except (KeyError, ValueError, TypeError):
-				return False
-		return super(VirtualBufferQuickNavItem,self).isChild(parent)
-
-	canActivate=True
-	def activate(self):
-		self.textInfo.obj._activatePosition(self.textInfo)
-
-	def moveTo(self):
-		info=self.textInfo.copy()
-		info.collapse()
-		self.document._set_selection(info,reason=browseMode.REASON_QUICKNAV)
-
-class VirtualBufferTextInfo(textInfos.offsets.OffsetsTextInfo):
-
-	allowMoveToOffsetPastEnd=False #: no need for end insertion point as vbuf is not editable. 
-
-	UNIT_CONTROLFIELD = "controlField"
-
-	def _getControlFieldAttribs(self,  docHandle, id):
-		info = self.copy()
-		info.expand(textInfos.UNIT_CHARACTER)
-		for field in reversed(info.getTextWithFields()):
-			if not (isinstance(field, textInfos.FieldCommand) and field.command == "controlStart"):
-				# Not a control field.
-				continue
-			attrs = field.field
-			if int(attrs["controlIdentifier_docHandle"]) == docHandle and int(attrs["controlIdentifier_ID"]) == id:
-				return attrs
-		raise LookupError
-
-	def _getFieldIdentifierFromOffset(self, offset):
-		startOffset = ctypes.c_int()
-		endOffset = ctypes.c_int()
-		docHandle = ctypes.c_int()
-		ID = ctypes.c_int()
-		node=VBufRemote_nodeHandle_t()
-		NVDAHelper.localLib.VBuf_locateControlFieldNodeAtOffset(self.obj.VBufHandle, offset, ctypes.byref(startOffset), ctypes.byref(endOffset), ctypes.byref(docHandle), ctypes.byref(ID),ctypes.byref(node))
-		return docHandle.value, ID.value
-
-	def _getOffsetsFromFieldIdentifier(self, docHandle, ID):
-		node=VBufRemote_nodeHandle_t()
-		NVDAHelper.localLib.VBuf_getControlFieldNodeWithIdentifier(self.obj.VBufHandle, docHandle, ID,ctypes.byref(node))
-		if not node:
-			raise LookupError
-		start = ctypes.c_int()
-		end = ctypes.c_int()
-		NVDAHelper.localLib.VBuf_getFieldNodeOffsets(self.obj.VBufHandle, node, ctypes.byref(start), ctypes.byref(end))
-		return start.value, end.value
-
-	def _getPointFromOffset(self,offset):
-		o = self._getNVDAObjectFromOffset(offset)
-		left, top, width, height = o.location
-		return textInfos.Point(left + width / 2, top + height / 2)
-
-	def _getNVDAObjectFromOffset(self,offset):
-		docHandle,ID=self._getFieldIdentifierFromOffset(offset)
-		return self.obj.getNVDAObjectFromIdentifier(docHandle,ID)
-
-	def _getOffsetsFromNVDAObjectInBuffer(self,obj):
-		docHandle,ID=self.obj.getIdentifierFromNVDAObject(obj)
-		return self._getOffsetsFromFieldIdentifier(docHandle,ID)
-
-	def _getOffsetsFromNVDAObject(self, obj):
-		while True:
-			try:
-				return self._getOffsetsFromNVDAObjectInBuffer(obj)
-			except LookupError:
-				pass
-			# Interactive list/combo box/tree view descendants aren't rendered into the buffer, even though they are still considered part of it.
-			# Use the container in this case.
-			obj = obj.parent
-			if not obj or obj.role not in (controlTypes.ROLE_LIST, controlTypes.ROLE_COMBOBOX, controlTypes.ROLE_GROUPING, controlTypes.ROLE_TREEVIEW, controlTypes.ROLE_TREEVIEWITEM):
-				break
-		raise LookupError
-
-	def __init__(self,obj,position):
-		self.obj=obj
-		super(VirtualBufferTextInfo,self).__init__(obj,position)
-
-	def _getSelectionOffsets(self):
-		start=ctypes.c_int()
-		end=ctypes.c_int()
-		NVDAHelper.localLib.VBuf_getSelectionOffsets(self.obj.VBufHandle,ctypes.byref(start),ctypes.byref(end))
-		return start.value,end.value
-
-	def _setSelectionOffsets(self,start,end):
-		NVDAHelper.localLib.VBuf_setSelectionOffsets(self.obj.VBufHandle,start,end)
-
-	def _getCaretOffset(self):
-		return self._getSelectionOffsets()[0]
-
-	def _setCaretOffset(self,offset):
-		return self._setSelectionOffsets(offset,offset)
-
-	def _getStoryLength(self):
-		return NVDAHelper.localLib.VBuf_getTextLength(self.obj.VBufHandle)
-
-	def _getTextRange(self,start,end):
-		if start==end:
-			return u""
-		return NVDAHelper.VBuf_getTextInRange(self.obj.VBufHandle,start,end,False) or u""
-
-	def getTextWithFields(self,formatConfig=None):
-		start=self._startOffset
-		end=self._endOffset
-		if start==end:
-			return ""
-		text=NVDAHelper.VBuf_getTextInRange(self.obj.VBufHandle,start,end,True)
-		if not text:
-			return ""
-		commandList=XMLFormatting.XMLTextParser().parse(text)
-		for index in xrange(len(commandList)):
-			if isinstance(commandList[index],textInfos.FieldCommand):
-				field=commandList[index].field
-				if isinstance(field,textInfos.ControlField):
-					commandList[index].field=self._normalizeControlField(field)
-				elif isinstance(field,textInfos.FormatField):
-					commandList[index].field=self._normalizeFormatField(field)
-		return commandList
-
-	def _getWordOffsets(self,offset):
-		#Use VBuf_getBufferLineOffsets with out screen layout to find out the range of the current field
-		lineStart=ctypes.c_int()
-		lineEnd=ctypes.c_int()
-		NVDAHelper.localLib.VBuf_getLineOffsets(self.obj.VBufHandle,offset,0,False,ctypes.byref(lineStart),ctypes.byref(lineEnd))
-		word_startOffset,word_endOffset=super(VirtualBufferTextInfo,self)._getWordOffsets(offset)
-		return (max(lineStart.value,word_startOffset),min(lineEnd.value,word_endOffset))
-
-	def _getLineOffsets(self,offset):
-		lineStart=ctypes.c_int()
-		lineEnd=ctypes.c_int()
-		NVDAHelper.localLib.VBuf_getLineOffsets(self.obj.VBufHandle,offset,config.conf["virtualBuffers"]["maxLineLength"],config.conf["virtualBuffers"]["useScreenLayout"],ctypes.byref(lineStart),ctypes.byref(lineEnd))
-		return lineStart.value,lineEnd.value
- 
-	def _getParagraphOffsets(self,offset):
-		lineStart=ctypes.c_int()
-		lineEnd=ctypes.c_int()
-		NVDAHelper.localLib.VBuf_getLineOffsets(self.obj.VBufHandle,offset,0,True,ctypes.byref(lineStart),ctypes.byref(lineEnd))
-		return lineStart.value,lineEnd.value
-
-	def _normalizeControlField(self,attrs):
-		tableLayout=attrs.get('table-layout')
-		if tableLayout:
-			attrs['table-layout']=tableLayout=="1"
-
-		isHidden=attrs.get('isHidden')
-		if isHidden:
-			attrs['isHidden']=isHidden=="1"
-
-		# Handle table row and column headers.
-		for axis in "row", "column":
-			attr = attrs.pop("table-%sheadercells" % axis, None)
-			if not attr:
-				continue
-			cellIdentifiers = [identifier.split(",") for identifier in attr.split(";") if identifier]
-			# Get the text for the header cells.
-			textList = []
-			for docHandle, ID in cellIdentifiers:
-				try:
-					start, end = self._getOffsetsFromFieldIdentifier(int(docHandle), int(ID))
-				except (LookupError, ValueError):
-					continue
-				textList.append(self.obj.makeTextInfo(textInfos.offsets.Offsets(start, end)).text)
-			attrs["table-%sheadertext" % axis] = "\n".join(textList)
-
-		if attrs.get("landmark") == "region" and not attrs.get("name"):
-			# We only consider region to be a landmark if it has a name.
-			del attrs["landmark"]
-
-		# Expose a unique ID on the controlField for quick and safe comparison using the virtualBuffer field's docHandle and ID
-		docHandle=attrs.get('controlIdentifier_docHandle')
-		ID=attrs.get('controlIdentifier_ID')
-		if docHandle is not None and ID is not None:
-			attrs['uniqueID']=(docHandle,ID)
-
-		return attrs
-
-	def _normalizeFormatField(self, attrs):
-		return attrs
-
-	def _getLineNumFromOffset(self, offset):
-		return None
-
-	def _get_fieldIdentifierAtStart(self):
-		return self._getFieldIdentifierFromOffset( self._startOffset)
-
-	def _getUnitOffsets(self, unit, offset):
-		if unit == self.UNIT_CONTROLFIELD:
-			startOffset=ctypes.c_int()
-			endOffset=ctypes.c_int()
-			docHandle=ctypes.c_int()
-			ID=ctypes.c_int()
-			node=VBufRemote_nodeHandle_t()
-			NVDAHelper.localLib.VBuf_locateControlFieldNodeAtOffset(self.obj.VBufHandle,offset,ctypes.byref(startOffset),ctypes.byref(endOffset),ctypes.byref(docHandle),ctypes.byref(ID),ctypes.byref(node))
-			return startOffset.value,endOffset.value
-		return super(VirtualBufferTextInfo, self)._getUnitOffsets(unit, offset)
-
-	def _get_clipboardText(self):
-		# Blocks should start on a new line, but they don't necessarily have an end of line indicator.
-		# Therefore, get the text in block (paragraph) chunks and join the chunks with \r\n.
-		blocks = (block.strip("\r\n") for block in self.getTextInChunks(textInfos.UNIT_PARAGRAPH))
-		return "\r\n".join(blocks)
-
-	def getControlFieldSpeech(self, attrs, ancestorAttrs, fieldType, formatConfig=None, extraDetail=False, reason=None):
-		textList = []
-		landmark = attrs.get("landmark")
-		if formatConfig["reportLandmarks"] and fieldType == "start_addedToControlFieldStack" and landmark:
-			try:
-				textList.append(attrs["name"])
-			except KeyError:
-				pass
-			if landmark == "region":
-				# The word landmark is superfluous for regions.
-				textList.append(aria.landmarkRoles[landmark])
-			else:
-				textList.append(_("%s landmark") % aria.landmarkRoles[landmark])
-		textList.append(super(VirtualBufferTextInfo, self).getControlFieldSpeech(attrs, ancestorAttrs, fieldType, formatConfig, extraDetail, reason))
-		return " ".join(textList)
-
-	def getControlFieldBraille(self, field, ancestors, reportStart, formatConfig):
-		textList = []
-		landmark = field.get("landmark")
-		if formatConfig["reportLandmarks"] and reportStart and landmark and field.get("_startOfNode"):
-			try:
-				textList.append(field["name"])
-			except KeyError:
-				pass
-			if landmark == "region":
-				# The word landmark is superfluous for regions.
-				textList.append(aria.landmarkRoles[landmark])
-			else:
-				# Translators: This is spoken and brailled to indicate a landmark (example output: main landmark).
-				textList.append(_("%s landmark") % aria.landmarkRoles[landmark])
-		text = super(VirtualBufferTextInfo, self).getControlFieldBraille(field, ancestors, reportStart, formatConfig)
-		if text:
-			textList.append(text)
-		return " ".join(textList)
-
-	def _get_focusableNVDAObjectAtStart(self):
-		try:
-			item = next(self.obj._iterNodesByType("focusable", "up", self))
-		except StopIteration:
-			return self.obj.rootNVDAObject
-		if not item:
-			return self.obj.rootNVDAObject
-		return self.obj.getNVDAObjectFromIdentifier(*item.vbufFieldIdentifier)
-
-	def activate(self):
-		self.obj._activatePosition(self)
-
-<<<<<<< HEAD
-class VirtualBuffer(cursorManager.CursorManager, browseMode.BrowseModeTreeInterceptor, treeInterceptorHandler.DocumentTreeInterceptor):
-=======
-	def getMathMl(self, field):
-		docHandle = int(field["controlIdentifier_docHandle"])
-		nodeId = int(field["controlIdentifier_ID"])
-		obj = self.obj.getNVDAObjectFromIdentifier(docHandle, nodeId)
-		return obj.mathMl
-
-class VirtualBuffer(cursorManager.CursorManager, browseMode.BrowseModeTreeInterceptor):
->>>>>>> fdf3abc1
-
-	TextInfo=VirtualBufferTextInfo
-	programmaticScrollMayFireEvent = False
-
-	#: Maps root identifiers (docHandle and ID) to buffers.
-	rootIdentifiers = weakref.WeakValueDictionary()
-
-	def __init__(self,rootNVDAObject,backendName=None):
-		super(VirtualBuffer,self).__init__(rootNVDAObject)
-		self.backendName=backendName
-		self.VBufHandle=None
-		self.isLoading=False
-		self.disableAutoPassThrough = False
-		self.rootDocHandle,self.rootID=self.getIdentifierFromNVDAObject(self.rootNVDAObject)
-		self._lastFocusObj = None
-		self._hadFirstGainFocus = False
-		self._lastProgrammaticScrollTime = None
-		# We need to cache this because it will be unavailable once the document dies.
-		self.documentConstantIdentifier = self.documentConstantIdentifier
-		if not hasattr(self.rootNVDAObject.appModule, "_vbufRememberedCaretPositions"):
-			self.rootNVDAObject.appModule._vbufRememberedCaretPositions = {}
-		self._lastCaretPosition = None
-		self.rootIdentifiers[self.rootDocHandle, self.rootID] = self
-		self._enteringFromOutside = True
-
-	def prepare(self):
-		self.shouldPrepare=False
-		self.loadBuffer()
-
-	def _get_shouldPrepare(self):
-		return not self.isLoading and not self.VBufHandle
-
-	def terminate(self):
-		if not self.VBufHandle:
-			return
-
-		if self.shouldRememberCaretPositionAcrossLoads and self._lastCaretPosition:
-			try:
-				self.rootNVDAObject.appModule._vbufRememberedCaretPositions[self.documentConstantIdentifier] = self._lastCaretPosition
-			except AttributeError:
-				# The app module died.
-				pass
-
-		self.unloadBuffer()
-
-	def _get_isReady(self):
-		return bool(self.VBufHandle and not self.isLoading)
-
-	def loadBuffer(self):
-		self.isLoading = True
-		self._loadProgressCallLater = wx.CallLater(1000, self._loadProgress)
-		threading.Thread(target=self._loadBuffer).start()
-
-	def _loadBuffer(self):
-		try:
-			self.VBufHandle=NVDAHelper.localLib.VBuf_createBuffer(self.rootNVDAObject.appModule.helperLocalBindingHandle,self.rootDocHandle,self.rootID,unicode(self.backendName))
-			if not self.VBufHandle:
-				raise RuntimeError("Could not remotely create virtualBuffer")
-		except:
-			log.error("", exc_info=True)
-			queueHandler.queueFunction(queueHandler.eventQueue, self._loadBufferDone, success=False)
-			return
-		queueHandler.queueFunction(queueHandler.eventQueue, self._loadBufferDone)
-
-	def _loadBufferDone(self, success=True):
-		self._loadProgressCallLater.Stop()
-		del self._loadProgressCallLater
-		self.isLoading = False
-		if not success:
-			self.passThrough=True
-			return
-		if self._hadFirstGainFocus:
-			# If this buffer has already had focus once while loaded, this is a refresh.
-			# Translators: Reported when a page reloads (example: after refreshing a webpage).
-			speech.speakMessage(_("Refreshed"))
-		if api.getFocusObject().treeInterceptor == self:
-			self.event_treeInterceptor_gainFocus()
-
-	def _loadProgress(self):
-		# Translators: Reported while loading a document.
-		ui.message(_("Loading document..."))
-
-	def unloadBuffer(self):
-		if self.VBufHandle is not None:
-			try:
-				watchdog.cancellableExecute(NVDAHelper.localLib.VBuf_destroyBuffer, ctypes.byref(ctypes.c_int(self.VBufHandle)))
-			except WindowsError:
-				pass
-			self.VBufHandle=None
-
-	def isNVDAObjectPartOfLayoutTable(self,obj):
-		docHandle,ID=self.getIdentifierFromNVDAObject(obj)
-		ID=unicode(ID)
-		info=self.makeTextInfo(obj)
-		info.collapse()
-		info.expand(textInfos.UNIT_CHARACTER)
-		fieldCommands=[x for x in info.getTextWithFields() if isinstance(x,textInfos.FieldCommand)]
-		tableLayout=None
-		tableID=None
-		for fieldCommand in fieldCommands:
-			fieldID=fieldCommand.field.get("controlIdentifier_ID") if fieldCommand.field else None
-			if fieldID==ID:
-				tableLayout=fieldCommand.field.get('table-layout')
-				if tableLayout is not None:
-					return tableLayout
-				tableID=fieldCommand.field.get('table-id')
-				break
-		if tableID is None:
-			return False
-		for fieldCommand in fieldCommands:
-			fieldID=fieldCommand.field.get("controlIdentifier_ID") if fieldCommand.field else None
-			if fieldID==tableID:
-				tableLayout=fieldCommand.field.get('table-layout',False)
-				break
-		return tableLayout
-
-	def getNVDAObjectFromIdentifier(self, docHandle, ID):
-		"""Retrieve an NVDAObject for a given node identifier.
-		Subclasses must override this method.
-		@param docHandle: The document handle.
-		@type docHandle: int
-		@param ID: The ID of the node.
-		@type ID: int
-		@return: The NVDAObject.
-		@rtype: L{NVDAObjects.NVDAObject}
-		"""
-		raise NotImplementedError
-
-	def getIdentifierFromNVDAObject(self,obj):
-		"""Retreaves the virtualBuffer field identifier from an NVDAObject.
-		@param obj: the NVDAObject to retreave the field identifier from.
-		@type obj: L{NVDAObject}
-		@returns: a the field identifier as a doc handle and ID paire.
-		@rtype: 2-tuple.
-		"""
-		raise NotImplementedError
-
-	def event_treeInterceptor_gainFocus(self):
-		"""Triggered when this virtual buffer gains focus.
-		This event is only fired upon entering this buffer when it was not the current buffer before.
-		This is different to L{event_gainFocus}, which is fired when an object inside this buffer gains focus, even if that object is in the same buffer.
-		"""
-		doSayAll=False
-		hadFirstGainFocus=self._hadFirstGainFocus
-		if not hadFirstGainFocus:
-			# This buffer is gaining focus for the first time.
-			# Fake a focus event on the focus object, as the buffer may have missed the actual focus event.
-			focus = api.getFocusObject()
-			self.event_gainFocus(focus, lambda: focus.event_gainFocus())
-			if not self.passThrough:
-				# We only set the caret position if in browse mode.
-				# If in focus mode, the document must have forced the focus somewhere,
-				# so we don't want to override it.
-				initialPos = self._getInitialCaretPos()
-				if initialPos:
-					self.selection = self.makeTextInfo(initialPos)
-				browseMode.reportPassThrough(self)
-				doSayAll=config.conf['virtualBuffers']['autoSayAllOnPageLoad']
-			self._hadFirstGainFocus = True
-
-		if not self.passThrough:
-			if doSayAll:
-				speech.speakObjectProperties(self.rootNVDAObject,name=True,states=True,reason=controlTypes.REASON_FOCUS)
-				sayAllHandler.readText(sayAllHandler.CURSOR_CARET)
-			else:
-				# Speak it like we would speak focus on any other document object.
-				# This includes when entering the treeInterceptor for the first time:
-				if not hadFirstGainFocus:
-					speech.speakObject(self.rootNVDAObject, reason=controlTypes.REASON_FOCUS)
-				else:
-					# And when coming in from an outside object
-					# #4069 But not when coming up from a non-rendered descendant.
-					ancestors=api.getFocusAncestors()
-					fdl=api.getFocusDifferenceLevel()
-					try:
-						tl=ancestors.index(self.rootNVDAObject)
-					except ValueError:
-						tl=len(ancestors)
-					if fdl<=tl:
-						speech.speakObject(self.rootNVDAObject, reason=controlTypes.REASON_FOCUS)
-				info = self.selection
-				if not info.isCollapsed:
-					speech.speakSelectionMessage(_("selected %s"), info.text)
-				else:
-					info.expand(textInfos.UNIT_LINE)
-					speech.speakTextInfo(info, reason=controlTypes.REASON_CARET, unit=textInfos.UNIT_LINE)
-
-		browseMode.reportPassThrough(self)
-		braille.handler.handleGainFocus(self)
-
-	def event_treeInterceptor_loseFocus(self):
-		"""Triggered when this virtual buffer loses focus.
-		This event is only fired when the focus moves to a new object which is not within this virtual buffer; i.e. upon leaving this virtual buffer.
-		"""
-
-	def event_caret(self, obj, nextHandler):
-		if self.passThrough:
-			nextHandler()
-
-	def _activateNVDAObject(self, obj):
-		"""Activate an object in response to a user request.
-		This should generally perform the default action or click on the object.
-		@param obj: The object to activate.
-		@type obj: L{NVDAObjects.NVDAObject}
-		"""
-		obj.doAction()
-
-	def _activateLongDesc(self,controlField):
-		"""
-		Activates (presents) the long description for a particular field (usually a graphic).
-		@param controlField: the field who's long description should be activated. This field is guaranteed to have states containing HASLONGDESC state. 
-		@type controlField: dict
-		"""
-		raise NotImplementedError
-
-	def _activatePosition(self, info):
-		obj = info.NVDAObjectAtStart
-		if not obj:
-			return
-		if obj.role == controlTypes.ROLE_MATH:
-			import mathPres
-			try:
-				return mathPres.interactWithMathMl(obj.mathMl)
-			except (NotImplementedError, LookupError):
-				pass
-			return
-		if self.shouldPassThrough(obj):
-			obj.setFocus()
-			self.passThrough = True
-			browseMode.reportPassThrough(self)
-		elif obj.role == controlTypes.ROLE_EMBEDDEDOBJECT or obj.role in self.APPLICATION_ROLES:
-			obj.setFocus()
-			speech.speakObject(obj, reason=controlTypes.REASON_FOCUS)
-		else:
-			self._activateNVDAObject(obj)
-
-	def _set_selection(self, info, reason=controlTypes.REASON_CARET):
-		super(VirtualBuffer, self)._set_selection(info)
-		if isScriptWaiting() or not info.isCollapsed:
-			return
-		# Save the last caret position for use in terminate().
-		# This must be done here because the buffer might be cleared just before terminate() is called,
-		# causing the last caret position to be lost.
-		caret = info.copy()
-		caret.collapse()
-		self._lastCaretPosition = caret.bookmark
-		review.handleCaretMove(caret)
-		if reason == controlTypes.REASON_FOCUS:
-			focusObj = api.getFocusObject()
-			if focusObj==self.rootNVDAObject:
-				return
-		else:
-			focusObj=info.focusableNVDAObjectAtStart
-			obj=info.NVDAObjectAtStart
-			if not obj:
-				log.debugWarning("Invalid NVDAObjectAtStart")
-				return
-			if obj==self.rootNVDAObject:
-				return
-			if focusObj and not eventHandler.isPendingEvents("gainFocus") and focusObj!=self.rootNVDAObject and focusObj != api.getFocusObject() and self._shouldSetFocusToObj(focusObj):
-				focusObj.setFocus()
-			obj.scrollIntoView()
-			if self.programmaticScrollMayFireEvent:
-				self._lastProgrammaticScrollTime = time.time()
-		self.passThrough=self.shouldPassThrough(focusObj,reason=reason)
-		# Queue the reporting of pass through mode so that it will be spoken after the actual content.
-		queueHandler.queueFunction(queueHandler.eventQueue, browseMode.reportPassThrough, self)
-
-	def _shouldSetFocusToObj(self, obj):
-		"""Determine whether an object should receive focus.
-		Subclasses may extend or override this method.
-		@param obj: The object in question.
-		@type obj: L{NVDAObjects.NVDAObject}
-		"""
-		return obj.role not in self.APPLICATION_ROLES and obj.isFocusable and obj.role!=controlTypes.ROLE_EMBEDDEDOBJECT
-
-	def script_activateLongDesc(self,gesture):
-		info=self.makeTextInfo(textInfos.POSITION_CARET)
-		info.expand("character")
-		for field in reversed(info.getTextWithFields()):
-			if isinstance(field,textInfos.FieldCommand) and field.command=="controlStart":
-				states=field.field.get('states')
-				if states and controlTypes.STATE_HASLONGDESC in states:
-					self._activateLongDesc(field.field)
-					break
-		else:
-			# Translators: the message presented when the activateLongDescription script cannot locate a long description to activate.
-			ui.message(_("No long description"))
-	# Translators: the description for the activateLongDescription script on virtualBuffers.
-	script_activateLongDesc.__doc__=_("Shows the long description at this position if one is found.")
-
-	def script_refreshBuffer(self,gesture):
-		if scriptHandler.isScriptWaiting():
-			# This script may cause subsequently queued scripts to fail, so don't execute.
-			return
-		self.unloadBuffer()
-		self.loadBuffer()
-	# Translators: the description for the refreshBuffer script on virtualBuffers.
-	script_refreshBuffer.__doc__ = _("Refreshes the document content")
-
-	def script_toggleScreenLayout(self,gesture):
-		config.conf["virtualBuffers"]["useScreenLayout"]=not config.conf["virtualBuffers"]["useScreenLayout"]
-		if config.conf["virtualBuffers"]["useScreenLayout"]:
-			# Translators: Presented when use screen layout option is toggled.
-			speech.speakMessage(_("use screen layout on"))
-		else:
-			# Translators: Presented when use screen layout option is toggled.
-			speech.speakMessage(_("use screen layout off"))
-	# Translators: the description for the toggleScreenLayout script on virtualBuffers.
-	script_toggleScreenLayout.__doc__ = _("Toggles on and off if the screen layout is preserved while rendering the document content")
-
-	def _searchableAttributesForNodeType(self,nodeType):
-		pass
-
-	def _iterNodesByType(self,nodeType,direction="next",pos=None):
-		if nodeType == "notLinkBlock":
-			return self._iterNotLinkBlock(direction=direction, pos=pos)
-		attribs=self._searchableAttribsForNodeType(nodeType)
-		if not attribs:
-			return iter(())
-		return self._iterNodesByAttribs(attribs, direction, pos,nodeType)
-
-	def _iterNodesByAttribs(self, attribs, direction="next", pos=None,nodeType=None):
-		offset=pos._startOffset if pos else -1
-		reqAttrs, regexp = _prepareForFindByAttributes(attribs)
-		startOffset=ctypes.c_int()
-		endOffset=ctypes.c_int()
-		if direction=="next":
-			direction=VBufStorage_findDirection_forward
-		elif direction=="previous":
-			direction=VBufStorage_findDirection_back
-		elif direction=="up":
-			direction=VBufStorage_findDirection_up
-		else:
-			raise ValueError("unknown direction: %s"%direction)
-		while True:
-			try:
-				node=VBufRemote_nodeHandle_t()
-				NVDAHelper.localLib.VBuf_findNodeByAttributes(self.VBufHandle,offset,direction,reqAttrs,regexp,ctypes.byref(startOffset),ctypes.byref(endOffset),ctypes.byref(node))
-			except:
-				return
-			if not node:
-				return
-			yield VirtualBufferQuickNavItem(nodeType,self,node,startOffset.value,endOffset.value)
-			offset=startOffset
-
-	def shouldPassThrough(self, obj, reason=None):
-		"""Determine whether pass through mode should be enabled or disabled for a given object.
-		@param obj: The object in question.
-		@type obj: L{NVDAObjects.NVDAObject}
-		@param reason: The reason for this query; one of the output reasons, L{REASON_QUICKNAV}, or C{None} for manual pass through mode activation by the user.
-		@return: C{True} if pass through mode should be enabled, C{False} if it should be disabled.
-		"""
-		if reason and (
-			self.disableAutoPassThrough
-			or (reason == controlTypes.REASON_FOCUS and not config.conf["virtualBuffers"]["autoPassThroughOnFocusChange"])
-			or (reason == controlTypes.REASON_CARET and not config.conf["virtualBuffers"]["autoPassThroughOnCaretMove"])
-		):
-			# This check relates to auto pass through and auto pass through is disabled, so don't change the pass through state.
-			return self.passThrough
-		if reason == browseMode.REASON_QUICKNAV:
-			return False
-		states = obj.states
-		role = obj.role
-		# Menus sometimes get focus due to menuStart events even though they don't report as focused/focusable.
-		if not obj.isFocusable and controlTypes.STATE_FOCUSED not in states and role != controlTypes.ROLE_POPUPMENU:
-			return False
-		if controlTypes.STATE_READONLY in states and role not in (controlTypes.ROLE_EDITABLETEXT, controlTypes.ROLE_COMBOBOX):
-			return False
-		if reason == controlTypes.REASON_CARET:
-			return role == controlTypes.ROLE_EDITABLETEXT or (role == controlTypes.ROLE_DOCUMENT and controlTypes.STATE_EDITABLE in states)
-		if reason == controlTypes.REASON_FOCUS and role in (controlTypes.ROLE_LISTITEM, controlTypes.ROLE_RADIOBUTTON, controlTypes.ROLE_TAB):
-			return True
-		if role in (controlTypes.ROLE_COMBOBOX, controlTypes.ROLE_EDITABLETEXT, controlTypes.ROLE_LIST, controlTypes.ROLE_SLIDER, controlTypes.ROLE_TABCONTROL, controlTypes.ROLE_MENUBAR, controlTypes.ROLE_POPUPMENU, controlTypes.ROLE_MENUITEM, controlTypes.ROLE_TREEVIEW, controlTypes.ROLE_TREEVIEWITEM, controlTypes.ROLE_SPINBUTTON, controlTypes.ROLE_TABLEROW, controlTypes.ROLE_TABLECELL, controlTypes.ROLE_TABLEROWHEADER, controlTypes.ROLE_TABLECOLUMNHEADER, controlTypes.ROLE_CHECKMENUITEM, controlTypes.ROLE_RADIOMENUITEM) or controlTypes.STATE_EDITABLE in states:
-			return True
-		if reason == controlTypes.REASON_FOCUS:
-			# If this is a focus change, pass through should be enabled for certain ancestor containers.
-			while obj and obj != self.rootNVDAObject:
-				if obj.role == controlTypes.ROLE_TOOLBAR:
-					return True
-				obj = obj.parent
-		return False
-
-	def event_caretMovementFailed(self, obj, nextHandler, gesture=None):
-		if not self.passThrough or not gesture or not config.conf["virtualBuffers"]["autoPassThroughOnCaretMove"]:
-			return nextHandler()
-		if gesture.mainKeyName in ("home", "end"):
-			# Home, end, control+home and control+end should not disable pass through.
-			return nextHandler()
-		script = self.getScript(gesture)
-		if not script:
-			return nextHandler()
-
-		# We've hit the edge of the focused control.
-		# Therefore, move the virtual caret to the same edge of the field.
-		info = self.makeTextInfo(textInfos.POSITION_CARET)
-		info.expand(info.UNIT_CONTROLFIELD)
-		if gesture.mainKeyName in ("leftArrow", "upArrow", "pageUp"):
-			info.collapse()
-		else:
-			info.collapse(end=True)
-			info.move(textInfos.UNIT_CHARACTER, -1)
-		info.updateCaret()
-
-		scriptHandler.queueScript(script, gesture)
-
-	def script_disablePassThrough(self, gesture):
-		if not self.passThrough or self.disableAutoPassThrough:
-			return gesture.send()
-		self.passThrough = False
-		self.disableAutoPassThrough = False
-		browseMode.reportPassThrough(self)
-	script_disablePassThrough.ignoreTreeInterceptorPassThrough = True
-
-	def script_collapseOrExpandControl(self, gesture):
-		oldFocus = api.getFocusObject()
-		oldFocusStates = oldFocus.states
-		gesture.send()
-		if controlTypes.STATE_COLLAPSED in oldFocusStates:
-			self.passThrough = True
-		elif not self.disableAutoPassThrough:
-			self.passThrough = False
-		browseMode.reportPassThrough(self)
-	script_collapseOrExpandControl.ignoreTreeInterceptorPassThrough = True
-
-	def _tabOverride(self, direction):
-		"""Override the tab order if the virtual buffer caret is not within the currently focused node.
-		This is done because many nodes are not focusable and it is thus possible for the virtual buffer caret to be unsynchronised with the focus.
-		In this case, we want tab/shift+tab to move to the next/previous focusable node relative to the virtual buffer caret.
-		If the virtual buffer caret is within the focused node, the tab/shift+tab key should be passed through to allow normal tab order navigation.
-		Note that this method does not pass the key through itself if it is not overridden. This should be done by the calling script if C{False} is returned.
-		@param direction: The direction in which to move.
-		@type direction: str
-		@return: C{True} if the tab order was overridden, C{False} if not.
-		@rtype: bool
-		"""
-		focus = api.getFocusObject()
-		try:
-			focusInfo = self.makeTextInfo(focus)
-		except:
-			return False
-		# We only want to override the tab order if the caret is not within the focused node.
-		caretInfo=self.makeTextInfo(textInfos.POSITION_CARET)
-		#Only check that the caret is within the focus for things that ar not documents
-		#As for documents we should always override
-		if focus.role!=controlTypes.ROLE_DOCUMENT or controlTypes.STATE_EDITABLE in focus.states:
-			# Expand to one character, as isOverlapping() doesn't yield the desired results with collapsed ranges.
-			caretInfo.expand(textInfos.UNIT_CHARACTER)
-			if focusInfo.isOverlapping(caretInfo):
-				return False
-		# If we reach here, we do want to override tab/shift+tab if possible.
-		# Find the next/previous focusable node.
-		try:
-			item = next(self._iterNodesByType("focusable", direction, caretInfo))
-		except StopIteration:
-			return False
-		obj=self.getNVDAObjectFromIdentifier(*item.vbufFieldIdentifier)
-		newInfo=item.textInfo
-		if obj == api.getFocusObject():
-			# This node is already focused, so we need to move to and speak this node here.
-			newCaret = newInfo.copy()
-			newCaret.collapse()
-			self._set_selection(newCaret,reason=controlTypes.REASON_FOCUS)
-			if self.passThrough:
-				obj.event_gainFocus()
-			else:
-				speech.speakTextInfo(newInfo,reason=controlTypes.REASON_FOCUS)
-		else:
-			# This node doesn't have the focus, so just set focus to it. The gainFocus event will handle the rest.
-			obj.setFocus()
-		return True
-
-	def script_tab(self, gesture):
-		if not self._tabOverride("next"):
-			gesture.send()
-
-	def script_shiftTab(self, gesture):
-		if not self._tabOverride("previous"):
-			gesture.send()
-
-	def event_focusEntered(self,obj,nextHandler):
-		if obj==self.rootNVDAObject:
-			self._enteringFromOutside = True
-		if self.passThrough:
-			 nextHandler()
-
-	def _shouldIgnoreFocus(self, obj):
-		"""Determines whether focus on a given object should be ignored.
-		@param obj: The object in question.
-		@type obj: L{NVDAObjects.NVDAObject}
-		@return: C{True} if focus on L{obj} should be ignored, C{False} otherwise.
-		@rtype: bool
-		"""
-		return False
-
-	def _postGainFocus(self, obj):
-		"""Executed after a gainFocus within the virtual buffer.
-		This will not be executed if L{event_gainFocus} determined that it should abort and call nextHandler.
-		@param obj: The object that gained focus.
-		@type obj: L{NVDAObjects.NVDAObject}
-		"""
-
-	def _replayFocusEnteredEvents(self):
-		# We blocked the focusEntered events because we were in browse mode,
-		# but now that we've switched to focus mode, we need to fire them.
-		for parent in api.getFocusAncestors()[api.getFocusDifferenceLevel():]:
-			try:
-				parent.event_focusEntered()
-			except:
-				log.exception("Error executing focusEntered event: %s" % parent)
-
-	def event_gainFocus(self, obj, nextHandler):
-		enteringFromOutside=self._enteringFromOutside
-		self._enteringFromOutside=False
-		if not self.isReady:
-			if self.passThrough:
-				nextHandler()
-			return
-		if enteringFromOutside and not self.passThrough and self._lastFocusObj==obj:
-			# We're entering the document from outside (not returning from an inside object/application; #3145)
-			# and this was the last non-root node with focus, so ignore this focus event.
-			# Otherwise, if the user switches away and back to this document, the cursor will jump to this node.
-			# This is not ideal if the user was positioned over a node which cannot receive focus.
-			return
-		if obj==self.rootNVDAObject:
-			if self.passThrough:
-				return nextHandler()
-			return 
-		if not self.passThrough and self._shouldIgnoreFocus(obj):
-			return
-		self._lastFocusObj=obj
-
-		try:
-			focusInfo = self.makeTextInfo(obj)
-		except:
-			# This object is not in the virtual buffer, even though it resides beneath the document.
-			# Automatic pass through should be enabled in certain circumstances where this occurs.
-			if not self.passThrough and self.shouldPassThrough(obj,reason=controlTypes.REASON_FOCUS):
-				self.passThrough=True
-				browseMode.reportPassThrough(self)
-				self._replayFocusEnteredEvents()
-			return nextHandler()
-
-		#We only want to update the caret and speak the field if we're not in the same one as before
-		caretInfo=self.makeTextInfo(textInfos.POSITION_CARET)
-		# Expand to one character, as isOverlapping() doesn't treat, for example, (4,4) and (4,5) as overlapping.
-		caretInfo.expand(textInfos.UNIT_CHARACTER)
-		if not self._hadFirstGainFocus or not focusInfo.isOverlapping(caretInfo):
-			# The virtual buffer caret is not within the focus node.
-			oldPassThrough=self.passThrough
-			passThrough=self.shouldPassThrough(obj,reason=controlTypes.REASON_FOCUS)
-			if not oldPassThrough and (passThrough or sayAllHandler.isRunning()):
-				# If pass-through is disabled, cancel speech, as a focus change should cause page reading to stop.
-				# This must be done before auto-pass-through occurs, as we want to stop page reading even if pass-through will be automatically enabled by this focus change.
-				speech.cancelSpeech()
-			self.passThrough=passThrough
-			if not self.passThrough:
-				# We read the info from the buffer instead of the control itself.
-				speech.speakTextInfo(focusInfo,reason=controlTypes.REASON_FOCUS)
-				# However, we still want to update the speech property cache so that property changes will be spoken properly.
-				speech.speakObject(obj,controlTypes.REASON_ONLYCACHE)
-			else:
-				if not oldPassThrough:
-					self._replayFocusEnteredEvents()
-				nextHandler()
-			focusInfo.collapse()
-			self._set_selection(focusInfo,reason=controlTypes.REASON_FOCUS)
-		else:
-			# The virtual buffer caret was already at the focused node.
-			if not self.passThrough:
-				# This focus change was caused by a virtual caret movement, so don't speak the focused node to avoid double speaking.
-				# However, we still want to update the speech property cache so that property changes will be spoken properly.
-				speech.speakObject(obj,controlTypes.REASON_ONLYCACHE)
-			else:
-				return nextHandler()
-
-		self._postGainFocus(obj)
-
-	event_gainFocus.ignoreIsReady=True
-
-	def _handleScrollTo(self, obj):
-		"""Handle scrolling the buffer to a given object in response to an event.
-		Subclasses should call this from an event which indicates that the buffer has scrolled.
-		@postcondition: The buffer caret is moved to L{obj} and the buffer content for L{obj} is reported.
-		@param obj: The object to which the buffer should scroll.
-		@type obj: L{NVDAObjects.NVDAObject}
-		@return: C{True} if the buffer was scrolled, C{False} if not.
-		@rtype: bool
-		@note: If C{False} is returned, calling events should probably call their nextHandler.
-		"""
-		if self.programmaticScrollMayFireEvent and self._lastProgrammaticScrollTime and time.time() - self._lastProgrammaticScrollTime < 0.4:
-			# This event was probably caused by this buffer's call to scrollIntoView().
-			# Therefore, ignore it. Otherwise, the cursor may bounce back to the scroll point.
-			# However, pretend we handled it, as we don't want it to be passed on to the object either.
-			return True
-
-		try:
-			scrollInfo = self.makeTextInfo(obj)
-		except:
-			return False
-
-		#We only want to update the caret and speak the field if we're not in the same one as before
-		caretInfo=self.makeTextInfo(textInfos.POSITION_CARET)
-		# Expand to one character, as isOverlapping() doesn't treat, for example, (4,4) and (4,5) as overlapping.
-		caretInfo.expand(textInfos.UNIT_CHARACTER)
-		if not scrollInfo.isOverlapping(caretInfo):
-			if scrollInfo.isCollapsed:
-				scrollInfo.expand(textInfos.UNIT_LINE)
-			speech.speakTextInfo(scrollInfo,reason=controlTypes.REASON_CARET)
-			scrollInfo.collapse()
-			self.selection = scrollInfo
-			return True
-
-		return False
-
-	def _getTableCellCoords(self, info):
-		if info.isCollapsed:
-			info = info.copy()
-			info.expand(textInfos.UNIT_CHARACTER)
-		for field in reversed(info.getTextWithFields()):
-			if not (isinstance(field, textInfos.FieldCommand) and field.command == "controlStart"):
-				# Not a control field.
-				continue
-			attrs = field.field
-			if "table-id" in attrs and "table-rownumber" in attrs:
-				break
-		else:
-			raise LookupError("Not in a table cell")
-		return (int(attrs["table-id"]),
-			int(attrs["table-rownumber"]), int(attrs["table-columnnumber"]),
-			int(attrs.get("table-rowsspanned", 1)), int(attrs.get("table-columnsspanned", 1)))
-
-	def _iterTableCells(self, tableID, startPos=None, direction="next", row=None, column=None):
-		attrs = {"table-id": [str(tableID)]}
-		# row could be 0.
-		if row is not None:
-			attrs["table-rownumber"] = [str(row)]
-		if column is not None:
-			attrs["table-columnnumber"] = [str(column)]
-		results = self._iterNodesByAttribs(attrs, pos=startPos, direction=direction)
-		if not startPos and not row and not column and direction == "next":
-			# The first match will be the table itself, so skip it.
-			next(results)
-		for item in results:
-			yield item.textInfo
-
-	def _getNearestTableCell(self, tableID, startPos, origRow, origCol, origRowSpan, origColSpan, movement, axis):
-		if not axis:
-			# First or last.
-			if movement == "first":
-				startPos = None
-				direction = "next"
-			elif movement == "last":
-				startPos = self.makeTextInfo(textInfos.POSITION_LAST)
-				direction = "previous"
-			try:
-				return next(self._iterTableCells(tableID, startPos=startPos, direction=direction))
-			except StopIteration:
-				raise LookupError
-
-		# Determine destination row and column.
-		destRow = origRow
-		destCol = origCol
-		if axis == "row":
-			destRow += origRowSpan if movement == "next" else -1
-		elif axis == "column":
-			destCol += origColSpan if movement == "next" else -1
-
-		if destCol < 1:
-			# Optimisation: We're definitely at the edge of the column.
-			raise LookupError
-
-		# Optimisation: Try searching for exact destination coordinates.
-		# This won't work if they are covered by a cell spanning multiple rows/cols, but this won't be true in the majority of cases.
-		try:
-			return next(self._iterTableCells(tableID, row=destRow, column=destCol))
-		except StopIteration:
-			pass
-
-		# Cells are grouped by row, so in most cases, we simply need to search in the right direction.
-		for info in self._iterTableCells(tableID, direction=movement, startPos=startPos):
-			_ignore, row, col, rowSpan, colSpan = self._getTableCellCoords(info)
-			if row <= destRow < row + rowSpan and col <= destCol < col + colSpan:
-				return info
-			elif row > destRow and movement == "next":
-				# Optimisation: We've gone forward past destRow, so we know we won't find the cell.
-				# We can't reverse this logic when moving backwards because there might be a prior cell on an earlier row which spans multiple rows.
-				break
-
-		if axis == "row" or (axis == "column" and movement == "previous"):
-			# In most cases, there's nothing more to try.
-			raise LookupError
-
-		else:
-			# We're moving forward by column.
-			# In this case, there might be a cell on an earlier row which spans multiple rows.
-			# Therefore, try searching backwards.
-			for info in self._iterTableCells(tableID, direction="previous", startPos=startPos):
-				_ignore, row, col, rowSpan, colSpan = self._getTableCellCoords(info)
-				if row <= destRow < row + rowSpan and col <= destCol < col + colSpan:
-					return info
-			else:
-				raise LookupError
-
-	def _tableMovementScriptHelper(self, movement="next", axis=None):
-		if isScriptWaiting():
-			return
-		formatConfig=config.conf["documentFormatting"].copy()
-		formatConfig["reportTables"]=True
-		formatConfig["includeLayoutTables"]=True
-		try:
-			tableID, origRow, origCol, origRowSpan, origColSpan = self._getTableCellCoords(self.selection)
-		except LookupError:
-			# Translators: The message reported when a user attempts to use a table movement command
-			# when the cursor is not within a table.
-			ui.message(_("Not in a table cell"))
-			return
-
-		try:
-			info = self._getNearestTableCell(tableID, self.selection, origRow, origCol, origRowSpan, origColSpan, movement, axis)
-		except LookupError:
-			# Translators: The message reported when a user attempts to use a table movement command
-			# but the cursor can't be moved in that direction because it is at the edge of the table.
-			ui.message(_("edge of table"))
-			# Retrieve the cell on which we started.
-			info = next(self._iterTableCells(tableID, row=origRow, column=origCol))
-
-		speech.speakTextInfo(info,formatConfig=formatConfig,reason=controlTypes.REASON_CARET)
-		info.collapse()
-		self.selection = info
-
-	def script_nextRow(self, gesture):
-		self._tableMovementScriptHelper(axis="row", movement="next")
-	# Translators: the description for the next table row script on virtualBuffers.
-	script_nextRow.__doc__ = _("moves to the next table row")
-
-
-	def script_previousRow(self, gesture):
-		self._tableMovementScriptHelper(axis="row", movement="previous")
-	# Translators: the description for the previous table row script on virtualBuffers.
-	script_previousRow.__doc__ = _("moves to the previous table row")
-
-	def script_nextColumn(self, gesture):
-		self._tableMovementScriptHelper(axis="column", movement="next")
-	# Translators: the description for the next table column script on virtualBuffers.
-	script_nextColumn.__doc__ = _("moves to the next table column")
-
-	def script_previousColumn(self, gesture):
-		self._tableMovementScriptHelper(axis="column", movement="previous")
-	# Translators: the description for the previous table column script on virtualBuffers.
-	script_previousColumn.__doc__ = _("moves to the previous table column")
-
-	APPLICATION_ROLES = (controlTypes.ROLE_APPLICATION, controlTypes.ROLE_DIALOG)
-	def _isNVDAObjectInApplication(self, obj):
-		"""Determine whether a given object is within an application.
-		The object is considered to be within an application if it or one of its ancestors has an application role.
-		This should only be called on objects beneath the buffer's root NVDAObject.
-		@param obj: The object in question.
-		@type obj: L{NVDAObjects.NVDAObject}
-		@return: C{True} if L{obj} is within an application, C{False} otherwise.
-		@rtype: bool
-		"""
-		while obj and obj != self.rootNVDAObject:
-			if obj.role in self.APPLICATION_ROLES:
-				return True
-			obj = obj.parent
-		return False
-
-	NOT_LINK_BLOCK_MIN_LEN = 30
-	def _iterNotLinkBlock(self, direction="next", pos=None):
-		links = self._iterNodesByType("link", direction=direction, pos=pos)
-		# We want to compare each link against the next link.
-		item1 = next(links)
-		while True:
-			item2 = next(links)
-			# If the distance between the links is small, this is probably just a piece of non-link text within a block of links; e.g. an inactive link of a nav bar.
-			if direction == "next" and item2.textInfo._startOffset - item1.textInfo._endOffset > self.NOT_LINK_BLOCK_MIN_LEN:
-				yield VirtualBufferQuickNavItem("notLinkBlock",self,0,item1.textInfo._endOffset, item2.textInfo._startOffset)
-			# If we're moving backwards, the order of the links in the document will be reversed.
-			elif direction == "previous" and item1.textInfo._startOffset - item2.textInfo._endOffset > self.NOT_LINK_BLOCK_MIN_LEN:
-				yield VirtualBufferQuickNavItem("notLinkBlock",self,0,item2.textInfo._endOffset, item1.textInfo._startOffset)
-			item1=item2
-
-	def _getInitialCaretPos(self):
-		"""Retrieve the initial position of the caret after the buffer has been loaded.
-		This position, if any, will be passed to L{makeTextInfo}.
-		Subclasses should extend this method.
-		@return: The initial position of the caret, C{None} if there isn't one.
-		@rtype: TextInfo position
-		"""
-		if self.shouldRememberCaretPositionAcrossLoads:
-			try:
-				return self.rootNVDAObject.appModule._vbufRememberedCaretPositions[self.documentConstantIdentifier]
-			except KeyError:
-				pass
-		return None
-
-	def _get_documentConstantIdentifier(self):
-		"""Get the constant identifier for this document.
-		This identifier should uniquely identify all instances (not just one instance) of a document for at least the current session of the hosting application.
-		Generally, the document URL should be used.
-		@return: The constant identifier for this document, C{None} if there is none.
-		"""
-		return None
-
-	def _get_shouldRememberCaretPositionAcrossLoads(self):
-		"""Specifies whether the position of the caret should be remembered when this document is loaded again.
-		This is useful when the browser remembers the scroll position for the document,
-		but does not communicate this information via APIs.
-		The remembered caret position is associated with this document using L{documentConstantIdentifier}.
-		@return: C{True} if the caret position should be remembered, C{False} if not.
-		@rtype: bool
-		"""
-		docConstId = self.documentConstantIdentifier
-		# Return True if the URL indicates that this is probably a web browser document.
-		# We do this check because we don't want to remember caret positions for email messages, etc.
-		return isinstance(docConstId, basestring) and docConstId.split("://", 1)[0] in ("http", "https", "ftp", "ftps", "file")
-
-	def getEnclosingContainerRange(self,range):
-		formatConfig=config.conf['documentFormatting'].copy()
-		formatConfig.update({"reportBlockQuotes":True,"reportTables":True,"reportLists":True,"reportFrames":True})
-		controlFields=[]
-		for cmd in range.getTextWithFields():
-			if not isinstance(cmd,textInfos.FieldCommand) or cmd.command!="controlStart":
-				break
-			controlFields.append(cmd.field)
-		containerField=None
-		while controlFields:
-			field=controlFields.pop()
-			if field.getPresentationCategory(controlFields,formatConfig)==field.PRESCAT_CONTAINER:
-				containerField=field
-				break
-		if not containerField: return None
-		docHandle=int(containerField['controlIdentifier_docHandle'])
-		ID=int(containerField['controlIdentifier_ID'])
-		offsets=range._getOffsetsFromFieldIdentifier(docHandle,ID)
-		return self.makeTextInfo(textInfos.offsets.Offsets(*offsets))
-
-	def script_moveToStartOfContainer(self,gesture):
-		info=self.makeTextInfo(textInfos.POSITION_CARET)
-		info.expand(textInfos.UNIT_CHARACTER)
-		container=self.getEnclosingContainerRange(info)
-		if not container:
-			# Translators: Reported when the user attempts to move to the start or end of a container (list, table, etc.) 
-			# But there is no container. 
-			ui.message(_("Not in a container"))
-			return
-		container.collapse()
-		self._set_selection(container, reason=browseMode.REASON_QUICKNAV)
-		if not willSayAllResume(gesture):
-			container.expand(textInfos.UNIT_LINE)
-			speech.speakTextInfo(container, reason=controlTypes.REASON_FOCUS)
-	script_moveToStartOfContainer.resumeSayAllMode=sayAllHandler.CURSOR_CARET
-	# Translators: Description for the Move to start of container command in browse mode. 
-	script_moveToStartOfContainer.__doc__=_("Moves to the start of the container element, such as a list or table")
-
-	def script_movePastEndOfContainer(self,gesture):
-		info=self.makeTextInfo(textInfos.POSITION_CARET)
-		info.expand(textInfos.UNIT_CHARACTER)
-		container=self.getEnclosingContainerRange(info)
-		if not container:
-			ui.message(_("Not in a container"))
-			return
-		container.collapse(end=True)
-		if container._startOffset>=container._getStoryLength():
-			container.move(textInfos.UNIT_CHARACTER,-1)
-			# Translators: a message reported when:
-			# Review cursor is at the bottom line of the current navigator object.
-			# Landing at the end of a browse mode document when trying to jump to the end of the current container. 
-			ui.message(_("bottom"))
-		self._set_selection(container, reason=browseMode.REASON_QUICKNAV)
-		if not willSayAllResume(gesture):
-			container.expand(textInfos.UNIT_LINE)
-			speech.speakTextInfo(container, reason=controlTypes.REASON_FOCUS)
-	script_movePastEndOfContainer.resumeSayAllMode=sayAllHandler.CURSOR_CARET
-	# Translators: Description for the Move past end of container command in browse mode. 
-	script_movePastEndOfContainer.__doc__=_("Moves past the end  of the container element, such as a list or table")
-
-	@classmethod
-	def changeNotify(cls, rootDocHandle, rootID):
-		try:
-			queueHandler.queueFunction(queueHandler.eventQueue, cls.rootIdentifiers[rootDocHandle, rootID]._handleUpdate)
-		except KeyError:
-			pass
-
-	def _handleUpdate(self):
-		"""Handle an update to this buffer.
-		"""
-		braille.handler.handleUpdate(self)
-
-	def getControlFieldForNVDAObject(self, obj):
-		docHandle, objId = self.getIdentifierFromNVDAObject(obj)
-		objId = unicode(objId)
-		info = self.makeTextInfo(obj)
-		info.collapse()
-		info.expand(textInfos.UNIT_CHARACTER)
-		for item in info.getTextWithFields():
-			if not isinstance(item, textInfos.FieldCommand) or not item.field:
-				continue
-			fieldId = item.field.get("controlIdentifier_ID")
-			if fieldId == objId:
-				return item.field
-		raise LookupError
-
-	__gestures = {
-		"kb:NVDA+d": "activateLongDesc",
-		"kb:NVDA+f5": "refreshBuffer",
-		"kb:NVDA+v": "toggleScreenLayout",
-		"kb:escape": "disablePassThrough",
-		"kb:alt+upArrow": "collapseOrExpandControl",
-		"kb:alt+downArrow": "collapseOrExpandControl",
-		"kb:tab": "tab",
-		"kb:shift+tab": "shiftTab",
-		"kb:control+alt+downArrow": "nextRow",
-		"kb:control+alt+upArrow": "previousRow",
-		"kb:control+alt+rightArrow": "nextColumn",
-		"kb:control+alt+leftArrow": "previousColumn",
-		"kb:shift+,": "moveToStartOfContainer",
-		"kb:,": "movePastEndOfContainer",
-	}
+# -*- coding: UTF-8 -*-
+#virtualBuffers/__init__.py
+#A part of NonVisual Desktop Access (NVDA)
+#This file is covered by the GNU General Public License.
+#See the file COPYING for more details.
+#Copyright (C) 2007-2015 NV Access Limited, Peter Vágner
+
+import time
+import threading
+import ctypes
+import collections
+import itertools
+import weakref
+import wx
+import review
+import NVDAHelper
+import XMLFormatting
+import scriptHandler
+from scriptHandler import isScriptWaiting, willSayAllResume
+import speech
+import NVDAObjects
+import api
+import sayAllHandler
+import controlTypes
+import textInfos.offsets
+import config
+import cursorManager
+import browseMode
+import gui
+import eventHandler
+import braille
+import queueHandler
+from logHandler import log
+import ui
+import aria
+import nvwave
+import treeInterceptorHandler
+import watchdog
+
+VBufStorage_findDirection_forward=0
+VBufStorage_findDirection_back=1
+VBufStorage_findDirection_up=2
+VBufRemote_nodeHandle_t=ctypes.c_ulonglong
+
+
+class VBufStorage_findMatch_word(unicode):
+	pass
+VBufStorage_findMatch_notEmpty = object()
+
+FINDBYATTRIBS_ESCAPE_TABLE = {
+	# Symbols that are escaped in the attributes string.
+	ord(u":"): ur"\\:",
+	ord(u";"): ur"\\;",
+	ord(u"\\"): u"\\\\\\\\",
+}
+# Symbols that must be escaped for a regular expression.
+FINDBYATTRIBS_ESCAPE_TABLE.update({(ord(s), u"\\" + s) for s in u"^$.*+?()[]{}|"})
+def _prepareForFindByAttributes(attribs):
+	escape = lambda text: unicode(text).translate(FINDBYATTRIBS_ESCAPE_TABLE)
+	reqAttrs = []
+	regexp = []
+	if isinstance(attribs, dict):
+		# Single option.
+		attribs = (attribs,)
+	# All options will match against all requested attributes,
+	# so first build the list of requested attributes.
+	for option in attribs:
+		for name in option:
+			reqAttrs.append(unicode(name))
+	# Now build the regular expression.
+	for option in attribs:
+		optRegexp = []
+		for name in reqAttrs:
+			optRegexp.append("%s:" % escape(name))
+			values = option.get(name)
+			if not values:
+				# The value isn't tested for this attribute, so match any (or no) value.
+				optRegexp.append(r"(?:\\;|[^;])*;")
+			elif values[0] is VBufStorage_findMatch_notEmpty:
+				# There must be a value for this attribute.
+				optRegexp.append(r"(?:\\;|[^;])+;")
+			elif values[0] is None:
+				# There must be no value for this attribute.
+				optRegexp.append(r";")
+			elif isinstance(values[0], VBufStorage_findMatch_word):
+				# Assume all are word matches.
+				optRegexp.append(r"(?:\\;|[^;])*\b(?:")
+				optRegexp.append("|".join(escape(val) for val in values))
+				optRegexp.append(r")\b(?:\\;|[^;])*;")
+			else:
+				# Assume all are exact matches.
+				optRegexp.append("(?:")
+				optRegexp.append("|".join(escape(val) for val in values))
+				optRegexp.append(");")
+		regexp.append("".join(optRegexp))
+	return u" ".join(reqAttrs), u"|".join(regexp)
+
+class VirtualBufferQuickNavItem(browseMode.TextInfoQuickNavItem):
+
+	def __init__(self,itemType,document,vbufNode,startOffset,endOffset):
+		textInfo=document.makeTextInfo(textInfos.offsets.Offsets(startOffset,endOffset))
+		super(VirtualBufferQuickNavItem,self).__init__(itemType,document,textInfo)
+		docHandle=ctypes.c_int()
+		ID=ctypes.c_int()
+		NVDAHelper.localLib.VBuf_getIdentifierFromControlFieldNode(document.VBufHandle, vbufNode, ctypes.byref(docHandle), ctypes.byref(ID))
+		self.vbufFieldIdentifier=(docHandle.value,ID.value)
+		self.vbufNode=vbufNode
+
+	@property
+	def label(self):
+		if self.itemType == "landmark":
+			attrs = self.textInfo._getControlFieldAttribs(self.vbufFieldIdentifier[0], self.vbufFieldIdentifier[1])
+			name = attrs.get("name", "")
+			if name:
+				name += " "
+			return name + aria.landmarkRoles[attrs["landmark"]]
+		else:
+			return super(VirtualBufferQuickNavItem,self).label
+
+	def isChild(self,parent): 
+		if self.itemType == "heading":
+			try:
+				if (int(self.textInfo._getControlFieldAttribs(self.vbufFieldIdentifier[0], self.vbufFieldIdentifier[1])["level"])
+						> int(parent.textInfo._getControlFieldAttribs(parent.vbufFieldIdentifier[0], parent.vbufFieldIdentifier[1])["level"])):
+					return True
+			except (KeyError, ValueError, TypeError):
+				return False
+		return super(VirtualBufferQuickNavItem,self).isChild(parent)
+
+	canActivate=True
+	def activate(self):
+		self.textInfo.obj._activatePosition(self.textInfo)
+
+	def moveTo(self):
+		info=self.textInfo.copy()
+		info.collapse()
+		self.document._set_selection(info,reason=browseMode.REASON_QUICKNAV)
+
+class VirtualBufferTextInfo(textInfos.offsets.OffsetsTextInfo):
+
+	allowMoveToOffsetPastEnd=False #: no need for end insertion point as vbuf is not editable. 
+
+	UNIT_CONTROLFIELD = "controlField"
+
+	def _getControlFieldAttribs(self,  docHandle, id):
+		info = self.copy()
+		info.expand(textInfos.UNIT_CHARACTER)
+		for field in reversed(info.getTextWithFields()):
+			if not (isinstance(field, textInfos.FieldCommand) and field.command == "controlStart"):
+				# Not a control field.
+				continue
+			attrs = field.field
+			if int(attrs["controlIdentifier_docHandle"]) == docHandle and int(attrs["controlIdentifier_ID"]) == id:
+				return attrs
+		raise LookupError
+
+	def _getFieldIdentifierFromOffset(self, offset):
+		startOffset = ctypes.c_int()
+		endOffset = ctypes.c_int()
+		docHandle = ctypes.c_int()
+		ID = ctypes.c_int()
+		node=VBufRemote_nodeHandle_t()
+		NVDAHelper.localLib.VBuf_locateControlFieldNodeAtOffset(self.obj.VBufHandle, offset, ctypes.byref(startOffset), ctypes.byref(endOffset), ctypes.byref(docHandle), ctypes.byref(ID),ctypes.byref(node))
+		return docHandle.value, ID.value
+
+	def _getOffsetsFromFieldIdentifier(self, docHandle, ID):
+		node=VBufRemote_nodeHandle_t()
+		NVDAHelper.localLib.VBuf_getControlFieldNodeWithIdentifier(self.obj.VBufHandle, docHandle, ID,ctypes.byref(node))
+		if not node:
+			raise LookupError
+		start = ctypes.c_int()
+		end = ctypes.c_int()
+		NVDAHelper.localLib.VBuf_getFieldNodeOffsets(self.obj.VBufHandle, node, ctypes.byref(start), ctypes.byref(end))
+		return start.value, end.value
+
+	def _getPointFromOffset(self,offset):
+		o = self._getNVDAObjectFromOffset(offset)
+		left, top, width, height = o.location
+		return textInfos.Point(left + width / 2, top + height / 2)
+
+	def _getNVDAObjectFromOffset(self,offset):
+		docHandle,ID=self._getFieldIdentifierFromOffset(offset)
+		return self.obj.getNVDAObjectFromIdentifier(docHandle,ID)
+
+	def _getOffsetsFromNVDAObjectInBuffer(self,obj):
+		docHandle,ID=self.obj.getIdentifierFromNVDAObject(obj)
+		return self._getOffsetsFromFieldIdentifier(docHandle,ID)
+
+	def _getOffsetsFromNVDAObject(self, obj):
+		while True:
+			try:
+				return self._getOffsetsFromNVDAObjectInBuffer(obj)
+			except LookupError:
+				pass
+			# Interactive list/combo box/tree view descendants aren't rendered into the buffer, even though they are still considered part of it.
+			# Use the container in this case.
+			obj = obj.parent
+			if not obj or obj.role not in (controlTypes.ROLE_LIST, controlTypes.ROLE_COMBOBOX, controlTypes.ROLE_GROUPING, controlTypes.ROLE_TREEVIEW, controlTypes.ROLE_TREEVIEWITEM):
+				break
+		raise LookupError
+
+	def __init__(self,obj,position):
+		self.obj=obj
+		super(VirtualBufferTextInfo,self).__init__(obj,position)
+
+	def _getSelectionOffsets(self):
+		start=ctypes.c_int()
+		end=ctypes.c_int()
+		NVDAHelper.localLib.VBuf_getSelectionOffsets(self.obj.VBufHandle,ctypes.byref(start),ctypes.byref(end))
+		return start.value,end.value
+
+	def _setSelectionOffsets(self,start,end):
+		NVDAHelper.localLib.VBuf_setSelectionOffsets(self.obj.VBufHandle,start,end)
+
+	def _getCaretOffset(self):
+		return self._getSelectionOffsets()[0]
+
+	def _setCaretOffset(self,offset):
+		return self._setSelectionOffsets(offset,offset)
+
+	def _getStoryLength(self):
+		return NVDAHelper.localLib.VBuf_getTextLength(self.obj.VBufHandle)
+
+	def _getTextRange(self,start,end):
+		if start==end:
+			return u""
+		return NVDAHelper.VBuf_getTextInRange(self.obj.VBufHandle,start,end,False) or u""
+
+	def getTextWithFields(self,formatConfig=None):
+		start=self._startOffset
+		end=self._endOffset
+		if start==end:
+			return ""
+		text=NVDAHelper.VBuf_getTextInRange(self.obj.VBufHandle,start,end,True)
+		if not text:
+			return ""
+		commandList=XMLFormatting.XMLTextParser().parse(text)
+		for index in xrange(len(commandList)):
+			if isinstance(commandList[index],textInfos.FieldCommand):
+				field=commandList[index].field
+				if isinstance(field,textInfos.ControlField):
+					commandList[index].field=self._normalizeControlField(field)
+				elif isinstance(field,textInfos.FormatField):
+					commandList[index].field=self._normalizeFormatField(field)
+		return commandList
+
+	def _getWordOffsets(self,offset):
+		#Use VBuf_getBufferLineOffsets with out screen layout to find out the range of the current field
+		lineStart=ctypes.c_int()
+		lineEnd=ctypes.c_int()
+		NVDAHelper.localLib.VBuf_getLineOffsets(self.obj.VBufHandle,offset,0,False,ctypes.byref(lineStart),ctypes.byref(lineEnd))
+		word_startOffset,word_endOffset=super(VirtualBufferTextInfo,self)._getWordOffsets(offset)
+		return (max(lineStart.value,word_startOffset),min(lineEnd.value,word_endOffset))
+
+	def _getLineOffsets(self,offset):
+		lineStart=ctypes.c_int()
+		lineEnd=ctypes.c_int()
+		NVDAHelper.localLib.VBuf_getLineOffsets(self.obj.VBufHandle,offset,config.conf["virtualBuffers"]["maxLineLength"],config.conf["virtualBuffers"]["useScreenLayout"],ctypes.byref(lineStart),ctypes.byref(lineEnd))
+		return lineStart.value,lineEnd.value
+ 
+	def _getParagraphOffsets(self,offset):
+		lineStart=ctypes.c_int()
+		lineEnd=ctypes.c_int()
+		NVDAHelper.localLib.VBuf_getLineOffsets(self.obj.VBufHandle,offset,0,True,ctypes.byref(lineStart),ctypes.byref(lineEnd))
+		return lineStart.value,lineEnd.value
+
+	def _normalizeControlField(self,attrs):
+		tableLayout=attrs.get('table-layout')
+		if tableLayout:
+			attrs['table-layout']=tableLayout=="1"
+
+		isHidden=attrs.get('isHidden')
+		if isHidden:
+			attrs['isHidden']=isHidden=="1"
+
+		# Handle table row and column headers.
+		for axis in "row", "column":
+			attr = attrs.pop("table-%sheadercells" % axis, None)
+			if not attr:
+				continue
+			cellIdentifiers = [identifier.split(",") for identifier in attr.split(";") if identifier]
+			# Get the text for the header cells.
+			textList = []
+			for docHandle, ID in cellIdentifiers:
+				try:
+					start, end = self._getOffsetsFromFieldIdentifier(int(docHandle), int(ID))
+				except (LookupError, ValueError):
+					continue
+				textList.append(self.obj.makeTextInfo(textInfos.offsets.Offsets(start, end)).text)
+			attrs["table-%sheadertext" % axis] = "\n".join(textList)
+
+		if attrs.get("landmark") == "region" and not attrs.get("name"):
+			# We only consider region to be a landmark if it has a name.
+			del attrs["landmark"]
+
+		# Expose a unique ID on the controlField for quick and safe comparison using the virtualBuffer field's docHandle and ID
+		docHandle=attrs.get('controlIdentifier_docHandle')
+		ID=attrs.get('controlIdentifier_ID')
+		if docHandle is not None and ID is not None:
+			attrs['uniqueID']=(docHandle,ID)
+
+		return attrs
+
+	def _normalizeFormatField(self, attrs):
+		return attrs
+
+	def _getLineNumFromOffset(self, offset):
+		return None
+
+	def _get_fieldIdentifierAtStart(self):
+		return self._getFieldIdentifierFromOffset( self._startOffset)
+
+	def _getUnitOffsets(self, unit, offset):
+		if unit == self.UNIT_CONTROLFIELD:
+			startOffset=ctypes.c_int()
+			endOffset=ctypes.c_int()
+			docHandle=ctypes.c_int()
+			ID=ctypes.c_int()
+			node=VBufRemote_nodeHandle_t()
+			NVDAHelper.localLib.VBuf_locateControlFieldNodeAtOffset(self.obj.VBufHandle,offset,ctypes.byref(startOffset),ctypes.byref(endOffset),ctypes.byref(docHandle),ctypes.byref(ID),ctypes.byref(node))
+			return startOffset.value,endOffset.value
+		return super(VirtualBufferTextInfo, self)._getUnitOffsets(unit, offset)
+
+	def _get_clipboardText(self):
+		# Blocks should start on a new line, but they don't necessarily have an end of line indicator.
+		# Therefore, get the text in block (paragraph) chunks and join the chunks with \r\n.
+		blocks = (block.strip("\r\n") for block in self.getTextInChunks(textInfos.UNIT_PARAGRAPH))
+		return "\r\n".join(blocks)
+
+	def getControlFieldSpeech(self, attrs, ancestorAttrs, fieldType, formatConfig=None, extraDetail=False, reason=None):
+		textList = []
+		landmark = attrs.get("landmark")
+		if formatConfig["reportLandmarks"] and fieldType == "start_addedToControlFieldStack" and landmark:
+			try:
+				textList.append(attrs["name"])
+			except KeyError:
+				pass
+			if landmark == "region":
+				# The word landmark is superfluous for regions.
+				textList.append(aria.landmarkRoles[landmark])
+			else:
+				textList.append(_("%s landmark") % aria.landmarkRoles[landmark])
+		textList.append(super(VirtualBufferTextInfo, self).getControlFieldSpeech(attrs, ancestorAttrs, fieldType, formatConfig, extraDetail, reason))
+		return " ".join(textList)
+
+	def getControlFieldBraille(self, field, ancestors, reportStart, formatConfig):
+		textList = []
+		landmark = field.get("landmark")
+		if formatConfig["reportLandmarks"] and reportStart and landmark and field.get("_startOfNode"):
+			try:
+				textList.append(field["name"])
+			except KeyError:
+				pass
+			if landmark == "region":
+				# The word landmark is superfluous for regions.
+				textList.append(aria.landmarkRoles[landmark])
+			else:
+				# Translators: This is spoken and brailled to indicate a landmark (example output: main landmark).
+				textList.append(_("%s landmark") % aria.landmarkRoles[landmark])
+		text = super(VirtualBufferTextInfo, self).getControlFieldBraille(field, ancestors, reportStart, formatConfig)
+		if text:
+			textList.append(text)
+		return " ".join(textList)
+
+	def _get_focusableNVDAObjectAtStart(self):
+		try:
+			item = next(self.obj._iterNodesByType("focusable", "up", self))
+		except StopIteration:
+			return self.obj.rootNVDAObject
+		if not item:
+			return self.obj.rootNVDAObject
+		return self.obj.getNVDAObjectFromIdentifier(*item.vbufFieldIdentifier)
+
+	def activate(self):
+		self.obj._activatePosition(self)
+
+	def getMathMl(self, field):
+		docHandle = int(field["controlIdentifier_docHandle"])
+		nodeId = int(field["controlIdentifier_ID"])
+		obj = self.obj.getNVDAObjectFromIdentifier(docHandle, nodeId)
+		return obj.mathMl
+
+class VirtualBuffer(cursorManager.CursorManager, browseMode.BrowseModeTreeInterceptor, treeInterceptorHandler.DocumentTreeInterceptor):
+
+	TextInfo=VirtualBufferTextInfo
+	programmaticScrollMayFireEvent = False
+
+	#: Maps root identifiers (docHandle and ID) to buffers.
+	rootIdentifiers = weakref.WeakValueDictionary()
+
+	def __init__(self,rootNVDAObject,backendName=None):
+		super(VirtualBuffer,self).__init__(rootNVDAObject)
+		self.backendName=backendName
+		self.VBufHandle=None
+		self.isLoading=False
+		self.disableAutoPassThrough = False
+		self.rootDocHandle,self.rootID=self.getIdentifierFromNVDAObject(self.rootNVDAObject)
+		self._lastFocusObj = None
+		self._hadFirstGainFocus = False
+		self._lastProgrammaticScrollTime = None
+		# We need to cache this because it will be unavailable once the document dies.
+		self.documentConstantIdentifier = self.documentConstantIdentifier
+		if not hasattr(self.rootNVDAObject.appModule, "_vbufRememberedCaretPositions"):
+			self.rootNVDAObject.appModule._vbufRememberedCaretPositions = {}
+		self._lastCaretPosition = None
+		self.rootIdentifiers[self.rootDocHandle, self.rootID] = self
+		self._enteringFromOutside = True
+
+	def prepare(self):
+		self.shouldPrepare=False
+		self.loadBuffer()
+
+	def _get_shouldPrepare(self):
+		return not self.isLoading and not self.VBufHandle
+
+	def terminate(self):
+		if not self.VBufHandle:
+			return
+
+		if self.shouldRememberCaretPositionAcrossLoads and self._lastCaretPosition:
+			try:
+				self.rootNVDAObject.appModule._vbufRememberedCaretPositions[self.documentConstantIdentifier] = self._lastCaretPosition
+			except AttributeError:
+				# The app module died.
+				pass
+
+		self.unloadBuffer()
+
+	def _get_isReady(self):
+		return bool(self.VBufHandle and not self.isLoading)
+
+	def loadBuffer(self):
+		self.isLoading = True
+		self._loadProgressCallLater = wx.CallLater(1000, self._loadProgress)
+		threading.Thread(target=self._loadBuffer).start()
+
+	def _loadBuffer(self):
+		try:
+			self.VBufHandle=NVDAHelper.localLib.VBuf_createBuffer(self.rootNVDAObject.appModule.helperLocalBindingHandle,self.rootDocHandle,self.rootID,unicode(self.backendName))
+			if not self.VBufHandle:
+				raise RuntimeError("Could not remotely create virtualBuffer")
+		except:
+			log.error("", exc_info=True)
+			queueHandler.queueFunction(queueHandler.eventQueue, self._loadBufferDone, success=False)
+			return
+		queueHandler.queueFunction(queueHandler.eventQueue, self._loadBufferDone)
+
+	def _loadBufferDone(self, success=True):
+		self._loadProgressCallLater.Stop()
+		del self._loadProgressCallLater
+		self.isLoading = False
+		if not success:
+			self.passThrough=True
+			return
+		if self._hadFirstGainFocus:
+			# If this buffer has already had focus once while loaded, this is a refresh.
+			# Translators: Reported when a page reloads (example: after refreshing a webpage).
+			speech.speakMessage(_("Refreshed"))
+		if api.getFocusObject().treeInterceptor == self:
+			self.event_treeInterceptor_gainFocus()
+
+	def _loadProgress(self):
+		# Translators: Reported while loading a document.
+		ui.message(_("Loading document..."))
+
+	def unloadBuffer(self):
+		if self.VBufHandle is not None:
+			try:
+				watchdog.cancellableExecute(NVDAHelper.localLib.VBuf_destroyBuffer, ctypes.byref(ctypes.c_int(self.VBufHandle)))
+			except WindowsError:
+				pass
+			self.VBufHandle=None
+
+	def isNVDAObjectPartOfLayoutTable(self,obj):
+		docHandle,ID=self.getIdentifierFromNVDAObject(obj)
+		ID=unicode(ID)
+		info=self.makeTextInfo(obj)
+		info.collapse()
+		info.expand(textInfos.UNIT_CHARACTER)
+		fieldCommands=[x for x in info.getTextWithFields() if isinstance(x,textInfos.FieldCommand)]
+		tableLayout=None
+		tableID=None
+		for fieldCommand in fieldCommands:
+			fieldID=fieldCommand.field.get("controlIdentifier_ID") if fieldCommand.field else None
+			if fieldID==ID:
+				tableLayout=fieldCommand.field.get('table-layout')
+				if tableLayout is not None:
+					return tableLayout
+				tableID=fieldCommand.field.get('table-id')
+				break
+		if tableID is None:
+			return False
+		for fieldCommand in fieldCommands:
+			fieldID=fieldCommand.field.get("controlIdentifier_ID") if fieldCommand.field else None
+			if fieldID==tableID:
+				tableLayout=fieldCommand.field.get('table-layout',False)
+				break
+		return tableLayout
+
+	def getNVDAObjectFromIdentifier(self, docHandle, ID):
+		"""Retrieve an NVDAObject for a given node identifier.
+		Subclasses must override this method.
+		@param docHandle: The document handle.
+		@type docHandle: int
+		@param ID: The ID of the node.
+		@type ID: int
+		@return: The NVDAObject.
+		@rtype: L{NVDAObjects.NVDAObject}
+		"""
+		raise NotImplementedError
+
+	def getIdentifierFromNVDAObject(self,obj):
+		"""Retreaves the virtualBuffer field identifier from an NVDAObject.
+		@param obj: the NVDAObject to retreave the field identifier from.
+		@type obj: L{NVDAObject}
+		@returns: a the field identifier as a doc handle and ID paire.
+		@rtype: 2-tuple.
+		"""
+		raise NotImplementedError
+
+	def event_treeInterceptor_gainFocus(self):
+		"""Triggered when this virtual buffer gains focus.
+		This event is only fired upon entering this buffer when it was not the current buffer before.
+		This is different to L{event_gainFocus}, which is fired when an object inside this buffer gains focus, even if that object is in the same buffer.
+		"""
+		doSayAll=False
+		hadFirstGainFocus=self._hadFirstGainFocus
+		if not hadFirstGainFocus:
+			# This buffer is gaining focus for the first time.
+			# Fake a focus event on the focus object, as the buffer may have missed the actual focus event.
+			focus = api.getFocusObject()
+			self.event_gainFocus(focus, lambda: focus.event_gainFocus())
+			if not self.passThrough:
+				# We only set the caret position if in browse mode.
+				# If in focus mode, the document must have forced the focus somewhere,
+				# so we don't want to override it.
+				initialPos = self._getInitialCaretPos()
+				if initialPos:
+					self.selection = self.makeTextInfo(initialPos)
+				browseMode.reportPassThrough(self)
+				doSayAll=config.conf['virtualBuffers']['autoSayAllOnPageLoad']
+			self._hadFirstGainFocus = True
+
+		if not self.passThrough:
+			if doSayAll:
+				speech.speakObjectProperties(self.rootNVDAObject,name=True,states=True,reason=controlTypes.REASON_FOCUS)
+				sayAllHandler.readText(sayAllHandler.CURSOR_CARET)
+			else:
+				# Speak it like we would speak focus on any other document object.
+				# This includes when entering the treeInterceptor for the first time:
+				if not hadFirstGainFocus:
+					speech.speakObject(self.rootNVDAObject, reason=controlTypes.REASON_FOCUS)
+				else:
+					# And when coming in from an outside object
+					# #4069 But not when coming up from a non-rendered descendant.
+					ancestors=api.getFocusAncestors()
+					fdl=api.getFocusDifferenceLevel()
+					try:
+						tl=ancestors.index(self.rootNVDAObject)
+					except ValueError:
+						tl=len(ancestors)
+					if fdl<=tl:
+						speech.speakObject(self.rootNVDAObject, reason=controlTypes.REASON_FOCUS)
+				info = self.selection
+				if not info.isCollapsed:
+					speech.speakSelectionMessage(_("selected %s"), info.text)
+				else:
+					info.expand(textInfos.UNIT_LINE)
+					speech.speakTextInfo(info, reason=controlTypes.REASON_CARET, unit=textInfos.UNIT_LINE)
+
+		browseMode.reportPassThrough(self)
+		braille.handler.handleGainFocus(self)
+
+	def event_treeInterceptor_loseFocus(self):
+		"""Triggered when this virtual buffer loses focus.
+		This event is only fired when the focus moves to a new object which is not within this virtual buffer; i.e. upon leaving this virtual buffer.
+		"""
+
+	def event_caret(self, obj, nextHandler):
+		if self.passThrough:
+			nextHandler()
+
+	def _activateNVDAObject(self, obj):
+		"""Activate an object in response to a user request.
+		This should generally perform the default action or click on the object.
+		@param obj: The object to activate.
+		@type obj: L{NVDAObjects.NVDAObject}
+		"""
+		obj.doAction()
+
+	def _activateLongDesc(self,controlField):
+		"""
+		Activates (presents) the long description for a particular field (usually a graphic).
+		@param controlField: the field who's long description should be activated. This field is guaranteed to have states containing HASLONGDESC state. 
+		@type controlField: dict
+		"""
+		raise NotImplementedError
+
+	def _activatePosition(self, info):
+		obj = info.NVDAObjectAtStart
+		if not obj:
+			return
+		if obj.role == controlTypes.ROLE_MATH:
+			import mathPres
+			try:
+				return mathPres.interactWithMathMl(obj.mathMl)
+			except (NotImplementedError, LookupError):
+				pass
+			return
+		if self.shouldPassThrough(obj):
+			obj.setFocus()
+			self.passThrough = True
+			browseMode.reportPassThrough(self)
+		elif obj.role == controlTypes.ROLE_EMBEDDEDOBJECT or obj.role in self.APPLICATION_ROLES:
+			obj.setFocus()
+			speech.speakObject(obj, reason=controlTypes.REASON_FOCUS)
+		else:
+			self._activateNVDAObject(obj)
+
+	def _set_selection(self, info, reason=controlTypes.REASON_CARET):
+		super(VirtualBuffer, self)._set_selection(info)
+		if isScriptWaiting() or not info.isCollapsed:
+			return
+		# Save the last caret position for use in terminate().
+		# This must be done here because the buffer might be cleared just before terminate() is called,
+		# causing the last caret position to be lost.
+		caret = info.copy()
+		caret.collapse()
+		self._lastCaretPosition = caret.bookmark
+		review.handleCaretMove(caret)
+		if reason == controlTypes.REASON_FOCUS:
+			focusObj = api.getFocusObject()
+			if focusObj==self.rootNVDAObject:
+				return
+		else:
+			focusObj=info.focusableNVDAObjectAtStart
+			obj=info.NVDAObjectAtStart
+			if not obj:
+				log.debugWarning("Invalid NVDAObjectAtStart")
+				return
+			if obj==self.rootNVDAObject:
+				return
+			if focusObj and not eventHandler.isPendingEvents("gainFocus") and focusObj!=self.rootNVDAObject and focusObj != api.getFocusObject() and self._shouldSetFocusToObj(focusObj):
+				focusObj.setFocus()
+			obj.scrollIntoView()
+			if self.programmaticScrollMayFireEvent:
+				self._lastProgrammaticScrollTime = time.time()
+		self.passThrough=self.shouldPassThrough(focusObj,reason=reason)
+		# Queue the reporting of pass through mode so that it will be spoken after the actual content.
+		queueHandler.queueFunction(queueHandler.eventQueue, browseMode.reportPassThrough, self)
+
+	def _shouldSetFocusToObj(self, obj):
+		"""Determine whether an object should receive focus.
+		Subclasses may extend or override this method.
+		@param obj: The object in question.
+		@type obj: L{NVDAObjects.NVDAObject}
+		"""
+		return obj.role not in self.APPLICATION_ROLES and obj.isFocusable and obj.role!=controlTypes.ROLE_EMBEDDEDOBJECT
+
+	def script_activateLongDesc(self,gesture):
+		info=self.makeTextInfo(textInfos.POSITION_CARET)
+		info.expand("character")
+		for field in reversed(info.getTextWithFields()):
+			if isinstance(field,textInfos.FieldCommand) and field.command=="controlStart":
+				states=field.field.get('states')
+				if states and controlTypes.STATE_HASLONGDESC in states:
+					self._activateLongDesc(field.field)
+					break
+		else:
+			# Translators: the message presented when the activateLongDescription script cannot locate a long description to activate.
+			ui.message(_("No long description"))
+	# Translators: the description for the activateLongDescription script on virtualBuffers.
+	script_activateLongDesc.__doc__=_("Shows the long description at this position if one is found.")
+
+	def script_refreshBuffer(self,gesture):
+		if scriptHandler.isScriptWaiting():
+			# This script may cause subsequently queued scripts to fail, so don't execute.
+			return
+		self.unloadBuffer()
+		self.loadBuffer()
+	# Translators: the description for the refreshBuffer script on virtualBuffers.
+	script_refreshBuffer.__doc__ = _("Refreshes the document content")
+
+	def script_toggleScreenLayout(self,gesture):
+		config.conf["virtualBuffers"]["useScreenLayout"]=not config.conf["virtualBuffers"]["useScreenLayout"]
+		if config.conf["virtualBuffers"]["useScreenLayout"]:
+			# Translators: Presented when use screen layout option is toggled.
+			speech.speakMessage(_("use screen layout on"))
+		else:
+			# Translators: Presented when use screen layout option is toggled.
+			speech.speakMessage(_("use screen layout off"))
+	# Translators: the description for the toggleScreenLayout script on virtualBuffers.
+	script_toggleScreenLayout.__doc__ = _("Toggles on and off if the screen layout is preserved while rendering the document content")
+
+	def _searchableAttributesForNodeType(self,nodeType):
+		pass
+
+	def _iterNodesByType(self,nodeType,direction="next",pos=None):
+		if nodeType == "notLinkBlock":
+			return self._iterNotLinkBlock(direction=direction, pos=pos)
+		attribs=self._searchableAttribsForNodeType(nodeType)
+		if not attribs:
+			return iter(())
+		return self._iterNodesByAttribs(attribs, direction, pos,nodeType)
+
+	def _iterNodesByAttribs(self, attribs, direction="next", pos=None,nodeType=None):
+		offset=pos._startOffset if pos else -1
+		reqAttrs, regexp = _prepareForFindByAttributes(attribs)
+		startOffset=ctypes.c_int()
+		endOffset=ctypes.c_int()
+		if direction=="next":
+			direction=VBufStorage_findDirection_forward
+		elif direction=="previous":
+			direction=VBufStorage_findDirection_back
+		elif direction=="up":
+			direction=VBufStorage_findDirection_up
+		else:
+			raise ValueError("unknown direction: %s"%direction)
+		while True:
+			try:
+				node=VBufRemote_nodeHandle_t()
+				NVDAHelper.localLib.VBuf_findNodeByAttributes(self.VBufHandle,offset,direction,reqAttrs,regexp,ctypes.byref(startOffset),ctypes.byref(endOffset),ctypes.byref(node))
+			except:
+				return
+			if not node:
+				return
+			yield VirtualBufferQuickNavItem(nodeType,self,node,startOffset.value,endOffset.value)
+			offset=startOffset
+
+	def shouldPassThrough(self, obj, reason=None):
+		"""Determine whether pass through mode should be enabled or disabled for a given object.
+		@param obj: The object in question.
+		@type obj: L{NVDAObjects.NVDAObject}
+		@param reason: The reason for this query; one of the output reasons, L{REASON_QUICKNAV}, or C{None} for manual pass through mode activation by the user.
+		@return: C{True} if pass through mode should be enabled, C{False} if it should be disabled.
+		"""
+		if reason and (
+			self.disableAutoPassThrough
+			or (reason == controlTypes.REASON_FOCUS and not config.conf["virtualBuffers"]["autoPassThroughOnFocusChange"])
+			or (reason == controlTypes.REASON_CARET and not config.conf["virtualBuffers"]["autoPassThroughOnCaretMove"])
+		):
+			# This check relates to auto pass through and auto pass through is disabled, so don't change the pass through state.
+			return self.passThrough
+		if reason == browseMode.REASON_QUICKNAV:
+			return False
+		states = obj.states
+		role = obj.role
+		# Menus sometimes get focus due to menuStart events even though they don't report as focused/focusable.
+		if not obj.isFocusable and controlTypes.STATE_FOCUSED not in states and role != controlTypes.ROLE_POPUPMENU:
+			return False
+		if controlTypes.STATE_READONLY in states and role not in (controlTypes.ROLE_EDITABLETEXT, controlTypes.ROLE_COMBOBOX):
+			return False
+		if reason == controlTypes.REASON_CARET:
+			return role == controlTypes.ROLE_EDITABLETEXT or (role == controlTypes.ROLE_DOCUMENT and controlTypes.STATE_EDITABLE in states)
+		if reason == controlTypes.REASON_FOCUS and role in (controlTypes.ROLE_LISTITEM, controlTypes.ROLE_RADIOBUTTON, controlTypes.ROLE_TAB):
+			return True
+		if role in (controlTypes.ROLE_COMBOBOX, controlTypes.ROLE_EDITABLETEXT, controlTypes.ROLE_LIST, controlTypes.ROLE_SLIDER, controlTypes.ROLE_TABCONTROL, controlTypes.ROLE_MENUBAR, controlTypes.ROLE_POPUPMENU, controlTypes.ROLE_MENUITEM, controlTypes.ROLE_TREEVIEW, controlTypes.ROLE_TREEVIEWITEM, controlTypes.ROLE_SPINBUTTON, controlTypes.ROLE_TABLEROW, controlTypes.ROLE_TABLECELL, controlTypes.ROLE_TABLEROWHEADER, controlTypes.ROLE_TABLECOLUMNHEADER, controlTypes.ROLE_CHECKMENUITEM, controlTypes.ROLE_RADIOMENUITEM) or controlTypes.STATE_EDITABLE in states:
+			return True
+		if reason == controlTypes.REASON_FOCUS:
+			# If this is a focus change, pass through should be enabled for certain ancestor containers.
+			while obj and obj != self.rootNVDAObject:
+				if obj.role == controlTypes.ROLE_TOOLBAR:
+					return True
+				obj = obj.parent
+		return False
+
+	def event_caretMovementFailed(self, obj, nextHandler, gesture=None):
+		if not self.passThrough or not gesture or not config.conf["virtualBuffers"]["autoPassThroughOnCaretMove"]:
+			return nextHandler()
+		if gesture.mainKeyName in ("home", "end"):
+			# Home, end, control+home and control+end should not disable pass through.
+			return nextHandler()
+		script = self.getScript(gesture)
+		if not script:
+			return nextHandler()
+
+		# We've hit the edge of the focused control.
+		# Therefore, move the virtual caret to the same edge of the field.
+		info = self.makeTextInfo(textInfos.POSITION_CARET)
+		info.expand(info.UNIT_CONTROLFIELD)
+		if gesture.mainKeyName in ("leftArrow", "upArrow", "pageUp"):
+			info.collapse()
+		else:
+			info.collapse(end=True)
+			info.move(textInfos.UNIT_CHARACTER, -1)
+		info.updateCaret()
+
+		scriptHandler.queueScript(script, gesture)
+
+	def script_disablePassThrough(self, gesture):
+		if not self.passThrough or self.disableAutoPassThrough:
+			return gesture.send()
+		self.passThrough = False
+		self.disableAutoPassThrough = False
+		browseMode.reportPassThrough(self)
+	script_disablePassThrough.ignoreTreeInterceptorPassThrough = True
+
+	def script_collapseOrExpandControl(self, gesture):
+		oldFocus = api.getFocusObject()
+		oldFocusStates = oldFocus.states
+		gesture.send()
+		if controlTypes.STATE_COLLAPSED in oldFocusStates:
+			self.passThrough = True
+		elif not self.disableAutoPassThrough:
+			self.passThrough = False
+		browseMode.reportPassThrough(self)
+	script_collapseOrExpandControl.ignoreTreeInterceptorPassThrough = True
+
+	def _tabOverride(self, direction):
+		"""Override the tab order if the virtual buffer caret is not within the currently focused node.
+		This is done because many nodes are not focusable and it is thus possible for the virtual buffer caret to be unsynchronised with the focus.
+		In this case, we want tab/shift+tab to move to the next/previous focusable node relative to the virtual buffer caret.
+		If the virtual buffer caret is within the focused node, the tab/shift+tab key should be passed through to allow normal tab order navigation.
+		Note that this method does not pass the key through itself if it is not overridden. This should be done by the calling script if C{False} is returned.
+		@param direction: The direction in which to move.
+		@type direction: str
+		@return: C{True} if the tab order was overridden, C{False} if not.
+		@rtype: bool
+		"""
+		focus = api.getFocusObject()
+		try:
+			focusInfo = self.makeTextInfo(focus)
+		except:
+			return False
+		# We only want to override the tab order if the caret is not within the focused node.
+		caretInfo=self.makeTextInfo(textInfos.POSITION_CARET)
+		#Only check that the caret is within the focus for things that ar not documents
+		#As for documents we should always override
+		if focus.role!=controlTypes.ROLE_DOCUMENT or controlTypes.STATE_EDITABLE in focus.states:
+			# Expand to one character, as isOverlapping() doesn't yield the desired results with collapsed ranges.
+			caretInfo.expand(textInfos.UNIT_CHARACTER)
+			if focusInfo.isOverlapping(caretInfo):
+				return False
+		# If we reach here, we do want to override tab/shift+tab if possible.
+		# Find the next/previous focusable node.
+		try:
+			item = next(self._iterNodesByType("focusable", direction, caretInfo))
+		except StopIteration:
+			return False
+		obj=self.getNVDAObjectFromIdentifier(*item.vbufFieldIdentifier)
+		newInfo=item.textInfo
+		if obj == api.getFocusObject():
+			# This node is already focused, so we need to move to and speak this node here.
+			newCaret = newInfo.copy()
+			newCaret.collapse()
+			self._set_selection(newCaret,reason=controlTypes.REASON_FOCUS)
+			if self.passThrough:
+				obj.event_gainFocus()
+			else:
+				speech.speakTextInfo(newInfo,reason=controlTypes.REASON_FOCUS)
+		else:
+			# This node doesn't have the focus, so just set focus to it. The gainFocus event will handle the rest.
+			obj.setFocus()
+		return True
+
+	def script_tab(self, gesture):
+		if not self._tabOverride("next"):
+			gesture.send()
+
+	def script_shiftTab(self, gesture):
+		if not self._tabOverride("previous"):
+			gesture.send()
+
+	def event_focusEntered(self,obj,nextHandler):
+		if obj==self.rootNVDAObject:
+			self._enteringFromOutside = True
+		if self.passThrough:
+			 nextHandler()
+
+	def _shouldIgnoreFocus(self, obj):
+		"""Determines whether focus on a given object should be ignored.
+		@param obj: The object in question.
+		@type obj: L{NVDAObjects.NVDAObject}
+		@return: C{True} if focus on L{obj} should be ignored, C{False} otherwise.
+		@rtype: bool
+		"""
+		return False
+
+	def _postGainFocus(self, obj):
+		"""Executed after a gainFocus within the virtual buffer.
+		This will not be executed if L{event_gainFocus} determined that it should abort and call nextHandler.
+		@param obj: The object that gained focus.
+		@type obj: L{NVDAObjects.NVDAObject}
+		"""
+
+	def _replayFocusEnteredEvents(self):
+		# We blocked the focusEntered events because we were in browse mode,
+		# but now that we've switched to focus mode, we need to fire them.
+		for parent in api.getFocusAncestors()[api.getFocusDifferenceLevel():]:
+			try:
+				parent.event_focusEntered()
+			except:
+				log.exception("Error executing focusEntered event: %s" % parent)
+
+	def event_gainFocus(self, obj, nextHandler):
+		enteringFromOutside=self._enteringFromOutside
+		self._enteringFromOutside=False
+		if not self.isReady:
+			if self.passThrough:
+				nextHandler()
+			return
+		if enteringFromOutside and not self.passThrough and self._lastFocusObj==obj:
+			# We're entering the document from outside (not returning from an inside object/application; #3145)
+			# and this was the last non-root node with focus, so ignore this focus event.
+			# Otherwise, if the user switches away and back to this document, the cursor will jump to this node.
+			# This is not ideal if the user was positioned over a node which cannot receive focus.
+			return
+		if obj==self.rootNVDAObject:
+			if self.passThrough:
+				return nextHandler()
+			return 
+		if not self.passThrough and self._shouldIgnoreFocus(obj):
+			return
+		self._lastFocusObj=obj
+
+		try:
+			focusInfo = self.makeTextInfo(obj)
+		except:
+			# This object is not in the virtual buffer, even though it resides beneath the document.
+			# Automatic pass through should be enabled in certain circumstances where this occurs.
+			if not self.passThrough and self.shouldPassThrough(obj,reason=controlTypes.REASON_FOCUS):
+				self.passThrough=True
+				browseMode.reportPassThrough(self)
+				self._replayFocusEnteredEvents()
+			return nextHandler()
+
+		#We only want to update the caret and speak the field if we're not in the same one as before
+		caretInfo=self.makeTextInfo(textInfos.POSITION_CARET)
+		# Expand to one character, as isOverlapping() doesn't treat, for example, (4,4) and (4,5) as overlapping.
+		caretInfo.expand(textInfos.UNIT_CHARACTER)
+		if not self._hadFirstGainFocus or not focusInfo.isOverlapping(caretInfo):
+			# The virtual buffer caret is not within the focus node.
+			oldPassThrough=self.passThrough
+			passThrough=self.shouldPassThrough(obj,reason=controlTypes.REASON_FOCUS)
+			if not oldPassThrough and (passThrough or sayAllHandler.isRunning()):
+				# If pass-through is disabled, cancel speech, as a focus change should cause page reading to stop.
+				# This must be done before auto-pass-through occurs, as we want to stop page reading even if pass-through will be automatically enabled by this focus change.
+				speech.cancelSpeech()
+			self.passThrough=passThrough
+			if not self.passThrough:
+				# We read the info from the buffer instead of the control itself.
+				speech.speakTextInfo(focusInfo,reason=controlTypes.REASON_FOCUS)
+				# However, we still want to update the speech property cache so that property changes will be spoken properly.
+				speech.speakObject(obj,controlTypes.REASON_ONLYCACHE)
+			else:
+				if not oldPassThrough:
+					self._replayFocusEnteredEvents()
+				nextHandler()
+			focusInfo.collapse()
+			self._set_selection(focusInfo,reason=controlTypes.REASON_FOCUS)
+		else:
+			# The virtual buffer caret was already at the focused node.
+			if not self.passThrough:
+				# This focus change was caused by a virtual caret movement, so don't speak the focused node to avoid double speaking.
+				# However, we still want to update the speech property cache so that property changes will be spoken properly.
+				speech.speakObject(obj,controlTypes.REASON_ONLYCACHE)
+			else:
+				return nextHandler()
+
+		self._postGainFocus(obj)
+
+	event_gainFocus.ignoreIsReady=True
+
+	def _handleScrollTo(self, obj):
+		"""Handle scrolling the buffer to a given object in response to an event.
+		Subclasses should call this from an event which indicates that the buffer has scrolled.
+		@postcondition: The buffer caret is moved to L{obj} and the buffer content for L{obj} is reported.
+		@param obj: The object to which the buffer should scroll.
+		@type obj: L{NVDAObjects.NVDAObject}
+		@return: C{True} if the buffer was scrolled, C{False} if not.
+		@rtype: bool
+		@note: If C{False} is returned, calling events should probably call their nextHandler.
+		"""
+		if self.programmaticScrollMayFireEvent and self._lastProgrammaticScrollTime and time.time() - self._lastProgrammaticScrollTime < 0.4:
+			# This event was probably caused by this buffer's call to scrollIntoView().
+			# Therefore, ignore it. Otherwise, the cursor may bounce back to the scroll point.
+			# However, pretend we handled it, as we don't want it to be passed on to the object either.
+			return True
+
+		try:
+			scrollInfo = self.makeTextInfo(obj)
+		except:
+			return False
+
+		#We only want to update the caret and speak the field if we're not in the same one as before
+		caretInfo=self.makeTextInfo(textInfos.POSITION_CARET)
+		# Expand to one character, as isOverlapping() doesn't treat, for example, (4,4) and (4,5) as overlapping.
+		caretInfo.expand(textInfos.UNIT_CHARACTER)
+		if not scrollInfo.isOverlapping(caretInfo):
+			if scrollInfo.isCollapsed:
+				scrollInfo.expand(textInfos.UNIT_LINE)
+			speech.speakTextInfo(scrollInfo,reason=controlTypes.REASON_CARET)
+			scrollInfo.collapse()
+			self.selection = scrollInfo
+			return True
+
+		return False
+
+	def _getTableCellCoords(self, info):
+		if info.isCollapsed:
+			info = info.copy()
+			info.expand(textInfos.UNIT_CHARACTER)
+		for field in reversed(info.getTextWithFields()):
+			if not (isinstance(field, textInfos.FieldCommand) and field.command == "controlStart"):
+				# Not a control field.
+				continue
+			attrs = field.field
+			if "table-id" in attrs and "table-rownumber" in attrs:
+				break
+		else:
+			raise LookupError("Not in a table cell")
+		return (int(attrs["table-id"]),
+			int(attrs["table-rownumber"]), int(attrs["table-columnnumber"]),
+			int(attrs.get("table-rowsspanned", 1)), int(attrs.get("table-columnsspanned", 1)))
+
+	def _iterTableCells(self, tableID, startPos=None, direction="next", row=None, column=None):
+		attrs = {"table-id": [str(tableID)]}
+		# row could be 0.
+		if row is not None:
+			attrs["table-rownumber"] = [str(row)]
+		if column is not None:
+			attrs["table-columnnumber"] = [str(column)]
+		results = self._iterNodesByAttribs(attrs, pos=startPos, direction=direction)
+		if not startPos and not row and not column and direction == "next":
+			# The first match will be the table itself, so skip it.
+			next(results)
+		for item in results:
+			yield item.textInfo
+
+	def _getNearestTableCell(self, tableID, startPos, origRow, origCol, origRowSpan, origColSpan, movement, axis):
+		if not axis:
+			# First or last.
+			if movement == "first":
+				startPos = None
+				direction = "next"
+			elif movement == "last":
+				startPos = self.makeTextInfo(textInfos.POSITION_LAST)
+				direction = "previous"
+			try:
+				return next(self._iterTableCells(tableID, startPos=startPos, direction=direction))
+			except StopIteration:
+				raise LookupError
+
+		# Determine destination row and column.
+		destRow = origRow
+		destCol = origCol
+		if axis == "row":
+			destRow += origRowSpan if movement == "next" else -1
+		elif axis == "column":
+			destCol += origColSpan if movement == "next" else -1
+
+		if destCol < 1:
+			# Optimisation: We're definitely at the edge of the column.
+			raise LookupError
+
+		# Optimisation: Try searching for exact destination coordinates.
+		# This won't work if they are covered by a cell spanning multiple rows/cols, but this won't be true in the majority of cases.
+		try:
+			return next(self._iterTableCells(tableID, row=destRow, column=destCol))
+		except StopIteration:
+			pass
+
+		# Cells are grouped by row, so in most cases, we simply need to search in the right direction.
+		for info in self._iterTableCells(tableID, direction=movement, startPos=startPos):
+			_ignore, row, col, rowSpan, colSpan = self._getTableCellCoords(info)
+			if row <= destRow < row + rowSpan and col <= destCol < col + colSpan:
+				return info
+			elif row > destRow and movement == "next":
+				# Optimisation: We've gone forward past destRow, so we know we won't find the cell.
+				# We can't reverse this logic when moving backwards because there might be a prior cell on an earlier row which spans multiple rows.
+				break
+
+		if axis == "row" or (axis == "column" and movement == "previous"):
+			# In most cases, there's nothing more to try.
+			raise LookupError
+
+		else:
+			# We're moving forward by column.
+			# In this case, there might be a cell on an earlier row which spans multiple rows.
+			# Therefore, try searching backwards.
+			for info in self._iterTableCells(tableID, direction="previous", startPos=startPos):
+				_ignore, row, col, rowSpan, colSpan = self._getTableCellCoords(info)
+				if row <= destRow < row + rowSpan and col <= destCol < col + colSpan:
+					return info
+			else:
+				raise LookupError
+
+	def _tableMovementScriptHelper(self, movement="next", axis=None):
+		if isScriptWaiting():
+			return
+		formatConfig=config.conf["documentFormatting"].copy()
+		formatConfig["reportTables"]=True
+		formatConfig["includeLayoutTables"]=True
+		try:
+			tableID, origRow, origCol, origRowSpan, origColSpan = self._getTableCellCoords(self.selection)
+		except LookupError:
+			# Translators: The message reported when a user attempts to use a table movement command
+			# when the cursor is not within a table.
+			ui.message(_("Not in a table cell"))
+			return
+
+		try:
+			info = self._getNearestTableCell(tableID, self.selection, origRow, origCol, origRowSpan, origColSpan, movement, axis)
+		except LookupError:
+			# Translators: The message reported when a user attempts to use a table movement command
+			# but the cursor can't be moved in that direction because it is at the edge of the table.
+			ui.message(_("edge of table"))
+			# Retrieve the cell on which we started.
+			info = next(self._iterTableCells(tableID, row=origRow, column=origCol))
+
+		speech.speakTextInfo(info,formatConfig=formatConfig,reason=controlTypes.REASON_CARET)
+		info.collapse()
+		self.selection = info
+
+	def script_nextRow(self, gesture):
+		self._tableMovementScriptHelper(axis="row", movement="next")
+	# Translators: the description for the next table row script on virtualBuffers.
+	script_nextRow.__doc__ = _("moves to the next table row")
+
+
+	def script_previousRow(self, gesture):
+		self._tableMovementScriptHelper(axis="row", movement="previous")
+	# Translators: the description for the previous table row script on virtualBuffers.
+	script_previousRow.__doc__ = _("moves to the previous table row")
+
+	def script_nextColumn(self, gesture):
+		self._tableMovementScriptHelper(axis="column", movement="next")
+	# Translators: the description for the next table column script on virtualBuffers.
+	script_nextColumn.__doc__ = _("moves to the next table column")
+
+	def script_previousColumn(self, gesture):
+		self._tableMovementScriptHelper(axis="column", movement="previous")
+	# Translators: the description for the previous table column script on virtualBuffers.
+	script_previousColumn.__doc__ = _("moves to the previous table column")
+
+	APPLICATION_ROLES = (controlTypes.ROLE_APPLICATION, controlTypes.ROLE_DIALOG)
+	def _isNVDAObjectInApplication(self, obj):
+		"""Determine whether a given object is within an application.
+		The object is considered to be within an application if it or one of its ancestors has an application role.
+		This should only be called on objects beneath the buffer's root NVDAObject.
+		@param obj: The object in question.
+		@type obj: L{NVDAObjects.NVDAObject}
+		@return: C{True} if L{obj} is within an application, C{False} otherwise.
+		@rtype: bool
+		"""
+		while obj and obj != self.rootNVDAObject:
+			if obj.role in self.APPLICATION_ROLES:
+				return True
+			obj = obj.parent
+		return False
+
+	NOT_LINK_BLOCK_MIN_LEN = 30
+	def _iterNotLinkBlock(self, direction="next", pos=None):
+		links = self._iterNodesByType("link", direction=direction, pos=pos)
+		# We want to compare each link against the next link.
+		item1 = next(links)
+		while True:
+			item2 = next(links)
+			# If the distance between the links is small, this is probably just a piece of non-link text within a block of links; e.g. an inactive link of a nav bar.
+			if direction == "next" and item2.textInfo._startOffset - item1.textInfo._endOffset > self.NOT_LINK_BLOCK_MIN_LEN:
+				yield VirtualBufferQuickNavItem("notLinkBlock",self,0,item1.textInfo._endOffset, item2.textInfo._startOffset)
+			# If we're moving backwards, the order of the links in the document will be reversed.
+			elif direction == "previous" and item1.textInfo._startOffset - item2.textInfo._endOffset > self.NOT_LINK_BLOCK_MIN_LEN:
+				yield VirtualBufferQuickNavItem("notLinkBlock",self,0,item2.textInfo._endOffset, item1.textInfo._startOffset)
+			item1=item2
+
+	def _getInitialCaretPos(self):
+		"""Retrieve the initial position of the caret after the buffer has been loaded.
+		This position, if any, will be passed to L{makeTextInfo}.
+		Subclasses should extend this method.
+		@return: The initial position of the caret, C{None} if there isn't one.
+		@rtype: TextInfo position
+		"""
+		if self.shouldRememberCaretPositionAcrossLoads:
+			try:
+				return self.rootNVDAObject.appModule._vbufRememberedCaretPositions[self.documentConstantIdentifier]
+			except KeyError:
+				pass
+		return None
+
+	def _get_documentConstantIdentifier(self):
+		"""Get the constant identifier for this document.
+		This identifier should uniquely identify all instances (not just one instance) of a document for at least the current session of the hosting application.
+		Generally, the document URL should be used.
+		@return: The constant identifier for this document, C{None} if there is none.
+		"""
+		return None
+
+	def _get_shouldRememberCaretPositionAcrossLoads(self):
+		"""Specifies whether the position of the caret should be remembered when this document is loaded again.
+		This is useful when the browser remembers the scroll position for the document,
+		but does not communicate this information via APIs.
+		The remembered caret position is associated with this document using L{documentConstantIdentifier}.
+		@return: C{True} if the caret position should be remembered, C{False} if not.
+		@rtype: bool
+		"""
+		docConstId = self.documentConstantIdentifier
+		# Return True if the URL indicates that this is probably a web browser document.
+		# We do this check because we don't want to remember caret positions for email messages, etc.
+		return isinstance(docConstId, basestring) and docConstId.split("://", 1)[0] in ("http", "https", "ftp", "ftps", "file")
+
+	def getEnclosingContainerRange(self,range):
+		formatConfig=config.conf['documentFormatting'].copy()
+		formatConfig.update({"reportBlockQuotes":True,"reportTables":True,"reportLists":True,"reportFrames":True})
+		controlFields=[]
+		for cmd in range.getTextWithFields():
+			if not isinstance(cmd,textInfos.FieldCommand) or cmd.command!="controlStart":
+				break
+			controlFields.append(cmd.field)
+		containerField=None
+		while controlFields:
+			field=controlFields.pop()
+			if field.getPresentationCategory(controlFields,formatConfig)==field.PRESCAT_CONTAINER:
+				containerField=field
+				break
+		if not containerField: return None
+		docHandle=int(containerField['controlIdentifier_docHandle'])
+		ID=int(containerField['controlIdentifier_ID'])
+		offsets=range._getOffsetsFromFieldIdentifier(docHandle,ID)
+		return self.makeTextInfo(textInfos.offsets.Offsets(*offsets))
+
+	def script_moveToStartOfContainer(self,gesture):
+		info=self.makeTextInfo(textInfos.POSITION_CARET)
+		info.expand(textInfos.UNIT_CHARACTER)
+		container=self.getEnclosingContainerRange(info)
+		if not container:
+			# Translators: Reported when the user attempts to move to the start or end of a container (list, table, etc.) 
+			# But there is no container. 
+			ui.message(_("Not in a container"))
+			return
+		container.collapse()
+		self._set_selection(container, reason=browseMode.REASON_QUICKNAV)
+		if not willSayAllResume(gesture):
+			container.expand(textInfos.UNIT_LINE)
+			speech.speakTextInfo(container, reason=controlTypes.REASON_FOCUS)
+	script_moveToStartOfContainer.resumeSayAllMode=sayAllHandler.CURSOR_CARET
+	# Translators: Description for the Move to start of container command in browse mode. 
+	script_moveToStartOfContainer.__doc__=_("Moves to the start of the container element, such as a list or table")
+
+	def script_movePastEndOfContainer(self,gesture):
+		info=self.makeTextInfo(textInfos.POSITION_CARET)
+		info.expand(textInfos.UNIT_CHARACTER)
+		container=self.getEnclosingContainerRange(info)
+		if not container:
+			ui.message(_("Not in a container"))
+			return
+		container.collapse(end=True)
+		if container._startOffset>=container._getStoryLength():
+			container.move(textInfos.UNIT_CHARACTER,-1)
+			# Translators: a message reported when:
+			# Review cursor is at the bottom line of the current navigator object.
+			# Landing at the end of a browse mode document when trying to jump to the end of the current container. 
+			ui.message(_("bottom"))
+		self._set_selection(container, reason=browseMode.REASON_QUICKNAV)
+		if not willSayAllResume(gesture):
+			container.expand(textInfos.UNIT_LINE)
+			speech.speakTextInfo(container, reason=controlTypes.REASON_FOCUS)
+	script_movePastEndOfContainer.resumeSayAllMode=sayAllHandler.CURSOR_CARET
+	# Translators: Description for the Move past end of container command in browse mode. 
+	script_movePastEndOfContainer.__doc__=_("Moves past the end  of the container element, such as a list or table")
+
+	@classmethod
+	def changeNotify(cls, rootDocHandle, rootID):
+		try:
+			queueHandler.queueFunction(queueHandler.eventQueue, cls.rootIdentifiers[rootDocHandle, rootID]._handleUpdate)
+		except KeyError:
+			pass
+
+	def _handleUpdate(self):
+		"""Handle an update to this buffer.
+		"""
+		braille.handler.handleUpdate(self)
+
+	def getControlFieldForNVDAObject(self, obj):
+		docHandle, objId = self.getIdentifierFromNVDAObject(obj)
+		objId = unicode(objId)
+		info = self.makeTextInfo(obj)
+		info.collapse()
+		info.expand(textInfos.UNIT_CHARACTER)
+		for item in info.getTextWithFields():
+			if not isinstance(item, textInfos.FieldCommand) or not item.field:
+				continue
+			fieldId = item.field.get("controlIdentifier_ID")
+			if fieldId == objId:
+				return item.field
+		raise LookupError
+
+	__gestures = {
+		"kb:NVDA+d": "activateLongDesc",
+		"kb:NVDA+f5": "refreshBuffer",
+		"kb:NVDA+v": "toggleScreenLayout",
+		"kb:escape": "disablePassThrough",
+		"kb:alt+upArrow": "collapseOrExpandControl",
+		"kb:alt+downArrow": "collapseOrExpandControl",
+		"kb:tab": "tab",
+		"kb:shift+tab": "shiftTab",
+		"kb:control+alt+downArrow": "nextRow",
+		"kb:control+alt+upArrow": "previousRow",
+		"kb:control+alt+rightArrow": "nextColumn",
+		"kb:control+alt+leftArrow": "previousColumn",
+		"kb:shift+,": "moveToStartOfContainer",
+		"kb:,": "movePastEndOfContainer",
+	}