--- conflicted
+++ resolved
@@ -4,30 +4,17 @@
 # Copyright (C) 2009-2023 NV Access Limited, Babbage B.V., Accessolutions, Julien Cochuyt, Cyrille Bougot
 
 from comtypes import COMError
-<<<<<<< HEAD
-import eventHandler
-=======
->>>>>>> 86f79e6b
 from . import VirtualBuffer, VirtualBufferTextInfo, VBufStorage_findMatch_word, VBufStorage_findMatch_notEmpty
 import controlTypes
 from controlTypes import TextPosition, TextAlign
 from controlTypes.formatFields import FontSize
 import NVDAObjects.IAccessible.MSHTML
 import winUser
-<<<<<<< HEAD
-import NVDAHelper
-import ctypes
-=======
->>>>>>> 86f79e6b
 import IAccessibleHandler
 import languageHandler
 import oleacc
 from logHandler import log
 import textInfos
-<<<<<<< HEAD
-import api
-=======
->>>>>>> 86f79e6b
 import aria
 import config
 import exceptions
@@ -163,11 +150,7 @@
 				if descNode:
 					try:
 						description=description+" "+self.obj.makeTextInfo(NVDAObjects.IAccessible.MSHTML.MSHTML(HTMLNode=descNode)).text
-<<<<<<< HEAD
-					except:
-=======
 					except:  # noqa: E722
->>>>>>> 86f79e6b
 						pass
 		ariaSort=attrs.get('HTMLAttrib::aria-sort')
 		state=aria.ariaSortValuesToNVDAStates.get(ariaSort)
