# A part of NonVisual Desktop Access (NVDA)
# Copyright (C) 2011-2021 NV Access Limited
# This file is covered by the GNU General Public License.
# See the file COPYING for more details.

<<<<<<< HEAD
import ctypes
import typing

from . import VirtualBuffer, VirtualBufferTextInfo, VBufRemote_nodeHandle_t
=======

from . import VirtualBuffer, VirtualBufferTextInfo
>>>>>>> 86f79e6b
import controlTypes
import NVDAObjects.IAccessible
import winUser
import mouseHandler
import IAccessibleHandler
import oleacc
from logHandler import log
import textInfos
<<<<<<< HEAD
import NVDAHelper
=======
>>>>>>> 86f79e6b

class WebKit_TextInfo(VirtualBufferTextInfo):

	def _normalizeControlField(self, attrs: textInfos.ControlField):
		accRole=attrs['IAccessible::role']
		role = level = None
		if accRole.isdigit():
			accRole = int(accRole)
		else:
			if "H1" <= accRole <= "H6":
				role = controlTypes.Role.HEADING
				level = int(accRole[1])
			else:
				accRole = accRole.lower()

		if not role:
			role = IAccessibleHandler.IAccessibleRolesToNVDARoles.get(accRole, controlTypes.Role.UNKNOWN)
		states = IAccessibleHandler.getStatesSetFromIAccessibleAttrs(attrs)
		role, states = controlTypes.transformRoleStates(role, states)

		attrs["role"] = role
		attrs["states"] = states
		if level:
			attrs["level"] = level
		return super(WebKit_TextInfo, self)._normalizeControlField(attrs)

class WebKit(VirtualBuffer):
	TextInfo = WebKit_TextInfo

	def __init__(self,rootNVDAObject):
		super(WebKit,self).__init__(rootNVDAObject,backendName="webKit")

	def __contains__(self,obj):
		if not winUser.isDescendantWindow(self.rootNVDAObject.windowHandle, obj.windowHandle):
			return False
		# #15653: The list items within combo boxes should not be classed as part of the browse mode document.
		# Otherwise arrowing to them will switch back to browse mode.
		if obj.role == controlTypes.Role.STATICTEXT:
			parent = obj.parent
			if parent and parent.role == controlTypes.Role.LIST:
				parent = parent.parent
				if parent and parent.role == controlTypes.Role.COMBOBOX:
					return False
		return True

	def _get_isAlive(self):
		if self.isLoading:
			return True
		root=self.rootNVDAObject
		if not root:
			return False
		if not winUser.isWindow(root.windowHandle) or root.role == controlTypes.Role.UNKNOWN:
			return False
		return True

	def getNVDAObjectFromIdentifier(self, docHandle, ID):
		if ID > 0:
			# WebKit returns a positive value for uniqueID,
			# but we need to pass a negative value when retrieving objects.
			ID = -ID
		return NVDAObjects.IAccessible.getNVDAObjectFromEvent(docHandle, winUser.OBJID_CLIENT, ID)

	def getIdentifierFromNVDAObject(self, obj):
		docHandle = obj.windowHandle
		ID = obj.IA2UniqueID
		return docHandle, ID

	def _searchableAttribsForNodeType(self,nodeType):
		if nodeType=="formField":
			attrs={"IAccessible::role":[oleacc.ROLE_SYSTEM_PUSHBUTTON,oleacc.ROLE_SYSTEM_RADIOBUTTON,oleacc.ROLE_SYSTEM_CHECKBUTTON,oleacc.ROLE_SYSTEM_COMBOBOX,oleacc.ROLE_SYSTEM_LIST,oleacc.ROLE_SYSTEM_TEXT],"IAccessible::state_%s"%oleacc.STATE_SYSTEM_FOCUSABLE:[1]}
		elif nodeType=="list":
			attrs={"IAccessible::role":[oleacc.ROLE_SYSTEM_LIST]}
		elif nodeType=="listItem":
			attrs={"IAccessible::role":[oleacc.ROLE_SYSTEM_LISTITEM]}
		elif nodeType=="button":
			attrs={"IAccessible::role":[oleacc.ROLE_SYSTEM_PUSHBUTTON]}
		elif nodeType=="edit":
			attrs={"IAccessible::role":[oleacc.ROLE_SYSTEM_TEXT],"IAccessible::state_%s"%oleacc.STATE_SYSTEM_FOCUSABLE:[1]}
		elif nodeType=="radioButton":
			attrs={"IAccessible::role":[oleacc.ROLE_SYSTEM_RADIOBUTTON]}
		elif nodeType=="comboBox":
			attrs={"IAccessible::role":[oleacc.ROLE_SYSTEM_COMBOBOX]}
		elif nodeType=="checkBox":
			attrs={"IAccessible::role":[oleacc.ROLE_SYSTEM_CHECKBUTTON]}
		elif nodeType=="graphic":
			attrs={"IAccessible::role":[oleacc.ROLE_SYSTEM_GRAPHIC]}
		elif nodeType=="focusable":
			attrs={"IAccessible::state_%s"%oleacc.STATE_SYSTEM_FOCUSABLE:[1]}
		elif nodeType.startswith("heading") and nodeType[7:].isdigit():
			attrs={"IAccessible::role":["H"+nodeType[7:]]}
		elif nodeType=="heading":
			attrs={"IAccessible::role":["H1","H2","H3","H4","H5","H6"]}
		elif nodeType=="link":
			attrs={"IAccessible::role":[oleacc.ROLE_SYSTEM_LINK],"IAccessible::state_%d"%oleacc.STATE_SYSTEM_LINKED:[1]}
		elif nodeType=="table":
			attrs={"IAccessible::role":[oleacc.ROLE_SYSTEM_TABLE]}
		else:
			return None
		return attrs

	def _activateNVDAObject(self, obj):
		try:
			obj.doAction()
			return
<<<<<<< HEAD
		except:
			pass

		log.debugWarning("could not programmatically activate field, trying mouse")
		l=obj.location
=======
		except:  # noqa: E722
			pass

		log.debugWarning("could not programmatically activate field, trying mouse")
		l=obj.location  # noqa: E741
>>>>>>> 86f79e6b
		if not l:
			log.debugWarning("no location for field")
			return
		oldX,oldY=winUser.getCursorPos()
		winUser.setCursorPos(*l.center)
		mouseHandler.doPrimaryClick()
		winUser.setCursorPos(oldX,oldY)

	def _shouldSetFocusToObj(self,obj):
		return obj.role!=controlTypes.Role.GROUPING and super(WebKit,self)._shouldSetFocusToObj(obj)<|MERGE_RESOLUTION|>--- conflicted
+++ resolved
@@ -3,15 +3,8 @@
 # This file is covered by the GNU General Public License.
 # See the file COPYING for more details.
 
-<<<<<<< HEAD
-import ctypes
-import typing
-
-from . import VirtualBuffer, VirtualBufferTextInfo, VBufRemote_nodeHandle_t
-=======
 
 from . import VirtualBuffer, VirtualBufferTextInfo
->>>>>>> 86f79e6b
 import controlTypes
 import NVDAObjects.IAccessible
 import winUser
@@ -20,10 +13,6 @@
 import oleacc
 from logHandler import log
 import textInfos
-<<<<<<< HEAD
-import NVDAHelper
-=======
->>>>>>> 86f79e6b
 
 class WebKit_TextInfo(VirtualBufferTextInfo):
 
@@ -128,19 +117,11 @@
 		try:
 			obj.doAction()
 			return
-<<<<<<< HEAD
-		except:
-			pass
-
-		log.debugWarning("could not programmatically activate field, trying mouse")
-		l=obj.location
-=======
 		except:  # noqa: E722
 			pass
 
 		log.debugWarning("could not programmatically activate field, trying mouse")
 		l=obj.location  # noqa: E741
->>>>>>> 86f79e6b
 		if not l:
 			log.debugWarning("no location for field")
 			return
