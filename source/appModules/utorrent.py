--- conflicted
+++ resolved
@@ -48,11 +48,7 @@
 			left, top, width, height = self._getColumnLocation(column)
 			return displayModel.DisplayModelTextInfo(self, locationHelper.RectLTRB(
 				left, top, left + width, top + height)).text
-<<<<<<< HEAD
-		except:
-=======
 		except:  # noqa: E722
->>>>>>> 86f79e6b
 			log.debugWarning("Error retrieving name using display model", exc_info=True)
 			return superContent
 
