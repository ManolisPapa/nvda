--- conflicted
+++ resolved
@@ -1,244 +1,235 @@
-# A part of NonVisual Desktop Access (NVDA)
-# This file is covered by the GNU General Public License.
-# See the file COPYING for more details.
-# Copyright (C) 2010-2022 NV Access Limited
-
-"""NVDAObjects for the Chromium browser project
-"""
-<<<<<<< HEAD
-
-from typing import Tuple
-from ctypes import byref
-from comtypes import COMError
-import oleacc
-import winUser
-import IAccessibleHandler
-from comInterfaces.IAccessible2Lib import IAccessible2_4, IA2Range
-import textInfos
-=======
-import typing
-from typing import Dict, Optional
-from comtypes import COMError
-
-import config
->>>>>>> 462365a5
-import controlTypes
-from NVDAObjects.IAccessible import IAccessible
-from virtualBuffers.gecko_ia2 import Gecko_ia2 as GeckoVBuf, Gecko_ia2_TextInfo as GeckoVBufTextInfo
-from . import ia2Web
-from logHandler import log
-
-<<<<<<< HEAD
-def fetchIA2OffsetInfoFromVBufFormatField(field: textInfos.FormatField) -> Tuple[int, int, int]:
-	startOffset = field.get('ia2TextStartOffset', None)
-	if startOffset is None:
-		raise ValueError("no ia2StartOffset found")
-	startOffset += field.get('strippedCharsFromStart', 0)
-	startOffset += field['_offsetFromStartOfNode']
-	hwnd = field['ia2WindowHandle']
-	ID = field['ia2UniqueID']
-	return hwnd, ID, startOffset
-=======
-if typing.TYPE_CHECKING:
-	# F401 imported but unused, actually used as a string within type annotation (to avoid having to import
-	# at run time)
-	from treeInterceptorHandler import TreeInterceptor  # noqa: F401
-
-supportedAriaDetailsRoles: Dict[str, Optional[controlTypes.Role]] = {
-	"comment": controlTypes.Role.COMMENT,
-	"doc-footnote": controlTypes.Role.FOOTNOTE,
-	# These roles are current unsupported by IAccessible2,
-	# and as such, have not been fully implemented in NVDA.
-	# They can only be fetched via the IA2Attribute "details-roles",
-	# which is only supported in Chrome.
-	# Currently maps to the IA2 role ROLE_LIST_ITEM
-	"doc-endnote": None,  # controlTypes.Role.ENDNOTE
-	# Currently maps to the IA2 role ROLE_PARAGRAPH
-	"definition": None,  # controlTypes.Role.DEFINITION
-}
-"""
-details-roles attribute is only defined in Chrome as of May 2022.
-Refer to ComputeDetailsRoles:
-https://chromium.googlesource.com/chromium/src/+/main/ui/accessibility/platform/ax_platform_node_base.cc#2419
-"""
->>>>>>> 462365a5
-
-
-class ChromeVBufTextInfo(GeckoVBufTextInfo):
-
-	def _calculateDescriptionFrom(self, attrs) -> controlTypes.DescriptionFrom:
-		"""Overridable calculation of DescriptionFrom
-		@param attrs: source attributes for the TextInfo
-		@return: the origin for accDescription.
-		@note: Chrome provides 'IAccessible2::attribute_description-from' which declares the origin used for
-			accDescription. Chrome also provides `IAccessible2::attribute_description` to maintain compatibility
-			with FireFox.
-		"""
-		ia2attrDescriptionFrom = attrs.get("IAccessible2::attribute_description-from")
-		try:
-			return controlTypes.DescriptionFrom(ia2attrDescriptionFrom)
-		except ValueError:
-			if ia2attrDescriptionFrom:
-				log.debugWarning(f"Unknown 'description-from' IA2Attribute value: {ia2attrDescriptionFrom}")
-		# fallback to Firefox approach
-		return super()._calculateDescriptionFrom(attrs)
-
-	def _normalizeControlField(self, attrs):
-		attrs = super()._normalizeControlField(attrs)
-		if attrs['role'] == controlTypes.Role.TOGGLEBUTTON and controlTypes.State.CHECKABLE in attrs['states']:
-			# In Chromium, the checkable state is exposed erroneously on toggle buttons.
-			attrs['states'].discard(controlTypes.State.CHECKABLE)
-		return attrs
-
-
-class ChromeVBuf(GeckoVBuf):
-	TextInfo = ChromeVBufTextInfo
-
-	def __contains__(self, obj):
-		if obj.windowHandle != self.rootNVDAObject.windowHandle:
-			return False
-		if not isinstance(obj,ia2Web.Ia2Web):
-			# #4080: Input composition NVDAObjects are the same window but not IAccessible2!
-			return False
-		accId = obj.IA2UniqueID
-		if accId == self.rootID:
-			return True
-		try:
-			self.rootNVDAObject.IAccessibleObject.accChild(accId)
-		except COMError:
-			return False
-		return not self._isNVDAObjectInApplication(obj)
-
-	def updateAppSelection(self):
-		try:
-			pacc2_4 = self.rootNVDAObject.IAccessibleObject.QueryInterface(IAccessible2_4)
-		except COMError as e:
-			raise NotImplementedError from e
-		selInfo = self.makeTextInfo(textInfos.POSITION_SELECTION)
-		selFields = selInfo.getTextWithFields()
-		ia2StartWindow = None
-		ia2StartID = None
-		ia2StartOffset = None
-		ia2EndWindow = None
-		ia2EndID = None
-		ia2EndOffset = None
-		for field in selFields:
-			if isinstance(field, textInfos.FieldCommand) and field.command == "formatChange":
-				try:
-					ia2StartWindow, ia2StartID, ia2StartOffset = fetchIA2OffsetInfoFromVBufFormatField(field.field)
-				except ValueError:
-					continue
-				break
-		if ia2StartOffset is None:
-			raise NotImplementedError("No ia2StartOffset")
-		log.debug(f"ia2StartWindow: {ia2StartWindow}")
-		log.debug(f"ia2StartID: {ia2StartID}")
-		log.debug(f"ia2StartOffset: {ia2StartOffset}")
-		ia2StartObj, childID = IAccessibleHandler.accessibleObjectFromEvent(ia2StartWindow, winUser.OBJID_CLIENT, ia2StartID)
-		assert (childID == 0), f"childID should be 0"
-		log.debug(f"ia2StartObj {ia2StartObj}")
-		lastTextLen = 0
-		for field in reversed(selFields):
-			if isinstance(field, str):
-				lastTextLen = len(field)
-				continue
-			elif isinstance(field, textInfos.FieldCommand) and field.command == "formatChange":
-				try:
-					ia2EndWindow, ia2EndID, ia2EndOffset = fetchIA2OffsetInfoFromVBufFormatField(field.field)
-				except ValueError:
-					lastTextLen = 0
-					continue
-				ia2EndOffset += lastTextLen
-				break
-			else:
-				lastTextLen = 0
-		if ia2EndOffset is None:
-			raise NotImplementedError("No ia2EndOffset")
-		log.debug(f"ia2EndWindow: {ia2EndWindow}")
-		log.debug(f"ia2EndID: {ia2EndID}")
-		log.debug(f"ia2EndOffset: {ia2EndOffset}")
-		if ia2EndID == ia2StartID:
-			ia2EndObj = ia2StartObj
-			log.debug("Reusing ia2StartObj for ia2EndObj")
-		else:
-			ia2EndObj, childID = IAccessibleHandler.accessibleObjectFromEvent(ia2EndWindow, winUser.OBJID_CLIENT, ia2EndID)
-			assert (childID == 0), f"childID should be 0"
-			log.debug(f"ia2EndObj {ia2EndObj}")
-		r = IA2Range(ia2EndObj, ia2EndOffset, ia2StartObj, ia2StartOffset)
-		pacc2_4.SetSelectionRanges(1, byref(r))
-
-
-class Document(ia2Web.Document):
-
-	def _get_treeInterceptorClass(self) -> typing.Type["TreeInterceptor"]:
-		shouldLoadVBufOnBusyFeatureFlag = bool(
-			config.conf["virtualBuffers"]["loadChromiumVBufOnBusyState"]
-		)
-		vBufUnavailableStates = {  # if any of these are in states, don't return ChromeVBuf
-			controlTypes.State.EDITABLE,
-		}
-		if not shouldLoadVBufOnBusyFeatureFlag:
-			log.debug(
-				f"loadChromiumVBufOnBusyState feature flag is {shouldLoadVBufOnBusyFeatureFlag},"
-				" vBuf WILL NOT be loaded when state of the document is busy."
-			)
-			vBufUnavailableStates.add(controlTypes.State.BUSY)
-		else:
-			log.debug(
-				f"loadChromiumVBufOnBusyState feature flag is {shouldLoadVBufOnBusyFeatureFlag},"
-				" vBuf WILL be loaded when state of the document is busy."
-			)
-		if self.states.intersection(vBufUnavailableStates):
-			return super().treeInterceptorClass
-		return ChromeVBuf
-
-
-class ComboboxListItem(IAccessible):
-	"""
-	Represents a list item inside a combo box.
-	"""
-
-	def _get_focusRedirect(self):
-		# Chrome 68 and below fires focus on the active list item of combo boxes even when the combo box is collapsed.
-		# We get around this by redirecting focus back up to the combo box itself if the list inside is invisible (I.e. the combo box is collapsed).
-		if self.parent and controlTypes.State.INVISIBLE in self.parent.states:
-			return self.parent.parent
-
-
-class ToggleButton(ia2Web.Ia2Web):
-
-	def _get_states(self):
-		# In Chromium, the checkable state is exposed erroneously on toggle buttons.
-		states = super().states
-		states.discard(controlTypes.State.CHECKABLE)
-		return states
-
-
-class PresentationalList(ia2Web.Ia2Web):
-	"""
-	Ensures that lists like UL, DL and OL always have the readonly state.
-	A work-around for issue #7562
-	allowing us to differentiate presentational lists from interactive lists
-	(such as of size greater 1 and ARIA list boxes).
-	In firefox, this is possible by the presence of a read-only state,
-	even in a content editable.
-	"""
-
-	def _get_states(self):
-		states = super().states
-		states.add(controlTypes.State.READONLY)
-		return states
-
-
-def findExtraOverlayClasses(obj, clsList):
-	"""Determine the most appropriate class(es) for Chromium objects.
-	This works similarly to L{NVDAObjects.NVDAObject.findOverlayClasses} except that it never calls any other findOverlayClasses method.
-	"""
-	if obj.role==controlTypes.Role.LISTITEM and obj.parent and obj.parent.parent and obj.parent.parent.role==controlTypes.Role.COMBOBOX:
-		clsList.append(ComboboxListItem)
-	elif obj.role == controlTypes.Role.TOGGLEBUTTON:
-		clsList.append(ToggleButton)
-	elif obj.role == controlTypes.Role.LIST and obj.IA2Attributes.get('tag') in ('ul', 'dl', 'ol'):
-		clsList.append(PresentationalList)
-	ia2Web.findExtraOverlayClasses(obj, clsList,
-		documentClass=Document)
+# A part of NonVisual Desktop Access (NVDA)
+# This file is covered by the GNU General Public License.
+# See the file COPYING for more details.
+# Copyright (C) 2010-2022 NV Access Limited
+
+"""NVDAObjects for the Chromium browser project
+"""
+import typing
+from typing import Dict, Optional, Tuple
+from comtypes import COMError
+from ctypes import byref
+import winUser
+import IAccessibleHandler
+from comInterfaces.IAccessible2Lib import IAccessible2_4, IA2Range
+import textInfos
+import config
+import controlTypes
+from NVDAObjects.IAccessible import IAccessible
+from virtualBuffers.gecko_ia2 import Gecko_ia2 as GeckoVBuf, Gecko_ia2_TextInfo as GeckoVBufTextInfo
+from . import ia2Web
+from logHandler import log
+
+if typing.TYPE_CHECKING:
+	# F401 imported but unused, actually used as a string within type annotation (to avoid having to import
+	# at run time)
+	from treeInterceptorHandler import TreeInterceptor  # noqa: F401
+
+supportedAriaDetailsRoles: Dict[str, Optional[controlTypes.Role]] = {
+	"comment": controlTypes.Role.COMMENT,
+	"doc-footnote": controlTypes.Role.FOOTNOTE,
+	# These roles are current unsupported by IAccessible2,
+	# and as such, have not been fully implemented in NVDA.
+	# They can only be fetched via the IA2Attribute "details-roles",
+	# which is only supported in Chrome.
+	# Currently maps to the IA2 role ROLE_LIST_ITEM
+	"doc-endnote": None,  # controlTypes.Role.ENDNOTE
+	# Currently maps to the IA2 role ROLE_PARAGRAPH
+	"definition": None,  # controlTypes.Role.DEFINITION
+}
+"""
+details-roles attribute is only defined in Chrome as of May 2022.
+Refer to ComputeDetailsRoles:
+https://chromium.googlesource.com/chromium/src/+/main/ui/accessibility/platform/ax_platform_node_base.cc#2419
+"""
+
+
+def fetchIA2OffsetInfoFromVBufFormatField(field: textInfos.FormatField) -> Tuple[int, int, int]:
+	startOffset = field.get('ia2TextStartOffset', None)
+	if startOffset is None:
+		raise ValueError("no ia2StartOffset found")
+	startOffset += field.get('strippedCharsFromStart', 0)
+	startOffset += field['_offsetFromStartOfNode']
+	hwnd = field['ia2WindowHandle']
+	ID = field['ia2UniqueID']
+	return hwnd, ID, startOffset
+
+
+class ChromeVBufTextInfo(GeckoVBufTextInfo):
+
+	def _calculateDescriptionFrom(self, attrs) -> controlTypes.DescriptionFrom:
+		"""Overridable calculation of DescriptionFrom
+		@param attrs: source attributes for the TextInfo
+		@return: the origin for accDescription.
+		@note: Chrome provides 'IAccessible2::attribute_description-from' which declares the origin used for
+			accDescription. Chrome also provides `IAccessible2::attribute_description` to maintain compatibility
+			with FireFox.
+		"""
+		ia2attrDescriptionFrom = attrs.get("IAccessible2::attribute_description-from")
+		try:
+			return controlTypes.DescriptionFrom(ia2attrDescriptionFrom)
+		except ValueError:
+			if ia2attrDescriptionFrom:
+				log.debugWarning(f"Unknown 'description-from' IA2Attribute value: {ia2attrDescriptionFrom}")
+		# fallback to Firefox approach
+		return super()._calculateDescriptionFrom(attrs)
+
+	def _normalizeControlField(self, attrs):
+		attrs = super()._normalizeControlField(attrs)
+		if attrs['role'] == controlTypes.Role.TOGGLEBUTTON and controlTypes.State.CHECKABLE in attrs['states']:
+			# In Chromium, the checkable state is exposed erroneously on toggle buttons.
+			attrs['states'].discard(controlTypes.State.CHECKABLE)
+		return attrs
+
+
+class ChromeVBuf(GeckoVBuf):
+	TextInfo = ChromeVBufTextInfo
+
+	def __contains__(self, obj):
+		if obj.windowHandle != self.rootNVDAObject.windowHandle:
+			return False
+		if not isinstance(obj,ia2Web.Ia2Web):
+			# #4080: Input composition NVDAObjects are the same window but not IAccessible2!
+			return False
+		accId = obj.IA2UniqueID
+		if accId == self.rootID:
+			return True
+		try:
+			self.rootNVDAObject.IAccessibleObject.accChild(accId)
+		except COMError:
+			return False
+		return not self._isNVDAObjectInApplication(obj)
+
+	def updateAppSelection(self):
+		try:
+			pacc2_4 = self.rootNVDAObject.IAccessibleObject.QueryInterface(IAccessible2_4)
+		except COMError as e:
+			raise NotImplementedError from e
+		selInfo = self.makeTextInfo(textInfos.POSITION_SELECTION)
+		selFields = selInfo.getTextWithFields()
+		ia2StartWindow = None
+		ia2StartID = None
+		ia2StartOffset = None
+		ia2EndWindow = None
+		ia2EndID = None
+		ia2EndOffset = None
+		for field in selFields:
+			if isinstance(field, textInfos.FieldCommand) and field.command == "formatChange":
+				try:
+					ia2StartWindow, ia2StartID, ia2StartOffset = fetchIA2OffsetInfoFromVBufFormatField(field.field)
+				except ValueError:
+					continue
+				break
+		if ia2StartOffset is None:
+			raise NotImplementedError("No ia2StartOffset")
+		log.debug(f"ia2StartWindow: {ia2StartWindow}")
+		log.debug(f"ia2StartID: {ia2StartID}")
+		log.debug(f"ia2StartOffset: {ia2StartOffset}")
+		ia2StartObj, childID = IAccessibleHandler.accessibleObjectFromEvent(ia2StartWindow, winUser.OBJID_CLIENT, ia2StartID)
+		assert (childID == 0), f"childID should be 0"
+		log.debug(f"ia2StartObj {ia2StartObj}")
+		lastTextLen = 0
+		for field in reversed(selFields):
+			if isinstance(field, str):
+				lastTextLen = len(field)
+				continue
+			elif isinstance(field, textInfos.FieldCommand) and field.command == "formatChange":
+				try:
+					ia2EndWindow, ia2EndID, ia2EndOffset = fetchIA2OffsetInfoFromVBufFormatField(field.field)
+				except ValueError:
+					lastTextLen = 0
+					continue
+				ia2EndOffset += lastTextLen
+				break
+			else:
+				lastTextLen = 0
+		if ia2EndOffset is None:
+			raise NotImplementedError("No ia2EndOffset")
+		log.debug(f"ia2EndWindow: {ia2EndWindow}")
+		log.debug(f"ia2EndID: {ia2EndID}")
+		log.debug(f"ia2EndOffset: {ia2EndOffset}")
+		if ia2EndID == ia2StartID:
+			ia2EndObj = ia2StartObj
+			log.debug("Reusing ia2StartObj for ia2EndObj")
+		else:
+			ia2EndObj, childID = IAccessibleHandler.accessibleObjectFromEvent(ia2EndWindow, winUser.OBJID_CLIENT, ia2EndID)
+			assert (childID == 0), f"childID should be 0"
+			log.debug(f"ia2EndObj {ia2EndObj}")
+		r = IA2Range(ia2EndObj, ia2EndOffset, ia2StartObj, ia2StartOffset)
+		pacc2_4.SetSelectionRanges(1, byref(r))
+
+
+class Document(ia2Web.Document):
+
+	def _get_treeInterceptorClass(self) -> typing.Type["TreeInterceptor"]:
+		shouldLoadVBufOnBusyFeatureFlag = bool(
+			config.conf["virtualBuffers"]["loadChromiumVBufOnBusyState"]
+		)
+		vBufUnavailableStates = {  # if any of these are in states, don't return ChromeVBuf
+			controlTypes.State.EDITABLE,
+		}
+		if not shouldLoadVBufOnBusyFeatureFlag:
+			log.debug(
+				f"loadChromiumVBufOnBusyState feature flag is {shouldLoadVBufOnBusyFeatureFlag},"
+				" vBuf WILL NOT be loaded when state of the document is busy."
+			)
+			vBufUnavailableStates.add(controlTypes.State.BUSY)
+		else:
+			log.debug(
+				f"loadChromiumVBufOnBusyState feature flag is {shouldLoadVBufOnBusyFeatureFlag},"
+				" vBuf WILL be loaded when state of the document is busy."
+			)
+		if self.states.intersection(vBufUnavailableStates):
+			return super().treeInterceptorClass
+		return ChromeVBuf
+
+
+class ComboboxListItem(IAccessible):
+	"""
+	Represents a list item inside a combo box.
+	"""
+
+	def _get_focusRedirect(self):
+		# Chrome 68 and below fires focus on the active list item of combo boxes even when the combo box is collapsed.
+		# We get around this by redirecting focus back up to the combo box itself if the list inside is invisible (I.e. the combo box is collapsed).
+		if self.parent and controlTypes.State.INVISIBLE in self.parent.states:
+			return self.parent.parent
+
+
+class ToggleButton(ia2Web.Ia2Web):
+
+	def _get_states(self):
+		# In Chromium, the checkable state is exposed erroneously on toggle buttons.
+		states = super().states
+		states.discard(controlTypes.State.CHECKABLE)
+		return states
+
+
+class PresentationalList(ia2Web.Ia2Web):
+	"""
+	Ensures that lists like UL, DL and OL always have the readonly state.
+	A work-around for issue #7562
+	allowing us to differentiate presentational lists from interactive lists
+	(such as of size greater 1 and ARIA list boxes).
+	In firefox, this is possible by the presence of a read-only state,
+	even in a content editable.
+	"""
+
+	def _get_states(self):
+		states = super().states
+		states.add(controlTypes.State.READONLY)
+		return states
+
+
+def findExtraOverlayClasses(obj, clsList):
+	"""Determine the most appropriate class(es) for Chromium objects.
+	This works similarly to L{NVDAObjects.NVDAObject.findOverlayClasses} except that it never calls any other findOverlayClasses method.
+	"""
+	if obj.role==controlTypes.Role.LISTITEM and obj.parent and obj.parent.parent and obj.parent.parent.role==controlTypes.Role.COMBOBOX:
+		clsList.append(ComboboxListItem)
+	elif obj.role == controlTypes.Role.TOGGLEBUTTON:
+		clsList.append(ToggleButton)
+	elif obj.role == controlTypes.Role.LIST and obj.IA2Attributes.get('tag') in ('ul', 'dl', 'ol'):
+		clsList.append(PresentationalList)
+	ia2Web.findExtraOverlayClasses(obj, clsList,
+		documentClass=Document)