#A part of NonVisual Desktop Access (NVDA)
#Copyright (C) 2006-2012 NVDA Contributors
#This file is covered by the GNU General Public License.
#See the file COPYING for more details.

from comtypes import COMError, IServiceProvider, GUID
import ctypes
import os
import re
import itertools
from comInterfaces.tom import ITextDocument
import tones
import languageHandler
import textInfos.offsets
import colors
import time
import displayModel
import IAccessibleHandler
import oleacc
import JABHandler
import winUser
import globalVars
from logHandler import log
import speech
import braille
import api
import config
import controlTypes
from NVDAObjects.window import Window
from NVDAObjects import NVDAObject, NVDAObjectTextInfo, InvalidNVDAObject
import NVDAObjects.JAB
import eventHandler
from NVDAObjects.behaviors import ProgressBar, Dialog, EditableTextWithAutoSelectDetection, FocusableUnfocusableContainer

def getNVDAObjectFromEvent(hwnd,objectID,childID):
	try:
		accHandle=IAccessibleHandler.accessibleObjectFromEvent(hwnd,objectID,childID)
	except WindowsError:
		accHandle=None
	if not accHandle:
		return None
	(pacc,accChildID)=accHandle
	obj=IAccessible(IAccessibleObject=pacc,IAccessibleChildID=accChildID,event_windowHandle=hwnd,event_objectID=objectID,event_childID=childID)
	return obj

def getNVDAObjectFromPoint(x,y):
	accHandle=IAccessibleHandler.accessibleObjectFromPoint(x,y)
	if not accHandle:
		return None
	(pacc,child)=accHandle
	obj=IAccessible(IAccessibleObject=pacc,IAccessibleChildID=child)
	return obj

FORMAT_OBJECT_ATTRIBS = frozenset({"text-align"})
def normalizeIA2TextFormatField(formatField):
	try:
		textAlign=formatField.pop("text-align")
	except KeyError:
		textAlign=None
	if textAlign:
		formatField["text-align"]=textAlign
	try:
		fontWeight=formatField.pop("font-weight")
	except KeyError:
		fontWeight=None
	if fontWeight is not None and (fontWeight.lower()=="bold" or (fontWeight.isdigit() and int(fontWeight)>=700)):
		formatField["bold"]=True
	else:
		formatField["bold"]=False
	try:
		fontStyle=formatField.pop("font-style")
	except KeyError:
		fontStyle=None
	if fontStyle is not None and fontStyle.lower()=="italic":
		formatField["italic"]=True
	else:
		formatField["italic"]=False
	try:
		invalid=formatField.pop("invalid")
	except KeyError:
		invalid=None
	if invalid and invalid.lower()=="spelling":
		formatField["invalid-spelling"]=True
	color=formatField.get('color')
	if color:
		try:
			formatField['color']=colors.RGB.fromString(color)
		except ValueError:
			pass
	backgroundColor=formatField.get('background-color')
	if backgroundColor:
		try:
			formatField['background-color']=colors.RGB.fromString(backgroundColor)
		except ValueError:
			pass
	lineStyle=formatField.get("text-underline-style")
	lineType=formatField.get("text-underline-type")
	if lineStyle or lineType:
		formatField["underline"]=lineStyle!="none" and lineType!="none"
	lineStyle=formatField.get("text-line-through-style")
	lineType=formatField.get("text-line-through-type")
	if lineStyle or lineType:
		formatField["strikethrough"]=lineStyle!="none" and lineType!="none"
	language=formatField.get('language')
	if language:
		formatField['language']=languageHandler.normalizeLanguage(language)

class IA2TextTextInfo(textInfos.offsets.OffsetsTextInfo):

	detectFormattingAfterCursorMaybeSlow=False

	def _getOffsetFromPoint(self,x,y):
		if self.obj.IAccessibleTextObject.nCharacters>0:
			return self.obj.IAccessibleTextObject.OffsetAtPoint(x,y,IAccessibleHandler.IA2_COORDTYPE_SCREEN_RELATIVE)
		else:
			raise NotImplementedError

	def _getPointFromOffset(self,offset):
		try:
			res=self.obj.IAccessibleTextObject.characterExtents(offset,IAccessibleHandler.IA2_COORDTYPE_SCREEN_RELATIVE)
		except COMError:
			raise NotImplementedError
		point=textInfos.Point(res[0]+(res[2]/2),res[1]+(res[3]/2))
		return point

	def _get_unit_mouseChunk(self):
		return "mouseChunk"

	def expand(self,unit):
		if unit==self.unit_mouseChunk:
			isMouseChunkUnit=True
			oldStart=self._startOffset
			oldEnd=self._endOffset
			unit=super(IA2TextTextInfo,self).unit_mouseChunk
		else:
			isMouseChunkUnit=False
		super(IA2TextTextInfo,self).expand(unit)
		if isMouseChunkUnit:
			text=self._getTextRange(self._startOffset,self._endOffset)
			try:
				self._startOffset=text.rindex(u'\ufffc',0,oldStart-self._startOffset)
			except ValueError:
				pass
			try:
				self._endOffset=text.index(u'\ufffc',oldEnd-self._startOffset)
			except ValueError:
				pass

	def _getCaretOffset(self):
		try:
			offset=self.obj.IAccessibleTextObject.caretOffset
		except COMError:
			log.debugWarning("IAccessibleText::caretOffset failed", exc_info=True)
			raise RuntimeError("Retrieving caret offset failed")
		if offset<0:
			raise RuntimeError("no active caret in this object")
		return offset

	def _setCaretOffset(self,offset):
		self.obj.IAccessibleTextObject.SetCaretOffset(offset)

	def _getSelectionOffsets(self):
		try:
			nSelections=self.obj.IAccessibleTextObject.nSelections
		except COMError:
			nSelections=0
		if nSelections:
			(start,end)=self.obj.IAccessibleTextObject.Selection[0]
		else:
			start=self._getCaretOffset()
			end=start
		return [min(start,end),max(start,end)]

	def _setSelectionOffsets(self,start,end):
		for selIndex in xrange(self.obj.IAccessibleTextObject.NSelections):
			self.obj.IAccessibleTextObject.RemoveSelection(selIndex)
		self.obj.IAccessibleTextObject.AddSelection(start,end)

	def _getStoryLength(self):
		try:
			return self.obj.IAccessibleTextObject.NCharacters
		except COMError:
			log.debugWarning("IAccessibleText::nCharacters failed",exc_info=True)
			return 0

	def _getLineCount(self):
			return -1

	def _getTextRange(self,start,end):
		try:
			return self.obj.IAccessibleTextObject.text(start,end)
		except COMError:
			return u""

	def _getFormatFieldAndOffsets(self,offset,formatConfig,calculateOffsets=True):
		try:
			startOffset,endOffset,attribsString=self.obj.IAccessibleTextObject.attributes(offset)
		except COMError:
			log.debugWarning("could not get attributes",exc_info=True)
			return textInfos.FormatField(),(self._startOffset,self._endOffset)
		formatField=textInfos.FormatField()
		if not attribsString and offset>0:
			try:
				attribsString=self.obj.IAccessibleTextObject.attributes(offset-1)[2]
			except COMError:
				pass
		if attribsString:
			formatField.update(IAccessibleHandler.splitIA2Attribs(attribsString))
		objAttribs = self.obj.IA2Attributes
		for attr in FORMAT_OBJECT_ATTRIBS:
			try:
				formatField[attr] = objAttribs[attr]
			except KeyError:
				pass
		normalizeIA2TextFormatField(formatField)
		return formatField,(startOffset,endOffset)

	def _getCharacterOffsets(self,offset):
		try:
			if offset>=self.obj.IAccessibleTextObject.nCharacters:
				return offset,offset+1
		except COMError:
			pass
		try:
			return self.obj.IAccessibleTextObject.TextAtOffset(offset,IAccessibleHandler.IA2_TEXT_BOUNDARY_CHAR)[0:2]
		except COMError:
			return super(IA2TextTextInfo,self)._getCharacterOffsets(offset)

	def _getWordOffsets(self,offset):
		try:
			if offset>=self.obj.IAccessibleTextObject.nCharacters:
				return offset,offset+1
		except COMError:
			pass
		try:
			return self.obj.IAccessibleTextObject.TextAtOffset(offset,IAccessibleHandler.IA2_TEXT_BOUNDARY_WORD)[0:2]
		except COMError:
			return super(IA2TextTextInfo,self)._getWordOffsets(offset)

	def _getLineOffsets(self,offset):
		try:
			start,end,text=self.obj.IAccessibleTextObject.TextAtOffset(offset,IAccessibleHandler.IA2_TEXT_BOUNDARY_LINE)
			return start,end
		except COMError:
			log.debugWarning("IAccessibleText::textAtOffset failed",exc_info=True)
			return offset,offset+1

	def _getSentenceOffsets(self,offset):
		try:
			if offset>=self.obj.IAccessibleTextObject.nCharacters:
				return offset,offset+1
		except COMError:
			pass
		try:
			start,end,text=self.obj.IAccessibleTextObject.TextAtOffset(offset,IAccessibleHandler.IA2_TEXT_BOUNDARY_SENTENCE)
			if start==end:
				raise NotImplementedError
			return start,end
		except COMError:
			return super(IA2TextTextInfo,self)._getSentenceOffsets(offset)

	def _getParagraphOffsets(self,offset):
		try:
			if offset>self.obj.IAccessibleTextObject.nCharacters:
				return offset,offset+1
		except COMError:
			pass
		try:
			start,end,text=self.obj.IAccessibleTextObject.TextAtOffset(offset,IAccessibleHandler.IA2_TEXT_BOUNDARY_PARAGRAPH)
			if start>=end:
				raise RuntimeError("did not expand to paragraph correctly")
			return start,end
		except (RuntimeError,COMError):
			return super(IA2TextTextInfo,self)._getParagraphOffsets(offset)

	def _lineNumFromOffset(self,offset):
		return -1

	def getEmbeddedObject(self, offset=0):
		offset += self._startOffset

		# Mozilla uses IAccessibleHypertext to facilitate quick retrieval of embedded objects.
		try:
			ht = self.obj.IAccessibleTextObject.QueryInterface(IAccessibleHandler.IAccessibleHypertext)
			hi = ht.hyperlinkIndex(offset)
			if hi != -1:
				hl = ht.hyperlink(hi)
				return IAccessible(IAccessibleObject=hl.QueryInterface(IAccessibleHandler.IAccessible2), IAccessibleChildID=0)
		except COMError:
			pass

		# Otherwise, we need to count the embedded objects to determine which child to use.
		# This could possibly be optimised by caching.
		text = self._getTextRange(0, offset + 1)
		childIndex = text.count(u"\uFFFC")
		if childIndex == 0:
			raise LookupError
		try:
			return IAccessible(IAccessibleObject=IAccessibleHandler.accChild(self.obj.IAccessibleObject, childIndex)[0], IAccessibleChildID=0)
		except COMError:
			pass

		raise LookupError

class IAccessible(Window):
	"""
the NVDAObject for IAccessible
@ivar IAccessibleChildID: the IAccessible object's child ID
@type IAccessibleChildID: int
"""

	IAccessibleTableUsesTableCellIndexAttrib=False #: Should the table-cell-index IAccessible2 object attribute be used rather than indexInParent?
	IA2UniqueID=None #: The cached IAccessible2::uniqueID if its implemented

	@classmethod
	def getPossibleAPIClasses(cls,kwargs,relation=None):
		from . import MSHTML
		yield MSHTML.MSHTML

	@classmethod
	def kwargsFromSuper(cls,kwargs,relation=None):
		acc=None
		objID=None
		windowHandle=kwargs['windowHandle']
		if isinstance(relation,tuple):
			acc=IAccessibleHandler.accessibleObjectFromPoint(relation[0],relation[1])
		elif relation=="focus":
			objID=winUser.OBJID_CLIENT
			acc=IAccessibleHandler.accessibleObjectFromEvent(windowHandle,objID,0)
			if not acc:
				return False
			testAccFocus=acc
			usedAccFocus=False
			# Keep doing accFocus until we can't anymore or until accFocus keeps returning the same object.
			while True:
				testAccFocus=IAccessibleHandler.accFocus(testAccFocus[0])
				# Only set the acc variable if we get something useful using accFocus.
				if testAccFocus and testAccFocus!=acc:
					acc=testAccFocus
					usedAccFocus=True
				else:
					# We can't go any further.
					break
			if usedAccFocus:
				# We don't know the event parameters for this object.
				objID=None
				# This object may also be in a different window, so we need to recalculate the window handle.
				kwargs['windowHandle']=None
		elif relation in ("parent","foreground"):
			objID=winUser.OBJID_CLIENT
		else:
			objID=winUser.OBJID_WINDOW
		if not acc and objID is not None:
			acc=IAccessibleHandler.accessibleObjectFromEvent(windowHandle,objID,0)
		if not acc:
			return False
		kwargs['IAccessibleObject']=acc[0]
		kwargs['IAccessibleChildID']=acc[1]
		if objID:
			# We know the event parameters, so pass them to the NVDAObject.
			kwargs['event_windowHandle']=windowHandle
			kwargs['event_objectID']=objID
			kwargs['event_childID']=0
		return True

	def findOverlayClasses(self,clsList):
		if self.event_objectID==winUser.OBJID_CLIENT and JABHandler.isJavaWindow(self.windowHandle): 
			clsList.append(JavaVMRoot)

		windowClassName=self.windowClassName
		role=self.IAccessibleRole

		if self.role in (controlTypes.ROLE_APPLICATION, controlTypes.ROLE_DIALOG) and not self.isFocusable:
			# Make unfocusable applications focusable.
			# This is particularly useful for ARIA applications.
			# We use the NVDAObject role instead of IAccessible role here
			# because of higher API classes; e.g. MSHTML.
			clsList.insert(0, FocusableUnfocusableContainer)

		if hasattr(self, "IAccessibleTextObject"):
			if role==oleacc.ROLE_SYSTEM_TEXT:
				isEditable=True
			else:
				try:
					isEditable=bool(self.IAccessibleObject.states&IAccessibleHandler.IA2_STATE_EDITABLE)
				except COMError:
					isEditable=False
			if isEditable:
				clsList.append(EditableTextWithAutoSelectDetection)

		# Use window class name and role to search for a class match in our static map.
		keys=[(windowClassName,role),(None,role),(windowClassName,None)]
		normalizedWindowClassName=Window.normalizeWindowClassName(windowClassName)
		if normalizedWindowClassName!=windowClassName:
			keys.insert(1,(normalizedWindowClassName,role))
			keys.append((normalizedWindowClassName,None))
		for key in keys: 
			newCls=None
			classString=_staticMap.get(key,None)
			if classString and classString.find('.')>0:
				modString,classString=os.path.splitext(classString)
				classString=classString[1:]
				mod=__import__(modString,globals(),locals(),[])
				newCls=getattr(mod,classString)
			elif classString:
				newCls=globals()[classString]
			if newCls:
				clsList.append(newCls)

		# Some special cases.
		if windowClassName=="Frame Notification Bar" and role==oleacc.ROLE_SYSTEM_CLIENT:
			clsList.append(IEFrameNotificationBar)
		elif windowClassName=="DirectUIHWND" and role==oleacc.ROLE_SYSTEM_TOOLBAR:
			parentWindow=winUser.getAncestor(self.windowHandle,winUser.GA_PARENT)
			if parentWindow and winUser.getClassName(parentWindow)=="Frame Notification Bar":
				clsList.append(IENotificationBar)
		if windowClassName.lower().startswith('mscandui'):
			import mscandui
			mscandui.findExtraOverlayClasses(self,clsList)
		elif windowClassName=="GeckoPluginWindow" and self.event_objectID==0 and self.IAccessibleChildID==0:
			from mozilla import GeckoPluginWindowRoot
			clsList.append(GeckoPluginWindowRoot)
		maybeFlash = False
		if ((windowClassName in ("MozillaWindowClass", "GeckoPluginWindow") and not isinstance(self.IAccessibleObject, IAccessibleHandler.IAccessible2))
				or windowClassName in ("MacromediaFlashPlayerActiveX", "ApolloRuntimeContentWindow", "ShockwaveFlash", "ShockwaveFlashLibrary", "ShockwaveFlashFullScreen", "GeckoFPSandboxChildWindow")):
			maybeFlash = True
		elif windowClassName == "Internet Explorer_Server" and self.event_objectID > 0:
			# #2454: In Windows 8 IE, Flash is exposed in the same HWND as web content.
			from .MSHTML import MSHTML
			# This is only possibly Flash if it isn't MSHTML.
			if not isinstance(self, MSHTML):
				maybeFlash = True
		if maybeFlash:
			# This is possibly a Flash object.
			from . import adobeFlash
			adobeFlash.findExtraOverlayClasses(self, clsList)
		elif windowClassName.startswith('Mozilla'):
			from . import mozilla
			mozilla.findExtraOverlayClasses(self, clsList)
		elif windowClassName.startswith('bosa_sdm'):
<<<<<<< HEAD
			if role==oleacc.ROLE_SYSTEM_GRAPHIC:
=======
			if role==oleacc.ROLE_SYSTEM_GRAPHIC and controlTypes.STATE_FOCUSED in self.states:
>>>>>>> f3e79cb2
				from .msOffice import SDMSymbols
				clsList.append(SDMSymbols)
			else:
				from .msOffice import SDM
				clsList.append(SDM)
		elif windowClassName == "DirectUIHWND" and role == oleacc.ROLE_SYSTEM_TEXT:
			from NVDAObjects.window import DisplayModelEditableText
			clsList.append(DisplayModelEditableText)
		elif windowClassName in ("ListBox","ComboLBox")  and role == oleacc.ROLE_SYSTEM_LISTITEM:
			windowStyle = self.windowStyle
			if (windowStyle & winUser.LBS_OWNERDRAWFIXED or windowStyle & winUser.LBS_OWNERDRAWVARIABLE) and not windowStyle & winUser.LBS_HASSTRINGS:
				# This is an owner drawn ListBox and text has not been set for the items.
				# See http://msdn.microsoft.com/en-us/library/ms971352.aspx#msaa_sa_listbxcntrls
				clsList.append(InaccessibleListBoxItem)
		elif windowClassName == "ComboBox" and role == oleacc.ROLE_SYSTEM_COMBOBOX:
			windowStyle = self.windowStyle
			if (windowStyle & winUser.CBS_OWNERDRAWFIXED or windowStyle & winUser.CBS_OWNERDRAWVARIABLE) and not windowStyle & winUser.CBS_HASSTRINGS:
				# This is an owner drawn ComboBox and text has not been set for the items.
				# See http://msdn.microsoft.com/en-us/library/ms971352.aspx#msaa_sa_listbxcntrls
				clsList.append(InaccessibleComboBox)
		elif windowClassName == "MsoCommandBar":
			from .msOffice import BrokenMsoCommandBar
			if BrokenMsoCommandBar.appliesTo(self):
				clsList.append(BrokenMsoCommandBar)
		if windowClassName.startswith("Internet Explorer_"):
			from . import MSHTML
			MSHTML.findExtraIAccessibleOverlayClasses(self, clsList)
		elif windowClassName == "AVL_AVView":
			from . import adobeAcrobat
			adobeAcrobat.findExtraOverlayClasses(self, clsList)
		elif windowClassName == "WebViewWindowClass":
			from . import webKit
			webKit.findExtraOverlayClasses(self, clsList)
		elif windowClassName.startswith("Chrome_"):
			from . import chromium
			chromium.findExtraOverlayClasses(self, clsList)


		#Support for Windowless richEdit
		if not hasattr(IAccessible,"IID_ITextServices"):
			try:
				IAccessible.IID_ITextServices=ctypes.cast(ctypes.windll.msftedit.IID_ITextServices,ctypes.POINTER(GUID)).contents
			except WindowsError:
				log.debugWarning("msftedit not available, couldn't retrieve IID_ITextServices")
				IAccessible.IID_ITextServices=None
		if IAccessible.IID_ITextServices:
			try:
				pDoc=self.IAccessibleObject.QueryInterface(IServiceProvider).QueryService(IAccessible.IID_ITextServices,ITextDocument)
			except COMError:
				pDoc=None
			if pDoc:
				self._ITextDocumentObject=pDoc
				self.useITextDocumentSupport=True
				self.editAPIVersion=2
				from NVDAObjects.window.edit import Edit
				clsList.append(Edit)

		#Window root IAccessibles
		if self.event_childID==0 and self.IAccessibleRole==oleacc.ROLE_SYSTEM_WINDOW:
			clsList.append(WindowRoot if self.event_objectID==winUser.OBJID_WINDOW else GenericWindow)

		if self.event_objectID==winUser.OBJID_TITLEBAR and self.event_childID==0:
			clsList.append(Titlebar)

		clsList.append(IAccessible)


		if self.event_objectID==winUser.OBJID_CLIENT and self.event_childID==0:
			# This is the main (client) area of the window, so we can use other classes at the window level.
			super(IAccessible,self).findOverlayClasses(clsList)
			#Generic client IAccessibles with no children should be classed as content and should use displayModel 
			if clsList[0]==IAccessible and len(clsList)==3 and self.IAccessibleRole==oleacc.ROLE_SYSTEM_CLIENT and self.childCount==0:
				clsList.insert(0,ContentGenericClient)
 
	def __init__(self,windowHandle=None,IAccessibleObject=None,IAccessibleChildID=None,event_windowHandle=None,event_objectID=None,event_childID=None):
		"""
@param pacc: a pointer to an IAccessible object
@type pacc: ctypes.POINTER(IAccessible)
@param child: A child ID that will be used on all methods of the IAccessible pointer
@type child: int
@param hwnd: the window handle, if known
@type hwnd: int
@param objectID: the objectID for the IAccessible Object, if known
@type objectID: int
"""
		# Try every trick in the book to get the window handle if we don't have it.
		if not windowHandle and isinstance(IAccessibleObject,IAccessibleHandler.IAccessible2):
			try:
				windowHandle=IAccessibleObject.windowHandle
			except COMError, e:
				log.debugWarning("IAccessible2::windowHandle failed: %s" % e)
			#Mozilla Gecko: we can never use a MozillaWindowClass window for Gecko 1.9
			tempWindow=windowHandle
			while tempWindow and winUser.getClassName(tempWindow)=="MozillaWindowClass":
				tempWindow=winUser.getAncestor(tempWindow,winUser.GA_PARENT)
			if tempWindow and winUser.getClassName(tempWindow).startswith('Mozilla'):
				windowHandle=tempWindow
		try:
			Identity=IAccessibleHandler.getIAccIdentity(IAccessibleObject,IAccessibleChildID)
		except COMError:
			Identity=None
		if event_windowHandle is None and Identity and 'windowHandle' in Identity:
			event_windowHandle=Identity['windowHandle']
		if event_objectID is None and Identity and 'objectID' in Identity:
			event_objectID=Identity['objectID']
		if event_childID is None and Identity and 'childID' in Identity:
			event_childID=Identity['childID']
		if not windowHandle and event_windowHandle:
			windowHandle=event_windowHandle
		if not windowHandle:
			windowHandle=IAccessibleHandler.windowFromAccessibleObject(IAccessibleObject)
		if not windowHandle:
			log.debugWarning("Resorting to WindowFromPoint on accLocation")
			try:
				left,top,width,height = IAccessibleObject.accLocation(0)
				windowHandle=winUser.user32.WindowFromPoint(winUser.POINT(left,top))
			except COMError, e:
				log.debugWarning("accLocation failed: %s" % e)
		if not windowHandle:
			raise InvalidNVDAObject("Can't get a window handle from IAccessible")

		if isinstance(IAccessibleObject,IAccessibleHandler.IAccessible2):
			try:
				self.IA2UniqueID=IAccessibleObject.uniqueID
			except COMError:
				log.debugWarning("could not get IAccessible2::uniqueID to use as IA2UniqueID",exc_info=True)

		# Set the event params based on our calculated/construction info if we must.
		if event_windowHandle is None:
			event_windowHandle=windowHandle
		if event_objectID is None and isinstance(IAccessibleObject,IAccessibleHandler.IAccessible2):
			event_objectID=winUser.OBJID_CLIENT
		if event_childID is None:
			if self.IA2UniqueID is not None:
				event_childID=self.IA2UniqueID
			else:
				event_childID=IAccessibleChildID

		self.IAccessibleObject=IAccessibleObject
		self.IAccessibleChildID=IAccessibleChildID
		self.event_windowHandle=event_windowHandle
		self.event_objectID=event_objectID
		self.event_childID=event_childID
		super(IAccessible,self).__init__(windowHandle=windowHandle)

		try:
			self.IAccessibleActionObject=IAccessibleObject.QueryInterface(IAccessibleHandler.IAccessibleAction)
		except COMError:
			pass
		try:
			self.IAccessibleTableObject=self.IAccessibleObject.QueryInterface(IAccessibleHandler.IAccessibleTable)
		except COMError:
			pass
		try:
			self.IAccessibleTextObject=IAccessibleObject.QueryInterface(IAccessibleHandler.IAccessibleText)
		except COMError:
			pass
		if None not in (event_windowHandle,event_objectID,event_childID):
			IAccessibleHandler.liveNVDAObjectTable[(event_windowHandle,event_objectID,event_childID)]=self

	def isDuplicateIAccessibleEvent(self,obj):
		"""Compaires the object of an event to self to see if the event should be treeted as duplicate."""
		#MSAA child elements do not have unique winEvent params as a childID could be reused if an element was deleted etc
		if self.IAccessibleChildID>0:
			return False
		return obj.event_windowHandle==self.event_windowHandle and obj.event_objectID==self.event_objectID and obj.event_childID==self.event_childID

	def _get_shouldAllowIAccessibleFocusEvent(self):
		"""Determine whether a focus event should be allowed for this object.
		Normally, this checks for the focused state to help eliminate redundant or invalid focus events.
		However, some implementations do not correctly set the focused state, so this must be overridden.
		@return: C{True} if the focus event should be allowed.
		@rtype: bool
		"""
		#this object or one of its ancestors must have state_focused.
		testObj = self
		while testObj:
			if controlTypes.STATE_FOCUSED in testObj.states:
				break
			parent = testObj.parent
			# Cache the parent.
			testObj.parent = parent
			testObj = parent
		else:
			return False
		return True

	def _get_TextInfo(self):
		if hasattr(self,'IAccessibleTextObject'):
			return IA2TextTextInfo
		return super(IAccessible,self).TextInfo

	def _isEqual(self,other):
		if self.IAccessibleChildID!=other.IAccessibleChildID:
			return False
		if self.IAccessibleObject==other.IAccessibleObject: 
			return True
		try:
			if isinstance(self.IAccessibleObject,IAccessibleHandler.IAccessible2) and isinstance(other.IAccessibleObject,IAccessibleHandler.IAccessible2):
				# These are both IAccessible2 objects, so we can test unique ID.
				# Unique ID is only guaranteed to be unique within a given window, so we must check window handle as well.
				selfIA2Window=self.IAccessibleObject.windowHandle
				selfIA2ID=self.IA2UniqueID
				otherIA2Window=other.IAccessibleObject.windowHandle
				otherIA2ID=other.IA2UniqueID
				if selfIA2Window!=otherIA2Window:
					# The window handles are different, so these are definitely different windows.
					return False
				# At this point, we know that the window handles are equal.
				if selfIA2Window and (selfIA2ID or otherIA2ID):
					# The window handles are valid and one of the objects has a valid unique ID.
					# Therefore, we can safely determine equality or inequality based on unique ID.
					return selfIA2ID==otherIA2ID
		except COMError:
			pass
		if self.event_windowHandle is not None and other.event_windowHandle is not None and self.event_windowHandle!=other.event_windowHandle:
			return False
		if self.event_objectID is not None and other.event_objectID is not None and self.event_objectID!=other.event_objectID:
			return False
		if self.event_childID is not None and other.event_childID is not None and self.event_childID!=other.event_childID:
			return False
		if not super(IAccessible,self)._isEqual(other):
			return False
		selfIden=self.IAccessibleIdentity
		otherIden=other.IAccessibleIdentity
		if selfIden!=otherIden:
			return False
		if self.location!=other.location:
			return False
		if self.IAccessibleRole!=other.IAccessibleRole:
			return False
		if self.name!=other.name:
			return False
		return True

	def _get_name(self):
		#The edit field in a combo box should not have a label
		if self.role==controlTypes.ROLE_EDITABLETEXT:
			# Make sure to cache the parents.
			parent=self.parent=self.parent
			if parent and parent.role==controlTypes.ROLE_WINDOW:
				# The parent of the edit field is a window, so try the next ancestor.
				parent=self.parent.parent=self.parent.parent
			# Only scrap the label on the edit field if the parent combo box has a label.
			if parent and parent.role==controlTypes.ROLE_COMBOBOX and parent.name:
				return ""

		try:
			res=self.IAccessibleObject.accName(self.IAccessibleChildID)
		except COMError:
			res=None
		if not res and hasattr(self,'IAccessibleTextObject'):
			try:
				res=self.makeTextInfo(textInfos.POSITION_CARET).text
				if res:
					return
			except (NotImplementedError, RuntimeError):
				try:
					res=self.makeTextInfo(textInfos.POSITION_ALL).text
				except (NotImplementedError, RuntimeError):
					res=None
		return res if isinstance(res,basestring) and not res.isspace() else None

	def _get_value(self):
		try:
			res=self.IAccessibleObject.accValue(self.IAccessibleChildID)
		except COMError:
			res=None
		return res if isinstance(res,basestring) and not res.isspace() else None

	def _get_actionCount(self):
		if hasattr(self,'IAccessibleActionObject'):
			try:
				return self.IAccessibleActionObject.nActions()
			except COMError:
				return 0
		return 1

	def getActionName(self,index=None):
		if not index:
			index=self.defaultActionIndex
		if hasattr(self,'IAccessibleActionObject'):
			try:
				return self.IAccessibleActionObject.name(index)
			except COMError:
				raise NotImplementedError
		elif index==0:
			try:
				action=self.IAccessibleObject.accDefaultAction(self.IAccessibleChildID)
			except COMError:
				action=None
			if action:
				return action
		raise NotImplementedError

	def doAction(self,index=None):
		if not index:
			index=self.defaultActionIndex
		if hasattr(self,'IAccessibleActionObject'):
			try:
				self.IAccessibleActionObject.doAction(index)
				return
			except COMError:
				raise NotImplementedError
		elif index==0:
			try:
				if self.IAccessibleObject.accDoDefaultAction(self.IAccessibleChildID)!=0:
					raise NotImplementedError
				return
			except COMError:
				raise NotImplementedError
		raise NotImplementedError

	def _get_IAccessibleIdentity(self):
		if not hasattr(self,'_IAccessibleIdentity'):
			try:
				self._IAccessibleIdentity=IAccessibleHandler.getIAccIdentity(self.IAccessibleObject,self.IAccessibleChildID)
			except COMError:
				self._IAccessibleIdentity=None
		return self._IAccessibleIdentity

	def _get_IAccessibleRole(self):
		if isinstance(self.IAccessibleObject,IAccessibleHandler.IAccessible2):
			try:
				role=self.IAccessibleObject.role()
			except COMError:
				role=0
		else:
			role=0
		if role==0:
			try:
				role=self.IAccessibleObject.accRole(self.IAccessibleChildID)
			except COMError:
				role=0
		return role


	def _get_role(self):
		IARole=self.IAccessibleRole
		if IARole==oleacc.ROLE_SYSTEM_CLIENT:
			superRole=super(IAccessible,self).role
			if superRole!=controlTypes.ROLE_WINDOW:
					return superRole
		if isinstance(IARole,basestring):
			IARole=IARole.split(',')[0].lower()
			log.debug("IARole: %s"%IARole)
		return IAccessibleHandler.IAccessibleRolesToNVDARoles.get(IARole,controlTypes.ROLE_UNKNOWN)
	# #2569: Don't cache role,
	# as it relies on other properties which might change when overlay classes are applied.
	_cache_role = False

	def _get_IAccessibleStates(self):
		try:
			res=self.IAccessibleObject.accState(self.IAccessibleChildID)
		except COMError:
			return 0
		return res if isinstance(res,int) else 0

	def _get_states(self):
		states=set()
		if self.event_objectID in (winUser.OBJID_CLIENT, winUser.OBJID_WINDOW) and self.event_childID == 0:
			states.update(super(IAccessible, self).states)
		try:
			IAccessibleStates=self.IAccessibleStates
		except COMError:
			log.debugWarning("could not get IAccessible states",exc_info=True)
		else:
			states.update(IAccessibleHandler.IAccessibleStatesToNVDAStates[x] for x in (y for y in (1<<z for z in xrange(32)) if y&IAccessibleStates) if IAccessibleHandler.IAccessibleStatesToNVDAStates.has_key(x))
		if not hasattr(self.IAccessibleObject,'states'):
			# Not an IA2 object.
			return states
		try:
			IAccessible2States=self.IAccessibleObject.states
		except COMError:
			log.debugWarning("could not get IAccessible2 states",exc_info=True)
			IAccessible2States=IAccessibleHandler.IA2_STATE_DEFUNCT
		states=states|set(IAccessibleHandler.IAccessible2StatesToNVDAStates[x] for x in (y for y in (1<<z for z in xrange(32)) if y&IAccessible2States) if IAccessibleHandler.IAccessible2StatesToNVDAStates.has_key(x))
		try:
			IA2Attribs=self.IA2Attributes
		except COMError:
			log.debugWarning("could not get IAccessible2 attributes",exc_info=True)
			IA2Attribs=None
		if IA2Attribs:
			grabbed = IA2Attribs.get("grabbed")
			if grabbed == "false":
				states.add(controlTypes.STATE_DRAGGABLE)
			elif grabbed == "true":
				states.add(controlTypes.STATE_DRAGGING)
			if IA2Attribs.get("dropeffect", "none") != "none":
				states.add(controlTypes.STATE_DROPTARGET)
			sorted = IA2Attribs.get("sort")
			if sorted=="ascending":
				states.add(controlTypes.STATE_SORTED_ASCENDING)
			elif sorted=="descending":
				states.add(controlTypes.STATE_SORTED_DESCENDING)
			elif sorted=="other":
				states.add(controlTypes.STATE_SORTED)
		if controlTypes.STATE_HASPOPUP in states and controlTypes.STATE_AUTOCOMPLETE in states:
			states.remove(controlTypes.STATE_HASPOPUP)
		if controlTypes.STATE_HALFCHECKED in states:
			states.discard(controlTypes.STATE_CHECKED)
		return states

	re_positionInfoEncodedAccDescription=re.compile(r"L(?P<level>\d+)(?:, (?P<indexInGroup>\d+) of (?P<similarItemsInGroup>\d+))?")

	def _get_decodedAccDescription(self):
		try:
			description=self.IAccessibleObject.accDescription(self.IAccessibleChildID)
		except COMError:
			return None
		if not description:
			return None
		if description.lower().startswith('description:'):
			return description[12:].strip()
		m=self.re_positionInfoEncodedAccDescription.match(description)
		if m:
			return m
		return description

	hasEncodedAccDescription=False #:If true, accDescription contains info such as level, and number of items etc.

	def _get_description(self):
		if self.hasEncodedAccDescription:
			d=self.decodedAccDescription
			if isinstance(d,basestring):
				return d
			else:
				return ""
		try:
			res=self.IAccessibleObject.accDescription(self.IAccessibleChildID)
		except COMError:
			res=None
		return res if isinstance(res,basestring) and not res.isspace() else None

	def _get_keyboardShortcut(self):
		try:
			res=self.IAccessibleObject.accKeyboardShortcut(self.IAccessibleChildID)
		except COMError:
			res=None
		return res if isinstance(res,basestring) and not res.isspace() else None

	def _get_childCount(self):
		if self.IAccessibleChildID!=0:
			return 0
		try:
			return max(self.IAccessibleObject.accChildCount,0)
		except COMError:
			return 0

	def _get_location(self):
		try:
			return self.IAccessibleObject.accLocation(self.IAccessibleChildID)
		except COMError:
			return None

	def isPointInObject(self,x,y):
		if self.windowHandle and not super(IAccessible,self).isPointInObject(x,y):
			return False
		res=IAccessibleHandler.accHitTest(self.IAccessibleObject,self.IAccessibleChildID,x,y)
		if not res or res[0]!=self.IAccessibleObject or res[1]!=self.IAccessibleChildID:
			return False
		return True

	def _get_labeledBy(self):
		try:
			(pacc,accChild)=IAccessibleHandler.accNavigate(self.IAccessibleObject,self.IAccessibleChildID,IAccessibleHandler.NAVRELATION_LABELLED_BY)
			obj=IAccessible(IAccessibleObject=pacc,IAccessibleChildID=accChild)
			return obj
		except COMError:
			return None

	def _get_parent(self):
		if self.IAccessibleChildID!=0:
			return IAccessible(windowHandle=self.windowHandle,IAccessibleObject=self.IAccessibleObject,IAccessibleChildID=0,event_windowHandle=self.event_windowHandle,event_objectID=self.event_objectID,event_childID=0) or super(IAccessible,self).parent
		res=IAccessibleHandler.accParent(self.IAccessibleObject,self.IAccessibleChildID)
		if res:
			parentObj=IAccessible(IAccessibleObject=res[0],IAccessibleChildID=res[1])
			if parentObj:
				#Hack around bad MSAA implementations that deliberately skip the window root IAccessible in the ancestry (Skype, iTunes)
				if parentObj.windowHandle!=self.windowHandle and self.IAccessibleRole!=oleacc.ROLE_SYSTEM_WINDOW and winUser.getAncestor(self.windowHandle,winUser.GA_PARENT)==parentObj.windowHandle:
					windowObj=Window(windowHandle=self.windowHandle)
					if windowObj and windowObj.IAccessibleRole==oleacc.ROLE_SYSTEM_WINDOW and windowObj.parent==parentObj:
						return windowObj
			return self.correctAPIForRelation(parentObj,relation="parent") or super(IAccessible,self).parent
		return super(IAccessible,self).parent

	def _get_next(self):
		res=IAccessibleHandler.accNavigate(self.IAccessibleObject,self.IAccessibleChildID,oleacc.NAVDIR_NEXT)
		if not res:
			return None
		if res[0]==self.IAccessibleObject:
			#A sanity check for childIDs.
			if self.IAccessibleChildID>0 and res[1]>self.IAccessibleChildID:
				return IAccessible(windowHandle=self.windowHandle,IAccessibleObject=self.IAccessibleObject,IAccessibleChildID=res[1],event_windowHandle=self.event_windowHandle,event_objectID=self.event_objectID,event_childID=res[1])
		else:
			return self.correctAPIForRelation(IAccessible(IAccessibleObject=res[0],IAccessibleChildID=res[1]))

	def _get_previous(self):
		res=IAccessibleHandler.accNavigate(self.IAccessibleObject,self.IAccessibleChildID,oleacc.NAVDIR_PREVIOUS)
		if not res:
			return None
		if res[0]==self.IAccessibleObject:
			#A sanity check for childIDs.
			if self.IAccessibleChildID>1 and res[1]<self.IAccessibleChildID:
				return IAccessible(windowHandle=self.windowHandle,IAccessibleObject=self.IAccessibleObject,IAccessibleChildID=res[1],event_windowHandle=self.event_windowHandle,event_objectID=self.event_objectID,event_childID=res[1])
		else:
			return self.correctAPIForRelation(IAccessible(IAccessibleObject=res[0],IAccessibleChildID=res[1]))

	def _get_firstChild(self):
		child=IAccessibleHandler.accNavigate(self.IAccessibleObject,self.IAccessibleChildID,oleacc.NAVDIR_FIRSTCHILD)
		if not child and self.IAccessibleChildID==0:
			children=IAccessibleHandler.accessibleChildren(self.IAccessibleObject,0,1)
			if len(children)>0:
				child=children[0]
		if child and child[0]==self.IAccessibleObject:
			#A sanity check for childIDs.
			if self.IAccessibleChildID==0 and child[1]>0: 
				return IAccessible(windowHandle=self.windowHandle,IAccessibleObject=self.IAccessibleObject,IAccessibleChildID=child[1],event_windowHandle=self.event_windowHandle,event_objectID=self.event_objectID,event_childID=child[1])
		elif child:
			obj=IAccessible(IAccessibleObject=child[0],IAccessibleChildID=child[1])
			if (obj and winUser.isDescendantWindow(self.windowHandle,obj.windowHandle)) or self.windowHandle==winUser.getDesktopWindow():
				return self.correctAPIForRelation(obj)

	def _get_lastChild(self):
		child=IAccessibleHandler.accNavigate(self.IAccessibleObject,self.IAccessibleChildID,oleacc.NAVDIR_LASTCHILD)
		if not child and self.IAccessibleChildID==0:
			try:
				childCount=self.IAccessibleObject.accChildCount
			except COMError:
				childCount=0
			if childCount>0:
				children=IAccessibleHandler.accessibleChildren(self.IAccessibleObject,childCount-1,1)
				if len(children)>0:
					child=children[-1]
		if child and child[0]==self.IAccessibleObject:
			#A sanity check for childIDs.
			if self.IAccessibleChildID==0 and child[1]>0: 
				return IAccessible(windowHandle=self.windowHandle,IAccessibleObject=self.IAccessibleObject,IAccessibleChildID=child[1],event_windowHandle=self.event_windowHandle,event_objectID=self.event_objectID,event_childID=child[1])
		elif child:
			obj=IAccessible(IAccessibleObject=child[0],IAccessibleChildID=child[1])
			if (obj and winUser.isDescendantWindow(self.windowHandle,obj.windowHandle)) or self.windowHandle==winUser.getDesktopWindow():
				return self.correctAPIForRelation(obj)

	def _get_children(self):
		if self.IAccessibleChildID!=0:
			return []
		try:
			childCount= self.IAccessibleObject.accChildCount
		except COMError:
			childCount=0
		if childCount<=0:
			return []
		children=[]
		for IAccessibleObject,IAccessibleChildID in IAccessibleHandler.accessibleChildren(self.IAccessibleObject,0,childCount):
			if IAccessibleObject==self.IAccessibleObject:
				children.append(IAccessible(windowHandle=self.windowHandle,IAccessibleObject=self.IAccessibleObject,IAccessibleChildID=IAccessibleChildID,event_windowHandle=self.event_windowHandle,event_objectID=self.event_objectID,event_childID=IAccessibleChildID))
				continue
			try:
				identity=IAccessibleHandler.getIAccIdentity(IAccessibleObject,0)
			except COMError:
				identity=None
			#For Window root IAccessibles, we just want to use the new window handle, but use the best API for that window, rather than IAccessible
			#If it does happen to be IAccessible though, we only want the client, not the window root IAccessible
			if identity and identity.get('objectID',None)==0 and identity.get('childID',None)==0:
				windowHandle=identity.get('windowHandle',None)
				if windowHandle:
					kwargs=dict(windowHandle=windowHandle)
					APIClass=Window.findBestAPIClass(kwargs,relation="parent") #Need a better relation type for this, but parent works ok -- gives the client
					children.append(APIClass(**kwargs))
					continue
			children.append(IAccessible(IAccessibleObject=IAccessibleObject,IAccessibleChildID=IAccessibleChildID))
		children=[x for x in children if x and winUser.isDescendantWindow(self.windowHandle,x.windowHandle)]
		return children

	def getChild(self, index):
		if self.IAccessibleChildID != 0:
			return None
		child = IAccessibleHandler.accChild(self.IAccessibleObject, index + 1)
		if not child:
			if index < self.childCount:
				return super(IAccessible, self).getChild(index)
			return None
		if child[0] == self.IAccessibleObject:
			return IAccessible(windowHandle=self.windowHandle, IAccessibleObject=self.IAccessibleObject, IAccessibleChildID=child[1],
				event_windowHandle=self.event_windowHandle, event_objectID=self.event_objectID, event_childID=child[1])
		return self.correctAPIForRelation(IAccessible(IAccessibleObject=child[0], IAccessibleChildID=child[1]))

	def _get_IA2Attributes(self):
		try:
			attribs = self.IAccessibleObject.attributes
		except COMError as e:
			log.debugWarning("IAccessibleObject.attributes COMError %s"%e)
			attribs=None
		if attribs:
			return IAccessibleHandler.splitIA2Attribs(attribs)
		return {}

	def event_IA2AttributeChange(self):
		# We currently only care about changes to the accessible drag and drop attributes, which we map to states, so treat this as a stateChange.
		self.event_stateChange()

	def _get_rowNumber(self):
		table=self.table
		if table:
			if self.IAccessibleTableUsesTableCellIndexAttrib:
				try:
					index=self.IA2Attributes['table-cell-index']
				except KeyError:
					raise NotImplementedError
			else:
				index=self.IAccessibleObject.indexInParent
			index=int(index)
			try:
				return table.IAccessibleTableObject.rowIndex(index)+1
			except COMError:
				log.debugWarning("IAccessibleTable::rowIndex failed", exc_info=True)
		raise NotImplementedError

	def _get_columnNumber(self):
		table=self.table
		if table:
			if self.IAccessibleTableUsesTableCellIndexAttrib:
				try:
					index=self.IA2Attributes['table-cell-index']
				except KeyError:
					raise NotImplementedError
			else:
				index=self.IAccessibleObject.indexInParent
			index=int(index)
			try:
				return table.IAccessibleTableObject.columnIndex(index)+1
			except COMError:
				log.debugWarning("IAccessibleTable::columnIndex failed", exc_info=True)
		raise NotImplementedError

	def _get_rowCount(self):
		if hasattr(self,'IAccessibleTableObject'):
			try:
				return self.IAccessibleTableObject.nRows
			except COMError:
				log.debugWarning("IAccessibleTable::nRows failed", exc_info=True)
		raise NotImplementedError

	def _get_columnCount(self):
		if hasattr(self,'IAccessibleTableObject'):
			try:
				return self.IAccessibleTableObject.nColumns
			except COMError:
				log.debugWarning("IAccessibleTable::nColumns failed", exc_info=True)
		raise NotImplementedError

	def _get__IATableCell(self):
		# Permanently cache the result.
		try:
			self._IATableCell = self.IAccessibleObject.QueryInterface(IAccessibleHandler.IAccessibleTableCell)
		except COMError:
			self._IATableCell = None
		return self._IATableCell

	def _tableHeaderTextHelper(self, axis):
		cell = self._IATableCell
		if not cell:
			return None
		try:
			headers, nHeaders = getattr(cell, axis + "HeaderCells")
		except COMError:
			return None
		if not headers:
			return None
		try:
			ret = []
			# Each header must be fetched from the headers array once and only once,
			# as it gets released when it gets garbage collected.
			for i in xrange(nHeaders):
				try:
					text = headers[i].QueryInterface(IAccessibleHandler.IAccessible2).accName(0)
				except COMError:
					continue
				if not text:
					continue
				ret.append(text)
			return "\n".join(ret)
		finally:
			ctypes.windll.ole32.CoTaskMemFree(headers)

	def _get_rowHeaderText(self):
		return self._tableHeaderTextHelper("row")

	def _get_columnHeaderText(self):
		return self._tableHeaderTextHelper("column")

	def _get_table(self):
		if not isinstance(self.IAccessibleObject,IAccessibleHandler.IAccessible2):
			return None
		table=getattr(self,'_table',None)
		if table:
			return table
		checkAncestors=False
		if self.IAccessibleTableUsesTableCellIndexAttrib and "table-cell-index" in self.IA2Attributes:
			checkAncestors=True
		obj=self.parent
		while checkAncestors and obj and not hasattr(obj,'IAccessibleTableObject'):
			parent=obj.parent=obj.parent
			obj=parent
		if not obj or not hasattr(obj,'IAccessibleTableObject'):
			return None
		self._table=obj
		return obj

	def _get_tableID(self):
		table = self.table
		if not table:
			return super(IAccessible, self).tableID
		return (self.windowHandle, self.table.IA2UniqueID)

	def _get_activeChild(self):
		if self.IAccessibleChildID==0:
			res=IAccessibleHandler.accFocus(self.IAccessibleObject)
			if res:
				if res[0]==self.IAccessibleObject:
					return IAccessible(windowHandle=self.windowHandle,IAccessibleObject=self.IAccessibleObject,IAccessibleChildID=res[1],event_windowHandle=self.event_windowHandle,event_objectID=self.event_objectID,event_childID=res[1])
				return IAccessible(IAccessibleObject=res[0],IAccessibleChildID=res[1])

	def _get_hasFocus(self):
		if (self.IAccessibleStates&oleacc.STATE_SYSTEM_FOCUSED):
			return True
		else:
			return False

	def setFocus(self):
		try:
			self.IAccessibleObject.accSelect(1,self.IAccessibleChildID)
		except COMError:
			pass

	def scrollIntoView(self):
		if isinstance(self.IAccessibleObject, IAccessibleHandler.IAccessible2):
			try:
				self.IAccessibleObject.scrollTo(IAccessibleHandler.IA2_SCROLL_TYPE_ANYWHERE)
			except COMError:
				log.debugWarning("IAccessible2::scrollTo failed", exc_info=True)

	def _get_allowIAccessibleChildIDAndChildCountForPositionInfo(self):
		"""if true position info should fall back to using the childID and the parent's accChildCount for position information if there is nothing better available."""
		return config.conf["presentation"]["guessObjectPositionInformationWhenUnavailable"]

	def _get_positionInfo(self):
		if isinstance(self.IAccessibleObject,IAccessibleHandler.IAccessible2):
			try:
				info={}
				info["level"],info["similarItemsInGroup"],info["indexInGroup"]=self.IAccessibleObject.groupPosition
				# 0 means not applicable, so remove it.
				for key, val in info.items():
					if not val:
						del info[key]
				return info
			except COMError:
				pass
		if self.hasEncodedAccDescription:
			d=self.decodedAccDescription
			if d and not isinstance(d,basestring):
				groupdict=d.groupdict()
				return {x:int(y) for x,y in groupdict.iteritems() if y is not None}
		if self.allowIAccessibleChildIDAndChildCountForPositionInfo and self.IAccessibleChildID>0:
			indexInGroup=self.IAccessibleChildID
			parent=self.parent
			if parent:
				similarItemsInGroup=parent.childCount
				return dict(indexInGroup=indexInGroup,similarItemsInGroup=similarItemsInGroup)
		return {}

	def _get_indexInParent(self):
		if isinstance(self.IAccessibleObject, IAccessibleHandler.IAccessible2):
			try:
				return self.IAccessibleObject.indexInParent
			except COMError:
				pass
		raise NotImplementedError

	def _get__IA2Relations(self):
		if not isinstance(self.IAccessibleObject, IAccessibleHandler.IAccessible2):
			raise NotImplementedError
		import ctypes
		import comtypes.hresult
		try:
			size = self.IAccessibleObject.nRelations
		except COMError:
			raise NotImplementedError
		if size <= 0:
			return ()
		relations = (ctypes.POINTER(IAccessibleHandler.IAccessibleRelation) * size)()
		count = ctypes.c_int()
		# The client allocated relations array is an [out] parameter instead of [in, out], so we need to use the raw COM method.
		res = self.IAccessibleObject._IAccessible2__com__get_relations(size, relations, ctypes.byref(count))
		if res != comtypes.hresult.S_OK:
			raise NotImplementedError
		return list(relations)

	def _getIA2RelationFirstTarget(self, relationType):
		for relation in self._IA2Relations:
			try:
				if relation.relationType == relationType:
					return IAccessible(IAccessibleObject=IAccessibleHandler.normalizeIAccessible(relation.target(0)), IAccessibleChildID=0)
			except COMError:
				pass
		return None

	def _get_flowsTo(self):
		return self._getIA2RelationFirstTarget(IAccessibleHandler.IA2_RELATION_FLOWS_TO)

	def _get_flowsFrom(self):
		return self._getIA2RelationFirstTarget(IAccessibleHandler.IA2_RELATION_FLOWS_FROM)

	def _get_embeddingTextInfo(self):
		if not hasattr(self, "IAccessibleTextObject"):
			raise NotImplementedError
		try:
			hl = self.IAccessibleTextObject.QueryInterface(IAccessibleHandler.IAccessibleHyperlink)
			hlOffset = hl.startIndex
			return self.parent.makeTextInfo(textInfos.offsets.Offsets(hlOffset, hlOffset + 1))
		except COMError:
			pass
		return None

	def event_valueChange(self):
		if isinstance(self, EditableTextWithAutoSelectDetection):
			self.hasContentChangedSinceLastSelection = True
			return
		return super(IAccessible, self).event_valueChange()

	def event_alert(self):
		if self.role != controlTypes.ROLE_ALERT:
			# Ignore alert events on objects that aren't alerts.
			return
		# If the focus is within the alert object, don't report anything for it.
		if eventHandler.isPendingEvents("gainFocus"):
			# The alert event might be fired before the focus.
			api.processPendingEvents()
		if self in api.getFocusAncestors():
			return
		speech.cancelSpeech()
		speech.speakObject(self, reason=controlTypes.REASON_FOCUS)
		for child in self.recursiveDescendants:
			if controlTypes.STATE_FOCUSABLE in child.states:
				speech.speakObject(child, reason=controlTypes.REASON_FOCUS)

	def event_caret(self):
		super(IAccessible, self).event_caret()
		if self.IAccessibleRole==oleacc.ROLE_SYSTEM_CARET:
			return
		focusObject=api.getFocusObject()
		if self!=focusObject and not self.treeInterceptor and hasattr(self,'IAccessibleTextObject'):
			inDocument=None
			for ancestor in reversed(api.getFocusAncestors()+[focusObject]):
				if ancestor.role==controlTypes.ROLE_DOCUMENT:
					inDocument=ancestor
					break
			if not inDocument:
				return
			parent=self
			caretInDocument=False
			while parent:
				if parent==inDocument:
					caretInDocument=True
					break
				parent=parent.parent
			if not caretInDocument:
				return
			try:
				info=self.makeTextInfo(textInfos.POSITION_CARET)
			except RuntimeError:
				return
			info.expand(textInfos.UNIT_CHARACTER)
			try:
				char=ord(info.text)
			except TypeError:
				char=0
			if char!=0xfffc:
				IAccessibleHandler.processFocusNVDAEvent(self)

	def _get_groupName(self):
		return None
		if self.IAccessibleChildID>0:
			return None
		else:
			return super(IAccessible,self)._get_groupName()

	def event_selection(self):
		return self.event_stateChange()

	def event_selectionAdd(self):
		return self.event_stateChange()

	def event_selectionRemove(self):
		return self.event_stateChange()

	def event_selectionWithIn(self):
		return self.event_stateChange()

	def _get_isPresentableFocusAncestor(self):
		IARole = self.IAccessibleRole
		if IARole == oleacc.ROLE_SYSTEM_CLIENT and self.windowStyle & winUser.WS_SYSMENU:
			return True
		return super(IAccessible, self).isPresentableFocusAncestor

	def _get_devInfo(self):
		info = super(IAccessible, self).devInfo
		iaObj = self.IAccessibleObject
		info.append("IAccessibleObject: %r" % iaObj)
		childID = self.IAccessibleChildID
		info.append("IAccessibleChildID: %r" % childID)
		info.append("IAccessible event parameters: windowHandle=%r, objectID=%r, childID=%r" % (self.event_windowHandle, self.event_objectID, self.event_childID))
		formatLong = self._formatLongDevInfoString
		try:
			ret = formatLong(iaObj.accName(childID))
		except Exception as e:
			ret = "exception: %s" % e
		info.append("IAccessible accName: %s" % ret)
		try:
			ret = iaObj.accRole(childID)
			for name, const in oleacc.__dict__.iteritems():
				if not name.startswith("ROLE_"):
					continue
				if ret == const:
					ret = name
					break
			else:
				ret = repr(ret)
		except Exception as e:
			ret = "exception: %s" % e
		info.append("IAccessible accRole: %s" % ret)
		try:
			temp = iaObj.accState(childID)
			ret = ", ".join(
				name for name, const in oleacc.__dict__.iteritems()
				if name.startswith("STATE_") and temp & const
			) + " (%d)" % temp
		except Exception as e:
			ret = "exception: %s" % e
		info.append("IAccessible accState: %s" % ret)
		try:
			ret = formatLong(iaObj.accDescription(childID))
		except Exception as e:
			ret = "exception: %s" % e
		info.append("IAccessible accDescription: %s" % ret)
		try:
			ret = formatLong(iaObj.accValue(childID))
		except Exception as e:
			ret = "exception: %s" % e
		info.append("IAccessible accValue: %s" % ret)
		if isinstance(iaObj, IAccessibleHandler.IAccessible2):
			try:
				ret = iaObj.windowHandle
			except Exception as e:
				ret = "exception: %s" % e
			info.append("IAccessible2 windowHandle: %s" % ret)
			try:
				ret = iaObj.uniqueID
			except Exception as e:
				ret = "exception: %s" % e
			info.append("IAccessible2 uniqueID: %s" % ret)
			try:
				ret = iaObj.role()
				for name, const in itertools.chain(oleacc.__dict__.iteritems(), IAccessibleHandler.__dict__.iteritems()):
					if not name.startswith("ROLE_") and not name.startswith("IA2_ROLE_"):
						continue
					if ret == const:
						ret = name
						break
				else:
					ret = repr(ret)
			except Exception as e:
				ret = "exception: %s" % e
			info.append("IAccessible2 role: %s" % ret)
			try:
				temp = iaObj.states
				ret = ", ".join(
					name for name, const in IAccessibleHandler.__dict__.iteritems()
					if name.startswith("IA2_STATE_") and temp & const
				) + " (%d)" % temp
			except Exception as e:
				ret = "exception: %s" % e
			info.append("IAccessible2 states: %s" % ret)
			try:
				ret = repr(iaObj.attributes)
			except Exception as e:
				ret = "exception: %s" % e
			info.append("IAccessible2 attributes: %s" % ret)
		return info

class ContentGenericClient(IAccessible):

	TextInfo=displayModel.DisplayModelTextInfo
	presentationType=IAccessible.presType_content
	role=controlTypes.ROLE_UNKNOWN

	def _get_value(self):
		val=self.displayText
		truncate=len(val)>200
		if truncate:
			return u"%s\u2026"%val[:200]
		return val

class GenericWindow(IAccessible):

	TextInfo=displayModel.DisplayModelTextInfo
	isPresentableFocusAncestor=False

class WindowRoot(GenericWindow):

	parentUsesSuperOnWindowRootIAccessible=True #: on a window root IAccessible, super should be used instead of accParent

	@classmethod
	def windowHasExtraIAccessibles(cls,windowHandle):
		"""Finds out whether this window has things such as a system menu / titleBar / scroll bars, which would be represented as extra IAccessibles"""
		style=winUser.getWindowStyle(windowHandle)
		return bool(style&winUser.WS_SYSMENU)

	def _get_presentationType(self):
		states=self.states
		if controlTypes.STATE_INVISIBLE in states or controlTypes.STATE_UNAVAILABLE in states:
			return self.presType_unavailable
		if not self.windowHasExtraIAccessibles(self.windowHandle):
			return self.presType_layout
		return self.presType_content

	def _get_parent(self):
		if self.parentUsesSuperOnWindowRootIAccessible:
			return super(IAccessible,self).parent
		return super(WindowRoot,self).parent

	def _get_next(self):
		return super(IAccessible,self).next 

	def _get_previous(self):
		return super(IAccessible,self).previous

	def _get_container(self):
		#Support for groupbox windows
		groupboxObj=IAccessibleHandler.findGroupboxObject(self)
		if groupboxObj:
			return groupboxObj
		return super(WindowRoot,self).container

class ShellDocObjectView(IAccessible):

	def event_gainFocus(self):
		#Sometimes Shell DocObject View gets focus, when really the document inside it should
		#Adobe Reader 9 licence agreement
		if eventHandler.isPendingEvents("gainFocus") or self.childCount!=1:
			return super(ShellDocObjectView,self).event_gainFocus()
		child=self.firstChild
		if not child or child.windowClassName!="Internet Explorer_Server" or child.role!=controlTypes.ROLE_PANE:
			return super(ShellDocObjectView,self).event_gainFocus()
		child=child.firstChild
		if not child or child.windowClassName!="Internet Explorer_Server" or child.role!=controlTypes.ROLE_DOCUMENT:
			return super(ShellDocObjectView,self).event_gainFocus()
		eventHandler.queueEvent("gainFocus",child)

class JavaVMRoot(IAccessible):

	def _get_firstChild(self):
		jabContext=JABHandler.JABContext(hwnd=self.windowHandle)
		return NVDAObjects.JAB.JAB(jabContext=jabContext)

	def _get_lastChild(self):
		jabContext=JABHandler.JABContext(hwnd=self.windowHandle)
		return NVDAObjects.JAB.JAB(jabContext=jabContext)

	def _get_children(self):
		children=[]
		jabContext=JABHandler.JABContext(hwnd=self.windowHandle)
		obj=NVDAObjects.JAB.JAB(jabContext=jabContext)
		if obj:
			children.append(obj)
		return children

class NUIDialogClient(Dialog):
	role=controlTypes.ROLE_DIALOG

class Groupbox(IAccessible):

	def _getNextSkipWindows(self, obj):
		res = obj.next
		if res:
			return res
		res = obj.parent
		if not res or res.role != controlTypes.ROLE_WINDOW:
			return None
		res = res.next
		if not res or res.role != controlTypes.ROLE_WINDOW:
			return None
		return res.firstChild

	def _get_description(self):
		next=self._getNextSkipWindows(self)
		if next and next.name==self.name and next.role==controlTypes.ROLE_GRAPHIC:
			next=self._getNextSkipWindows(next)
		if next and next.role==controlTypes.ROLE_STATICTEXT:
			nextNext=self._getNextSkipWindows(next)
			if nextNext and nextNext.name!=next.name:
				return next.name
		return super(Groupbox,self).description

	def _get_isPresentableFocusAncestor(self):
		# Only fetch this the first time it is requested,
		# as it is a bit slow due to the description property
		# and the answer shouldn't change anyway.
		self.isPresentableFocusAncestor = res = super(Groupbox, self).isPresentableFocusAncestor
		return res

class TrayClockWClass(IAccessible):
	"""
	Based on NVDAObject but the role is changed to clock.
	"""

	def _get_role(self):
		return controlTypes.ROLE_CLOCK

class OutlineItem(IAccessible):

	def _get_value(self):
		val=super(OutlineItem,self)._get_value()
		try:
			int(val)
		except (ValueError, TypeError):
			return val

class Tooltip(IAccessible):

	def event_show(self):
		# TODO: Abstract this somehow.
		if (config.conf["presentation"]["reportTooltips"] and (self.IAccessibleRole==oleacc.ROLE_SYSTEM_TOOLTIP)) or (config.conf["presentation"]["reportHelpBalloons"] and (self.IAccessibleRole==oleacc.ROLE_SYSTEM_HELPBALLOON)):
			speech.speakObject(self,reason=controlTypes.REASON_FOCUS)
			# TODO: Don't use getBrailleTextForProperties directly.
			braille.handler.message(braille.getBrailleTextForProperties(name=self.name, role=self.role))

class List(IAccessible):

	def _get_role(self):
		return controlTypes.ROLE_LIST

class SysLinkClient(IAccessible):

	def reportFocus(self):
		pass

	def _get_role(self):
		if self.childCount==0:
			return controlTypes.ROLE_LINK
		return super(SysLinkClient,self).role

class SysLink(IAccessible):

	def _get_name(self):
		#Workaround for #451 - explorer returns incorrect string length, thus it can contain garbage characters
		name=super(SysLink,self).name
		if name: 
			#Remove any data after the null character
			i=name.find('\0')
			if i>=0: name=name[:i]
		return name

class TaskList(IAccessible):
	isPresentableFocusAncestor = False

	def event_gainFocus(self):
		# Normally, we don't want to act on this focus event.
		if self.childCount == 0:
			# However, in Windows 7, the task list gets focus even if alt+tab is pressed with no applications open.
			# In this case, we must report the focus so the user knows where the focus has landed.
			return super(TaskList, self).event_gainFocus()

class TaskListIcon(IAccessible):

	allowIAccessibleChildIDAndChildCountForPositionInfo=True

	def _get_role(self):
		return controlTypes.ROLE_ICON

	def reportFocus(self):
		if controlTypes.STATE_INVISIBLE in self.states:
			return
		super(TaskListIcon,self).reportFocus()

class MenuItem(IAccessible):

	def _get_description(self):
		name=self.name
		description=super(MenuItem,self)._get_description()
		if description!=name:
			return description
		else:
			return None

	def _get_name(self):
		return super(MenuItem,self).name or self.displayText

	def event_gainFocus(self):
		if eventHandler.isPendingEvents("gainFocus"):
			return
		super(MenuItem, self).event_gainFocus()

class Taskbar(IAccessible):
	name = _("Taskbar")

class Button(IAccessible):

	def _get_name(self):
		name=super(Button,self).name
		if not name or name.isspace():
			name=self.displayText
		return name

class InaccessibleListBoxItem(IAccessible):
	"""
	Used for list item IAccessibles in inaccessible owner drawn ListBox controls.
	Overrides name to use display model text as MSAA doesn't provide a suitable name (it's usually either empty or contains garbage).
	"""

	def _get_name(self):
		return self.displayText

class InaccessibleComboBox(IAccessible):
	"""
	Used for inaccessible owner drawn ComboBox controls.
	Overrides value  to use display model text as MSAA doesn't provide a suitable vale (it's usually either empty or contains garbage).
	"""

	def _get_value(self):
		return self.displayText

class StaticText(IAccessible):
	"""Support for owner-drawn staticText controls where accName is empty."""

	def _get_name(self):
		name=super(StaticText,self).name
		if not name or name.isspace():
				name=self.displayText
		return name


class Titlebar(IAccessible):
	"""A class for the standard MSAA titlebar, which shortcuts presentationType to be layout (for performance) and  makes the description property empty, as the standard accDescription is rather annoying."""

	presentationType=IAccessible.presType_layout

	def _get_description(self):
		return ""

class ReBarWindow32Client(IAccessible):
	"""
	The client IAccessible for a ReBarWindow32 window.
	Overrides firstChild/lastChild as accNavigate is not implemented, and IEnumVariant (children) gives back some strange buttons beside each child window with no accNavigate.
	"""

	def _get_firstChild(self):
		return super(IAccessible,self).firstChild

	def _get_lastChild(self):
		return super(IAccessible,self).lastChild

#A class for the listview window class, found sof ar only in the Cygwin Setup program.
#Makes sure its available in simple review mode, and uses display model
class ListviewPane(IAccessible):
	presentationType=IAccessible.presType_content
	role=controlTypes.ROLE_LIST
	TextInfo=displayModel.DisplayModelTextInfo
	name=""

class IEFrameNotificationBar(IAccessible):

	def event_show(self):
		child=self.simpleFirstChild
		if isinstance(child,Dialog):
			child.event_alert()

#The Internet Explorer notification toolbar should be handled as an alert
class IENotificationBar(Dialog,IAccessible):
	name=""
	role=controlTypes.ROLE_ALERT

	def event_alert(self):
		speech.cancelSpeech()
		speech.speakObject(self,reason=controlTypes.REASON_FOCUS)
		child=self.simpleFirstChild
		while child:
			if child.role!=controlTypes.ROLE_STATICTEXT:
				speech.speakObject(child,reason=controlTypes.REASON_FOCUS)
			child=child.simpleNext

###class mappings

_staticMap={
	("ReBarWindow32",oleacc.ROLE_SYSTEM_CLIENT):"ReBarWindow32Client",
	("Static",oleacc.ROLE_SYSTEM_STATICTEXT):"StaticText",
	("msctls_statusbar32",oleacc.ROLE_SYSTEM_STATICTEXT):"StaticText",
	(None,oleacc.ROLE_SYSTEM_PUSHBUTTON):"Button",
	("tooltips_class32",oleacc.ROLE_SYSTEM_TOOLTIP):"Tooltip",
	("tooltips_class32",oleacc.ROLE_SYSTEM_HELPBALLOON):"Tooltip",
	(None,oleacc.ROLE_SYSTEM_DIALOG):"Dialog",
	(None,oleacc.ROLE_SYSTEM_ALERT):"Dialog",
	(None,oleacc.ROLE_SYSTEM_PROPERTYPAGE):"Dialog",
	(None,oleacc.ROLE_SYSTEM_GROUPING):"Groupbox",
	("TrayClockWClass",oleacc.ROLE_SYSTEM_CLIENT):"TrayClockWClass",
	("TRxRichEdit",oleacc.ROLE_SYSTEM_CLIENT):"delphi.TRxRichEdit",
	(None,oleacc.ROLE_SYSTEM_OUTLINEITEM):"OutlineItem",
	(None,oleacc.ROLE_SYSTEM_LIST):"List",
	(None,oleacc.ROLE_SYSTEM_PROGRESSBAR):"ProgressBar",
	("TRichView",oleacc.ROLE_SYSTEM_CLIENT):"delphi.TRichView",
	("TRichViewEdit",oleacc.ROLE_SYSTEM_CLIENT):"delphi.TRichViewEdit",
	("TTntDrawGrid.UnicodeClass",oleacc.ROLE_SYSTEM_CLIENT):"List",
	("SysListView32",oleacc.ROLE_SYSTEM_LIST):"sysListView32.List",
	("SysListView32",oleacc.ROLE_SYSTEM_GROUPING):"sysListView32.List",
	("SysListView32",oleacc.ROLE_SYSTEM_LISTITEM):"sysListView32.ListItem",
	("SysListView32",oleacc.ROLE_SYSTEM_MENUITEM):"sysListView32.ListItemWithoutColumnSupport",
	("SysTreeView32",oleacc.ROLE_SYSTEM_OUTLINE):"sysTreeView32.TreeView",
	("SysTreeView32",oleacc.ROLE_SYSTEM_OUTLINEITEM):"sysTreeView32.TreeViewItem",
	("SysTreeView32",oleacc.ROLE_SYSTEM_MENUITEM):"sysTreeView32.TreeViewItem",
	("SysTreeView32",0):"sysTreeView32.BrokenCommctrl5Item",
	("ATL:SysListView32",oleacc.ROLE_SYSTEM_LISTITEM):"sysListView32.ListItem",
	("TWizardForm",oleacc.ROLE_SYSTEM_CLIENT):"delphi.Form",
	("SysLink",oleacc.ROLE_SYSTEM_CLIENT):"SysLinkClient",
	("SysLink",oleacc.ROLE_SYSTEM_LINK):"SysLink",
	("ATL:4FAE8088",oleacc.ROLE_SYSTEM_LINK):"SysLink",
	("#32771",oleacc.ROLE_SYSTEM_LIST):"TaskList",
	("TaskSwitcherWnd",oleacc.ROLE_SYSTEM_LIST):"TaskList",
	("#32771",oleacc.ROLE_SYSTEM_LISTITEM):"TaskListIcon",
	("TaskSwitcherWnd",oleacc.ROLE_SYSTEM_LISTITEM):"TaskListIcon",
	("TGroupBox",oleacc.ROLE_SYSTEM_CLIENT):"delphi.TGroupBox",
	("TFormOptions",oleacc.ROLE_SYSTEM_CLIENT):"delphi.Form",
	("TMessageForm",oleacc.ROLE_SYSTEM_CLIENT):"delphi.Form",
	("TFormOptions",oleacc.ROLE_SYSTEM_WINDOW):"delphi.Form",
	("TTabSheet",oleacc.ROLE_SYSTEM_CLIENT):"delphi.TabSheet",
	("MsiDialogCloseClass",oleacc.ROLE_SYSTEM_CLIENT):"Dialog",
	(None,oleacc.ROLE_SYSTEM_MENUITEM):"MenuItem",
	("TPTShellList",oleacc.ROLE_SYSTEM_LISTITEM):"sysListView32.ListItem",
	("TProgressBar",oleacc.ROLE_SYSTEM_PROGRESSBAR):"ProgressBar",
	("AcrobatSDIWindow",oleacc.ROLE_SYSTEM_CLIENT):"adobeAcrobat.AcrobatSDIWindowClient",
	("SysMonthCal32",oleacc.ROLE_SYSTEM_CLIENT):"SysMonthCal32.SysMonthCal32",
	("hh_kwd_vlist",oleacc.ROLE_SYSTEM_LIST):"hh.KeywordList",
	("Scintilla",oleacc.ROLE_SYSTEM_CLIENT):"scintilla.Scintilla",
	("TScintilla",oleacc.ROLE_SYSTEM_CLIENT):"scintilla.Scintilla",
	("AkelEditW",oleacc.ROLE_SYSTEM_CLIENT):"akelEdit.AkelEdit",
	("AkelEditA",oleacc.ROLE_SYSTEM_CLIENT):"akelEdit.AkelEdit",
	("MSOUNISTAT",oleacc.ROLE_SYSTEM_CLIENT):"msOffice.MSOUNISTAT",
	("QWidget",oleacc.ROLE_SYSTEM_CLIENT):"qt.Client",
	("QWidget",oleacc.ROLE_SYSTEM_LIST):"qt.Container",
	("QWidget",oleacc.ROLE_SYSTEM_OUTLINE):"qt.Container",
	("QWidget",oleacc.ROLE_SYSTEM_MENUBAR):"qt.Container",
	("QWidget",oleacc.ROLE_SYSTEM_ROW):"qt.TableRow",
	("QWidget",oleacc.ROLE_SYSTEM_CELL):"qt.TableCell",
	("QWidget",oleacc.ROLE_SYSTEM_OUTLINEITEM):"qt.TreeViewItem",
	("QPopup",oleacc.ROLE_SYSTEM_MENUPOPUP):"qt.Menu",
	("QWidget",oleacc.ROLE_SYSTEM_IPADDRESS):"qt.LayeredPane",
	("QWidget",oleacc.ROLE_SYSTEM_APPLICATION):"qt.Application",
	("Shell_TrayWnd",oleacc.ROLE_SYSTEM_CLIENT):"Taskbar",
	("Shell DocObject View",oleacc.ROLE_SYSTEM_CLIENT):"ShellDocObjectView",
	("listview",oleacc.ROLE_SYSTEM_CLIENT):"ListviewPane",
	("NUIDialog",oleacc.ROLE_SYSTEM_CLIENT):"NUIDialogClient",
	("_WwN",oleacc.ROLE_SYSTEM_TEXT):"winword.SpellCheckErrorField",
	("_WwO",oleacc.ROLE_SYSTEM_TEXT):"winword.SpellCheckErrorField",
	("_WwB",oleacc.ROLE_SYSTEM_CLIENT):"winword.ProtectedDocumentPane",
}
<|MERGE_RESOLUTION|>--- conflicted
+++ resolved
@@ -1,1809 +1,1805 @@
-#A part of NonVisual Desktop Access (NVDA)
-#Copyright (C) 2006-2012 NVDA Contributors
-#This file is covered by the GNU General Public License.
-#See the file COPYING for more details.
-
-from comtypes import COMError, IServiceProvider, GUID
-import ctypes
-import os
-import re
-import itertools
-from comInterfaces.tom import ITextDocument
-import tones
-import languageHandler
-import textInfos.offsets
-import colors
-import time
-import displayModel
-import IAccessibleHandler
-import oleacc
-import JABHandler
-import winUser
-import globalVars
-from logHandler import log
-import speech
-import braille
-import api
-import config
-import controlTypes
-from NVDAObjects.window import Window
-from NVDAObjects import NVDAObject, NVDAObjectTextInfo, InvalidNVDAObject
-import NVDAObjects.JAB
-import eventHandler
-from NVDAObjects.behaviors import ProgressBar, Dialog, EditableTextWithAutoSelectDetection, FocusableUnfocusableContainer
-
-def getNVDAObjectFromEvent(hwnd,objectID,childID):
-	try:
-		accHandle=IAccessibleHandler.accessibleObjectFromEvent(hwnd,objectID,childID)
-	except WindowsError:
-		accHandle=None
-	if not accHandle:
-		return None
-	(pacc,accChildID)=accHandle
-	obj=IAccessible(IAccessibleObject=pacc,IAccessibleChildID=accChildID,event_windowHandle=hwnd,event_objectID=objectID,event_childID=childID)
-	return obj
-
-def getNVDAObjectFromPoint(x,y):
-	accHandle=IAccessibleHandler.accessibleObjectFromPoint(x,y)
-	if not accHandle:
-		return None
-	(pacc,child)=accHandle
-	obj=IAccessible(IAccessibleObject=pacc,IAccessibleChildID=child)
-	return obj
-
-FORMAT_OBJECT_ATTRIBS = frozenset({"text-align"})
-def normalizeIA2TextFormatField(formatField):
-	try:
-		textAlign=formatField.pop("text-align")
-	except KeyError:
-		textAlign=None
-	if textAlign:
-		formatField["text-align"]=textAlign
-	try:
-		fontWeight=formatField.pop("font-weight")
-	except KeyError:
-		fontWeight=None
-	if fontWeight is not None and (fontWeight.lower()=="bold" or (fontWeight.isdigit() and int(fontWeight)>=700)):
-		formatField["bold"]=True
-	else:
-		formatField["bold"]=False
-	try:
-		fontStyle=formatField.pop("font-style")
-	except KeyError:
-		fontStyle=None
-	if fontStyle is not None and fontStyle.lower()=="italic":
-		formatField["italic"]=True
-	else:
-		formatField["italic"]=False
-	try:
-		invalid=formatField.pop("invalid")
-	except KeyError:
-		invalid=None
-	if invalid and invalid.lower()=="spelling":
-		formatField["invalid-spelling"]=True
-	color=formatField.get('color')
-	if color:
-		try:
-			formatField['color']=colors.RGB.fromString(color)
-		except ValueError:
-			pass
-	backgroundColor=formatField.get('background-color')
-	if backgroundColor:
-		try:
-			formatField['background-color']=colors.RGB.fromString(backgroundColor)
-		except ValueError:
-			pass
-	lineStyle=formatField.get("text-underline-style")
-	lineType=formatField.get("text-underline-type")
-	if lineStyle or lineType:
-		formatField["underline"]=lineStyle!="none" and lineType!="none"
-	lineStyle=formatField.get("text-line-through-style")
-	lineType=formatField.get("text-line-through-type")
-	if lineStyle or lineType:
-		formatField["strikethrough"]=lineStyle!="none" and lineType!="none"
-	language=formatField.get('language')
-	if language:
-		formatField['language']=languageHandler.normalizeLanguage(language)
-
-class IA2TextTextInfo(textInfos.offsets.OffsetsTextInfo):
-
-	detectFormattingAfterCursorMaybeSlow=False
-
-	def _getOffsetFromPoint(self,x,y):
-		if self.obj.IAccessibleTextObject.nCharacters>0:
-			return self.obj.IAccessibleTextObject.OffsetAtPoint(x,y,IAccessibleHandler.IA2_COORDTYPE_SCREEN_RELATIVE)
-		else:
-			raise NotImplementedError
-
-	def _getPointFromOffset(self,offset):
-		try:
-			res=self.obj.IAccessibleTextObject.characterExtents(offset,IAccessibleHandler.IA2_COORDTYPE_SCREEN_RELATIVE)
-		except COMError:
-			raise NotImplementedError
-		point=textInfos.Point(res[0]+(res[2]/2),res[1]+(res[3]/2))
-		return point
-
-	def _get_unit_mouseChunk(self):
-		return "mouseChunk"
-
-	def expand(self,unit):
-		if unit==self.unit_mouseChunk:
-			isMouseChunkUnit=True
-			oldStart=self._startOffset
-			oldEnd=self._endOffset
-			unit=super(IA2TextTextInfo,self).unit_mouseChunk
-		else:
-			isMouseChunkUnit=False
-		super(IA2TextTextInfo,self).expand(unit)
-		if isMouseChunkUnit:
-			text=self._getTextRange(self._startOffset,self._endOffset)
-			try:
-				self._startOffset=text.rindex(u'\ufffc',0,oldStart-self._startOffset)
-			except ValueError:
-				pass
-			try:
-				self._endOffset=text.index(u'\ufffc',oldEnd-self._startOffset)
-			except ValueError:
-				pass
-
-	def _getCaretOffset(self):
-		try:
-			offset=self.obj.IAccessibleTextObject.caretOffset
-		except COMError:
-			log.debugWarning("IAccessibleText::caretOffset failed", exc_info=True)
-			raise RuntimeError("Retrieving caret offset failed")
-		if offset<0:
-			raise RuntimeError("no active caret in this object")
-		return offset
-
-	def _setCaretOffset(self,offset):
-		self.obj.IAccessibleTextObject.SetCaretOffset(offset)
-
-	def _getSelectionOffsets(self):
-		try:
-			nSelections=self.obj.IAccessibleTextObject.nSelections
-		except COMError:
-			nSelections=0
-		if nSelections:
-			(start,end)=self.obj.IAccessibleTextObject.Selection[0]
-		else:
-			start=self._getCaretOffset()
-			end=start
-		return [min(start,end),max(start,end)]
-
-	def _setSelectionOffsets(self,start,end):
-		for selIndex in xrange(self.obj.IAccessibleTextObject.NSelections):
-			self.obj.IAccessibleTextObject.RemoveSelection(selIndex)
-		self.obj.IAccessibleTextObject.AddSelection(start,end)
-
-	def _getStoryLength(self):
-		try:
-			return self.obj.IAccessibleTextObject.NCharacters
-		except COMError:
-			log.debugWarning("IAccessibleText::nCharacters failed",exc_info=True)
-			return 0
-
-	def _getLineCount(self):
-			return -1
-
-	def _getTextRange(self,start,end):
-		try:
-			return self.obj.IAccessibleTextObject.text(start,end)
-		except COMError:
-			return u""
-
-	def _getFormatFieldAndOffsets(self,offset,formatConfig,calculateOffsets=True):
-		try:
-			startOffset,endOffset,attribsString=self.obj.IAccessibleTextObject.attributes(offset)
-		except COMError:
-			log.debugWarning("could not get attributes",exc_info=True)
-			return textInfos.FormatField(),(self._startOffset,self._endOffset)
-		formatField=textInfos.FormatField()
-		if not attribsString and offset>0:
-			try:
-				attribsString=self.obj.IAccessibleTextObject.attributes(offset-1)[2]
-			except COMError:
-				pass
-		if attribsString:
-			formatField.update(IAccessibleHandler.splitIA2Attribs(attribsString))
-		objAttribs = self.obj.IA2Attributes
-		for attr in FORMAT_OBJECT_ATTRIBS:
-			try:
-				formatField[attr] = objAttribs[attr]
-			except KeyError:
-				pass
-		normalizeIA2TextFormatField(formatField)
-		return formatField,(startOffset,endOffset)
-
-	def _getCharacterOffsets(self,offset):
-		try:
-			if offset>=self.obj.IAccessibleTextObject.nCharacters:
-				return offset,offset+1
-		except COMError:
-			pass
-		try:
-			return self.obj.IAccessibleTextObject.TextAtOffset(offset,IAccessibleHandler.IA2_TEXT_BOUNDARY_CHAR)[0:2]
-		except COMError:
-			return super(IA2TextTextInfo,self)._getCharacterOffsets(offset)
-
-	def _getWordOffsets(self,offset):
-		try:
-			if offset>=self.obj.IAccessibleTextObject.nCharacters:
-				return offset,offset+1
-		except COMError:
-			pass
-		try:
-			return self.obj.IAccessibleTextObject.TextAtOffset(offset,IAccessibleHandler.IA2_TEXT_BOUNDARY_WORD)[0:2]
-		except COMError:
-			return super(IA2TextTextInfo,self)._getWordOffsets(offset)
-
-	def _getLineOffsets(self,offset):
-		try:
-			start,end,text=self.obj.IAccessibleTextObject.TextAtOffset(offset,IAccessibleHandler.IA2_TEXT_BOUNDARY_LINE)
-			return start,end
-		except COMError:
-			log.debugWarning("IAccessibleText::textAtOffset failed",exc_info=True)
-			return offset,offset+1
-
-	def _getSentenceOffsets(self,offset):
-		try:
-			if offset>=self.obj.IAccessibleTextObject.nCharacters:
-				return offset,offset+1
-		except COMError:
-			pass
-		try:
-			start,end,text=self.obj.IAccessibleTextObject.TextAtOffset(offset,IAccessibleHandler.IA2_TEXT_BOUNDARY_SENTENCE)
-			if start==end:
-				raise NotImplementedError
-			return start,end
-		except COMError:
-			return super(IA2TextTextInfo,self)._getSentenceOffsets(offset)
-
-	def _getParagraphOffsets(self,offset):
-		try:
-			if offset>self.obj.IAccessibleTextObject.nCharacters:
-				return offset,offset+1
-		except COMError:
-			pass
-		try:
-			start,end,text=self.obj.IAccessibleTextObject.TextAtOffset(offset,IAccessibleHandler.IA2_TEXT_BOUNDARY_PARAGRAPH)
-			if start>=end:
-				raise RuntimeError("did not expand to paragraph correctly")
-			return start,end
-		except (RuntimeError,COMError):
-			return super(IA2TextTextInfo,self)._getParagraphOffsets(offset)
-
-	def _lineNumFromOffset(self,offset):
-		return -1
-
-	def getEmbeddedObject(self, offset=0):
-		offset += self._startOffset
-
-		# Mozilla uses IAccessibleHypertext to facilitate quick retrieval of embedded objects.
-		try:
-			ht = self.obj.IAccessibleTextObject.QueryInterface(IAccessibleHandler.IAccessibleHypertext)
-			hi = ht.hyperlinkIndex(offset)
-			if hi != -1:
-				hl = ht.hyperlink(hi)
-				return IAccessible(IAccessibleObject=hl.QueryInterface(IAccessibleHandler.IAccessible2), IAccessibleChildID=0)
-		except COMError:
-			pass
-
-		# Otherwise, we need to count the embedded objects to determine which child to use.
-		# This could possibly be optimised by caching.
-		text = self._getTextRange(0, offset + 1)
-		childIndex = text.count(u"\uFFFC")
-		if childIndex == 0:
-			raise LookupError
-		try:
-			return IAccessible(IAccessibleObject=IAccessibleHandler.accChild(self.obj.IAccessibleObject, childIndex)[0], IAccessibleChildID=0)
-		except COMError:
-			pass
-
-		raise LookupError
-
-class IAccessible(Window):
-	"""
-the NVDAObject for IAccessible
-@ivar IAccessibleChildID: the IAccessible object's child ID
-@type IAccessibleChildID: int
-"""
-
-	IAccessibleTableUsesTableCellIndexAttrib=False #: Should the table-cell-index IAccessible2 object attribute be used rather than indexInParent?
-	IA2UniqueID=None #: The cached IAccessible2::uniqueID if its implemented
-
-	@classmethod
-	def getPossibleAPIClasses(cls,kwargs,relation=None):
-		from . import MSHTML
-		yield MSHTML.MSHTML
-
-	@classmethod
-	def kwargsFromSuper(cls,kwargs,relation=None):
-		acc=None
-		objID=None
-		windowHandle=kwargs['windowHandle']
-		if isinstance(relation,tuple):
-			acc=IAccessibleHandler.accessibleObjectFromPoint(relation[0],relation[1])
-		elif relation=="focus":
-			objID=winUser.OBJID_CLIENT
-			acc=IAccessibleHandler.accessibleObjectFromEvent(windowHandle,objID,0)
-			if not acc:
-				return False
-			testAccFocus=acc
-			usedAccFocus=False
-			# Keep doing accFocus until we can't anymore or until accFocus keeps returning the same object.
-			while True:
-				testAccFocus=IAccessibleHandler.accFocus(testAccFocus[0])
-				# Only set the acc variable if we get something useful using accFocus.
-				if testAccFocus and testAccFocus!=acc:
-					acc=testAccFocus
-					usedAccFocus=True
-				else:
-					# We can't go any further.
-					break
-			if usedAccFocus:
-				# We don't know the event parameters for this object.
-				objID=None
-				# This object may also be in a different window, so we need to recalculate the window handle.
-				kwargs['windowHandle']=None
-		elif relation in ("parent","foreground"):
-			objID=winUser.OBJID_CLIENT
-		else:
-			objID=winUser.OBJID_WINDOW
-		if not acc and objID is not None:
-			acc=IAccessibleHandler.accessibleObjectFromEvent(windowHandle,objID,0)
-		if not acc:
-			return False
-		kwargs['IAccessibleObject']=acc[0]
-		kwargs['IAccessibleChildID']=acc[1]
-		if objID:
-			# We know the event parameters, so pass them to the NVDAObject.
-			kwargs['event_windowHandle']=windowHandle
-			kwargs['event_objectID']=objID
-			kwargs['event_childID']=0
-		return True
-
-	def findOverlayClasses(self,clsList):
-		if self.event_objectID==winUser.OBJID_CLIENT and JABHandler.isJavaWindow(self.windowHandle): 
-			clsList.append(JavaVMRoot)
-
-		windowClassName=self.windowClassName
-		role=self.IAccessibleRole
-
-		if self.role in (controlTypes.ROLE_APPLICATION, controlTypes.ROLE_DIALOG) and not self.isFocusable:
-			# Make unfocusable applications focusable.
-			# This is particularly useful for ARIA applications.
-			# We use the NVDAObject role instead of IAccessible role here
-			# because of higher API classes; e.g. MSHTML.
-			clsList.insert(0, FocusableUnfocusableContainer)
-
-		if hasattr(self, "IAccessibleTextObject"):
-			if role==oleacc.ROLE_SYSTEM_TEXT:
-				isEditable=True
-			else:
-				try:
-					isEditable=bool(self.IAccessibleObject.states&IAccessibleHandler.IA2_STATE_EDITABLE)
-				except COMError:
-					isEditable=False
-			if isEditable:
-				clsList.append(EditableTextWithAutoSelectDetection)
-
-		# Use window class name and role to search for a class match in our static map.
-		keys=[(windowClassName,role),(None,role),(windowClassName,None)]
-		normalizedWindowClassName=Window.normalizeWindowClassName(windowClassName)
-		if normalizedWindowClassName!=windowClassName:
-			keys.insert(1,(normalizedWindowClassName,role))
-			keys.append((normalizedWindowClassName,None))
-		for key in keys: 
-			newCls=None
-			classString=_staticMap.get(key,None)
-			if classString and classString.find('.')>0:
-				modString,classString=os.path.splitext(classString)
-				classString=classString[1:]
-				mod=__import__(modString,globals(),locals(),[])
-				newCls=getattr(mod,classString)
-			elif classString:
-				newCls=globals()[classString]
-			if newCls:
-				clsList.append(newCls)
-
-		# Some special cases.
-		if windowClassName=="Frame Notification Bar" and role==oleacc.ROLE_SYSTEM_CLIENT:
-			clsList.append(IEFrameNotificationBar)
-		elif windowClassName=="DirectUIHWND" and role==oleacc.ROLE_SYSTEM_TOOLBAR:
-			parentWindow=winUser.getAncestor(self.windowHandle,winUser.GA_PARENT)
-			if parentWindow and winUser.getClassName(parentWindow)=="Frame Notification Bar":
-				clsList.append(IENotificationBar)
-		if windowClassName.lower().startswith('mscandui'):
-			import mscandui
-			mscandui.findExtraOverlayClasses(self,clsList)
-		elif windowClassName=="GeckoPluginWindow" and self.event_objectID==0 and self.IAccessibleChildID==0:
-			from mozilla import GeckoPluginWindowRoot
-			clsList.append(GeckoPluginWindowRoot)
-		maybeFlash = False
-		if ((windowClassName in ("MozillaWindowClass", "GeckoPluginWindow") and not isinstance(self.IAccessibleObject, IAccessibleHandler.IAccessible2))
-				or windowClassName in ("MacromediaFlashPlayerActiveX", "ApolloRuntimeContentWindow", "ShockwaveFlash", "ShockwaveFlashLibrary", "ShockwaveFlashFullScreen", "GeckoFPSandboxChildWindow")):
-			maybeFlash = True
-		elif windowClassName == "Internet Explorer_Server" and self.event_objectID > 0:
-			# #2454: In Windows 8 IE, Flash is exposed in the same HWND as web content.
-			from .MSHTML import MSHTML
-			# This is only possibly Flash if it isn't MSHTML.
-			if not isinstance(self, MSHTML):
-				maybeFlash = True
-		if maybeFlash:
-			# This is possibly a Flash object.
-			from . import adobeFlash
-			adobeFlash.findExtraOverlayClasses(self, clsList)
-		elif windowClassName.startswith('Mozilla'):
-			from . import mozilla
-			mozilla.findExtraOverlayClasses(self, clsList)
-		elif windowClassName.startswith('bosa_sdm'):
-<<<<<<< HEAD
-			if role==oleacc.ROLE_SYSTEM_GRAPHIC:
-=======
-			if role==oleacc.ROLE_SYSTEM_GRAPHIC and controlTypes.STATE_FOCUSED in self.states:
->>>>>>> f3e79cb2
-				from .msOffice import SDMSymbols
-				clsList.append(SDMSymbols)
-			else:
-				from .msOffice import SDM
-				clsList.append(SDM)
-		elif windowClassName == "DirectUIHWND" and role == oleacc.ROLE_SYSTEM_TEXT:
-			from NVDAObjects.window import DisplayModelEditableText
-			clsList.append(DisplayModelEditableText)
-		elif windowClassName in ("ListBox","ComboLBox")  and role == oleacc.ROLE_SYSTEM_LISTITEM:
-			windowStyle = self.windowStyle
-			if (windowStyle & winUser.LBS_OWNERDRAWFIXED or windowStyle & winUser.LBS_OWNERDRAWVARIABLE) and not windowStyle & winUser.LBS_HASSTRINGS:
-				# This is an owner drawn ListBox and text has not been set for the items.
-				# See http://msdn.microsoft.com/en-us/library/ms971352.aspx#msaa_sa_listbxcntrls
-				clsList.append(InaccessibleListBoxItem)
-		elif windowClassName == "ComboBox" and role == oleacc.ROLE_SYSTEM_COMBOBOX:
-			windowStyle = self.windowStyle
-			if (windowStyle & winUser.CBS_OWNERDRAWFIXED or windowStyle & winUser.CBS_OWNERDRAWVARIABLE) and not windowStyle & winUser.CBS_HASSTRINGS:
-				# This is an owner drawn ComboBox and text has not been set for the items.
-				# See http://msdn.microsoft.com/en-us/library/ms971352.aspx#msaa_sa_listbxcntrls
-				clsList.append(InaccessibleComboBox)
-		elif windowClassName == "MsoCommandBar":
-			from .msOffice import BrokenMsoCommandBar
-			if BrokenMsoCommandBar.appliesTo(self):
-				clsList.append(BrokenMsoCommandBar)
-		if windowClassName.startswith("Internet Explorer_"):
-			from . import MSHTML
-			MSHTML.findExtraIAccessibleOverlayClasses(self, clsList)
-		elif windowClassName == "AVL_AVView":
-			from . import adobeAcrobat
-			adobeAcrobat.findExtraOverlayClasses(self, clsList)
-		elif windowClassName == "WebViewWindowClass":
-			from . import webKit
-			webKit.findExtraOverlayClasses(self, clsList)
-		elif windowClassName.startswith("Chrome_"):
-			from . import chromium
-			chromium.findExtraOverlayClasses(self, clsList)
-
-
-		#Support for Windowless richEdit
-		if not hasattr(IAccessible,"IID_ITextServices"):
-			try:
-				IAccessible.IID_ITextServices=ctypes.cast(ctypes.windll.msftedit.IID_ITextServices,ctypes.POINTER(GUID)).contents
-			except WindowsError:
-				log.debugWarning("msftedit not available, couldn't retrieve IID_ITextServices")
-				IAccessible.IID_ITextServices=None
-		if IAccessible.IID_ITextServices:
-			try:
-				pDoc=self.IAccessibleObject.QueryInterface(IServiceProvider).QueryService(IAccessible.IID_ITextServices,ITextDocument)
-			except COMError:
-				pDoc=None
-			if pDoc:
-				self._ITextDocumentObject=pDoc
-				self.useITextDocumentSupport=True
-				self.editAPIVersion=2
-				from NVDAObjects.window.edit import Edit
-				clsList.append(Edit)
-
-		#Window root IAccessibles
-		if self.event_childID==0 and self.IAccessibleRole==oleacc.ROLE_SYSTEM_WINDOW:
-			clsList.append(WindowRoot if self.event_objectID==winUser.OBJID_WINDOW else GenericWindow)
-
-		if self.event_objectID==winUser.OBJID_TITLEBAR and self.event_childID==0:
-			clsList.append(Titlebar)
-
-		clsList.append(IAccessible)
-
-
-		if self.event_objectID==winUser.OBJID_CLIENT and self.event_childID==0:
-			# This is the main (client) area of the window, so we can use other classes at the window level.
-			super(IAccessible,self).findOverlayClasses(clsList)
-			#Generic client IAccessibles with no children should be classed as content and should use displayModel 
-			if clsList[0]==IAccessible and len(clsList)==3 and self.IAccessibleRole==oleacc.ROLE_SYSTEM_CLIENT and self.childCount==0:
-				clsList.insert(0,ContentGenericClient)
- 
-	def __init__(self,windowHandle=None,IAccessibleObject=None,IAccessibleChildID=None,event_windowHandle=None,event_objectID=None,event_childID=None):
-		"""
-@param pacc: a pointer to an IAccessible object
-@type pacc: ctypes.POINTER(IAccessible)
-@param child: A child ID that will be used on all methods of the IAccessible pointer
-@type child: int
-@param hwnd: the window handle, if known
-@type hwnd: int
-@param objectID: the objectID for the IAccessible Object, if known
-@type objectID: int
-"""
-		# Try every trick in the book to get the window handle if we don't have it.
-		if not windowHandle and isinstance(IAccessibleObject,IAccessibleHandler.IAccessible2):
-			try:
-				windowHandle=IAccessibleObject.windowHandle
-			except COMError, e:
-				log.debugWarning("IAccessible2::windowHandle failed: %s" % e)
-			#Mozilla Gecko: we can never use a MozillaWindowClass window for Gecko 1.9
-			tempWindow=windowHandle
-			while tempWindow and winUser.getClassName(tempWindow)=="MozillaWindowClass":
-				tempWindow=winUser.getAncestor(tempWindow,winUser.GA_PARENT)
-			if tempWindow and winUser.getClassName(tempWindow).startswith('Mozilla'):
-				windowHandle=tempWindow
-		try:
-			Identity=IAccessibleHandler.getIAccIdentity(IAccessibleObject,IAccessibleChildID)
-		except COMError:
-			Identity=None
-		if event_windowHandle is None and Identity and 'windowHandle' in Identity:
-			event_windowHandle=Identity['windowHandle']
-		if event_objectID is None and Identity and 'objectID' in Identity:
-			event_objectID=Identity['objectID']
-		if event_childID is None and Identity and 'childID' in Identity:
-			event_childID=Identity['childID']
-		if not windowHandle and event_windowHandle:
-			windowHandle=event_windowHandle
-		if not windowHandle:
-			windowHandle=IAccessibleHandler.windowFromAccessibleObject(IAccessibleObject)
-		if not windowHandle:
-			log.debugWarning("Resorting to WindowFromPoint on accLocation")
-			try:
-				left,top,width,height = IAccessibleObject.accLocation(0)
-				windowHandle=winUser.user32.WindowFromPoint(winUser.POINT(left,top))
-			except COMError, e:
-				log.debugWarning("accLocation failed: %s" % e)
-		if not windowHandle:
-			raise InvalidNVDAObject("Can't get a window handle from IAccessible")
-
-		if isinstance(IAccessibleObject,IAccessibleHandler.IAccessible2):
-			try:
-				self.IA2UniqueID=IAccessibleObject.uniqueID
-			except COMError:
-				log.debugWarning("could not get IAccessible2::uniqueID to use as IA2UniqueID",exc_info=True)
-
-		# Set the event params based on our calculated/construction info if we must.
-		if event_windowHandle is None:
-			event_windowHandle=windowHandle
-		if event_objectID is None and isinstance(IAccessibleObject,IAccessibleHandler.IAccessible2):
-			event_objectID=winUser.OBJID_CLIENT
-		if event_childID is None:
-			if self.IA2UniqueID is not None:
-				event_childID=self.IA2UniqueID
-			else:
-				event_childID=IAccessibleChildID
-
-		self.IAccessibleObject=IAccessibleObject
-		self.IAccessibleChildID=IAccessibleChildID
-		self.event_windowHandle=event_windowHandle
-		self.event_objectID=event_objectID
-		self.event_childID=event_childID
-		super(IAccessible,self).__init__(windowHandle=windowHandle)
-
-		try:
-			self.IAccessibleActionObject=IAccessibleObject.QueryInterface(IAccessibleHandler.IAccessibleAction)
-		except COMError:
-			pass
-		try:
-			self.IAccessibleTableObject=self.IAccessibleObject.QueryInterface(IAccessibleHandler.IAccessibleTable)
-		except COMError:
-			pass
-		try:
-			self.IAccessibleTextObject=IAccessibleObject.QueryInterface(IAccessibleHandler.IAccessibleText)
-		except COMError:
-			pass
-		if None not in (event_windowHandle,event_objectID,event_childID):
-			IAccessibleHandler.liveNVDAObjectTable[(event_windowHandle,event_objectID,event_childID)]=self
-
-	def isDuplicateIAccessibleEvent(self,obj):
-		"""Compaires the object of an event to self to see if the event should be treeted as duplicate."""
-		#MSAA child elements do not have unique winEvent params as a childID could be reused if an element was deleted etc
-		if self.IAccessibleChildID>0:
-			return False
-		return obj.event_windowHandle==self.event_windowHandle and obj.event_objectID==self.event_objectID and obj.event_childID==self.event_childID
-
-	def _get_shouldAllowIAccessibleFocusEvent(self):
-		"""Determine whether a focus event should be allowed for this object.
-		Normally, this checks for the focused state to help eliminate redundant or invalid focus events.
-		However, some implementations do not correctly set the focused state, so this must be overridden.
-		@return: C{True} if the focus event should be allowed.
-		@rtype: bool
-		"""
-		#this object or one of its ancestors must have state_focused.
-		testObj = self
-		while testObj:
-			if controlTypes.STATE_FOCUSED in testObj.states:
-				break
-			parent = testObj.parent
-			# Cache the parent.
-			testObj.parent = parent
-			testObj = parent
-		else:
-			return False
-		return True
-
-	def _get_TextInfo(self):
-		if hasattr(self,'IAccessibleTextObject'):
-			return IA2TextTextInfo
-		return super(IAccessible,self).TextInfo
-
-	def _isEqual(self,other):
-		if self.IAccessibleChildID!=other.IAccessibleChildID:
-			return False
-		if self.IAccessibleObject==other.IAccessibleObject: 
-			return True
-		try:
-			if isinstance(self.IAccessibleObject,IAccessibleHandler.IAccessible2) and isinstance(other.IAccessibleObject,IAccessibleHandler.IAccessible2):
-				# These are both IAccessible2 objects, so we can test unique ID.
-				# Unique ID is only guaranteed to be unique within a given window, so we must check window handle as well.
-				selfIA2Window=self.IAccessibleObject.windowHandle
-				selfIA2ID=self.IA2UniqueID
-				otherIA2Window=other.IAccessibleObject.windowHandle
-				otherIA2ID=other.IA2UniqueID
-				if selfIA2Window!=otherIA2Window:
-					# The window handles are different, so these are definitely different windows.
-					return False
-				# At this point, we know that the window handles are equal.
-				if selfIA2Window and (selfIA2ID or otherIA2ID):
-					# The window handles are valid and one of the objects has a valid unique ID.
-					# Therefore, we can safely determine equality or inequality based on unique ID.
-					return selfIA2ID==otherIA2ID
-		except COMError:
-			pass
-		if self.event_windowHandle is not None and other.event_windowHandle is not None and self.event_windowHandle!=other.event_windowHandle:
-			return False
-		if self.event_objectID is not None and other.event_objectID is not None and self.event_objectID!=other.event_objectID:
-			return False
-		if self.event_childID is not None and other.event_childID is not None and self.event_childID!=other.event_childID:
-			return False
-		if not super(IAccessible,self)._isEqual(other):
-			return False
-		selfIden=self.IAccessibleIdentity
-		otherIden=other.IAccessibleIdentity
-		if selfIden!=otherIden:
-			return False
-		if self.location!=other.location:
-			return False
-		if self.IAccessibleRole!=other.IAccessibleRole:
-			return False
-		if self.name!=other.name:
-			return False
-		return True
-
-	def _get_name(self):
-		#The edit field in a combo box should not have a label
-		if self.role==controlTypes.ROLE_EDITABLETEXT:
-			# Make sure to cache the parents.
-			parent=self.parent=self.parent
-			if parent and parent.role==controlTypes.ROLE_WINDOW:
-				# The parent of the edit field is a window, so try the next ancestor.
-				parent=self.parent.parent=self.parent.parent
-			# Only scrap the label on the edit field if the parent combo box has a label.
-			if parent and parent.role==controlTypes.ROLE_COMBOBOX and parent.name:
-				return ""
-
-		try:
-			res=self.IAccessibleObject.accName(self.IAccessibleChildID)
-		except COMError:
-			res=None
-		if not res and hasattr(self,'IAccessibleTextObject'):
-			try:
-				res=self.makeTextInfo(textInfos.POSITION_CARET).text
-				if res:
-					return
-			except (NotImplementedError, RuntimeError):
-				try:
-					res=self.makeTextInfo(textInfos.POSITION_ALL).text
-				except (NotImplementedError, RuntimeError):
-					res=None
-		return res if isinstance(res,basestring) and not res.isspace() else None
-
-	def _get_value(self):
-		try:
-			res=self.IAccessibleObject.accValue(self.IAccessibleChildID)
-		except COMError:
-			res=None
-		return res if isinstance(res,basestring) and not res.isspace() else None
-
-	def _get_actionCount(self):
-		if hasattr(self,'IAccessibleActionObject'):
-			try:
-				return self.IAccessibleActionObject.nActions()
-			except COMError:
-				return 0
-		return 1
-
-	def getActionName(self,index=None):
-		if not index:
-			index=self.defaultActionIndex
-		if hasattr(self,'IAccessibleActionObject'):
-			try:
-				return self.IAccessibleActionObject.name(index)
-			except COMError:
-				raise NotImplementedError
-		elif index==0:
-			try:
-				action=self.IAccessibleObject.accDefaultAction(self.IAccessibleChildID)
-			except COMError:
-				action=None
-			if action:
-				return action
-		raise NotImplementedError
-
-	def doAction(self,index=None):
-		if not index:
-			index=self.defaultActionIndex
-		if hasattr(self,'IAccessibleActionObject'):
-			try:
-				self.IAccessibleActionObject.doAction(index)
-				return
-			except COMError:
-				raise NotImplementedError
-		elif index==0:
-			try:
-				if self.IAccessibleObject.accDoDefaultAction(self.IAccessibleChildID)!=0:
-					raise NotImplementedError
-				return
-			except COMError:
-				raise NotImplementedError
-		raise NotImplementedError
-
-	def _get_IAccessibleIdentity(self):
-		if not hasattr(self,'_IAccessibleIdentity'):
-			try:
-				self._IAccessibleIdentity=IAccessibleHandler.getIAccIdentity(self.IAccessibleObject,self.IAccessibleChildID)
-			except COMError:
-				self._IAccessibleIdentity=None
-		return self._IAccessibleIdentity
-
-	def _get_IAccessibleRole(self):
-		if isinstance(self.IAccessibleObject,IAccessibleHandler.IAccessible2):
-			try:
-				role=self.IAccessibleObject.role()
-			except COMError:
-				role=0
-		else:
-			role=0
-		if role==0:
-			try:
-				role=self.IAccessibleObject.accRole(self.IAccessibleChildID)
-			except COMError:
-				role=0
-		return role
-
-
-	def _get_role(self):
-		IARole=self.IAccessibleRole
-		if IARole==oleacc.ROLE_SYSTEM_CLIENT:
-			superRole=super(IAccessible,self).role
-			if superRole!=controlTypes.ROLE_WINDOW:
-					return superRole
-		if isinstance(IARole,basestring):
-			IARole=IARole.split(',')[0].lower()
-			log.debug("IARole: %s"%IARole)
-		return IAccessibleHandler.IAccessibleRolesToNVDARoles.get(IARole,controlTypes.ROLE_UNKNOWN)
-	# #2569: Don't cache role,
-	# as it relies on other properties which might change when overlay classes are applied.
-	_cache_role = False
-
-	def _get_IAccessibleStates(self):
-		try:
-			res=self.IAccessibleObject.accState(self.IAccessibleChildID)
-		except COMError:
-			return 0
-		return res if isinstance(res,int) else 0
-
-	def _get_states(self):
-		states=set()
-		if self.event_objectID in (winUser.OBJID_CLIENT, winUser.OBJID_WINDOW) and self.event_childID == 0:
-			states.update(super(IAccessible, self).states)
-		try:
-			IAccessibleStates=self.IAccessibleStates
-		except COMError:
-			log.debugWarning("could not get IAccessible states",exc_info=True)
-		else:
-			states.update(IAccessibleHandler.IAccessibleStatesToNVDAStates[x] for x in (y for y in (1<<z for z in xrange(32)) if y&IAccessibleStates) if IAccessibleHandler.IAccessibleStatesToNVDAStates.has_key(x))
-		if not hasattr(self.IAccessibleObject,'states'):
-			# Not an IA2 object.
-			return states
-		try:
-			IAccessible2States=self.IAccessibleObject.states
-		except COMError:
-			log.debugWarning("could not get IAccessible2 states",exc_info=True)
-			IAccessible2States=IAccessibleHandler.IA2_STATE_DEFUNCT
-		states=states|set(IAccessibleHandler.IAccessible2StatesToNVDAStates[x] for x in (y for y in (1<<z for z in xrange(32)) if y&IAccessible2States) if IAccessibleHandler.IAccessible2StatesToNVDAStates.has_key(x))
-		try:
-			IA2Attribs=self.IA2Attributes
-		except COMError:
-			log.debugWarning("could not get IAccessible2 attributes",exc_info=True)
-			IA2Attribs=None
-		if IA2Attribs:
-			grabbed = IA2Attribs.get("grabbed")
-			if grabbed == "false":
-				states.add(controlTypes.STATE_DRAGGABLE)
-			elif grabbed == "true":
-				states.add(controlTypes.STATE_DRAGGING)
-			if IA2Attribs.get("dropeffect", "none") != "none":
-				states.add(controlTypes.STATE_DROPTARGET)
-			sorted = IA2Attribs.get("sort")
-			if sorted=="ascending":
-				states.add(controlTypes.STATE_SORTED_ASCENDING)
-			elif sorted=="descending":
-				states.add(controlTypes.STATE_SORTED_DESCENDING)
-			elif sorted=="other":
-				states.add(controlTypes.STATE_SORTED)
-		if controlTypes.STATE_HASPOPUP in states and controlTypes.STATE_AUTOCOMPLETE in states:
-			states.remove(controlTypes.STATE_HASPOPUP)
-		if controlTypes.STATE_HALFCHECKED in states:
-			states.discard(controlTypes.STATE_CHECKED)
-		return states
-
-	re_positionInfoEncodedAccDescription=re.compile(r"L(?P<level>\d+)(?:, (?P<indexInGroup>\d+) of (?P<similarItemsInGroup>\d+))?")
-
-	def _get_decodedAccDescription(self):
-		try:
-			description=self.IAccessibleObject.accDescription(self.IAccessibleChildID)
-		except COMError:
-			return None
-		if not description:
-			return None
-		if description.lower().startswith('description:'):
-			return description[12:].strip()
-		m=self.re_positionInfoEncodedAccDescription.match(description)
-		if m:
-			return m
-		return description
-
-	hasEncodedAccDescription=False #:If true, accDescription contains info such as level, and number of items etc.
-
-	def _get_description(self):
-		if self.hasEncodedAccDescription:
-			d=self.decodedAccDescription
-			if isinstance(d,basestring):
-				return d
-			else:
-				return ""
-		try:
-			res=self.IAccessibleObject.accDescription(self.IAccessibleChildID)
-		except COMError:
-			res=None
-		return res if isinstance(res,basestring) and not res.isspace() else None
-
-	def _get_keyboardShortcut(self):
-		try:
-			res=self.IAccessibleObject.accKeyboardShortcut(self.IAccessibleChildID)
-		except COMError:
-			res=None
-		return res if isinstance(res,basestring) and not res.isspace() else None
-
-	def _get_childCount(self):
-		if self.IAccessibleChildID!=0:
-			return 0
-		try:
-			return max(self.IAccessibleObject.accChildCount,0)
-		except COMError:
-			return 0
-
-	def _get_location(self):
-		try:
-			return self.IAccessibleObject.accLocation(self.IAccessibleChildID)
-		except COMError:
-			return None
-
-	def isPointInObject(self,x,y):
-		if self.windowHandle and not super(IAccessible,self).isPointInObject(x,y):
-			return False
-		res=IAccessibleHandler.accHitTest(self.IAccessibleObject,self.IAccessibleChildID,x,y)
-		if not res or res[0]!=self.IAccessibleObject or res[1]!=self.IAccessibleChildID:
-			return False
-		return True
-
-	def _get_labeledBy(self):
-		try:
-			(pacc,accChild)=IAccessibleHandler.accNavigate(self.IAccessibleObject,self.IAccessibleChildID,IAccessibleHandler.NAVRELATION_LABELLED_BY)
-			obj=IAccessible(IAccessibleObject=pacc,IAccessibleChildID=accChild)
-			return obj
-		except COMError:
-			return None
-
-	def _get_parent(self):
-		if self.IAccessibleChildID!=0:
-			return IAccessible(windowHandle=self.windowHandle,IAccessibleObject=self.IAccessibleObject,IAccessibleChildID=0,event_windowHandle=self.event_windowHandle,event_objectID=self.event_objectID,event_childID=0) or super(IAccessible,self).parent
-		res=IAccessibleHandler.accParent(self.IAccessibleObject,self.IAccessibleChildID)
-		if res:
-			parentObj=IAccessible(IAccessibleObject=res[0],IAccessibleChildID=res[1])
-			if parentObj:
-				#Hack around bad MSAA implementations that deliberately skip the window root IAccessible in the ancestry (Skype, iTunes)
-				if parentObj.windowHandle!=self.windowHandle and self.IAccessibleRole!=oleacc.ROLE_SYSTEM_WINDOW and winUser.getAncestor(self.windowHandle,winUser.GA_PARENT)==parentObj.windowHandle:
-					windowObj=Window(windowHandle=self.windowHandle)
-					if windowObj and windowObj.IAccessibleRole==oleacc.ROLE_SYSTEM_WINDOW and windowObj.parent==parentObj:
-						return windowObj
-			return self.correctAPIForRelation(parentObj,relation="parent") or super(IAccessible,self).parent
-		return super(IAccessible,self).parent
-
-	def _get_next(self):
-		res=IAccessibleHandler.accNavigate(self.IAccessibleObject,self.IAccessibleChildID,oleacc.NAVDIR_NEXT)
-		if not res:
-			return None
-		if res[0]==self.IAccessibleObject:
-			#A sanity check for childIDs.
-			if self.IAccessibleChildID>0 and res[1]>self.IAccessibleChildID:
-				return IAccessible(windowHandle=self.windowHandle,IAccessibleObject=self.IAccessibleObject,IAccessibleChildID=res[1],event_windowHandle=self.event_windowHandle,event_objectID=self.event_objectID,event_childID=res[1])
-		else:
-			return self.correctAPIForRelation(IAccessible(IAccessibleObject=res[0],IAccessibleChildID=res[1]))
-
-	def _get_previous(self):
-		res=IAccessibleHandler.accNavigate(self.IAccessibleObject,self.IAccessibleChildID,oleacc.NAVDIR_PREVIOUS)
-		if not res:
-			return None
-		if res[0]==self.IAccessibleObject:
-			#A sanity check for childIDs.
-			if self.IAccessibleChildID>1 and res[1]<self.IAccessibleChildID:
-				return IAccessible(windowHandle=self.windowHandle,IAccessibleObject=self.IAccessibleObject,IAccessibleChildID=res[1],event_windowHandle=self.event_windowHandle,event_objectID=self.event_objectID,event_childID=res[1])
-		else:
-			return self.correctAPIForRelation(IAccessible(IAccessibleObject=res[0],IAccessibleChildID=res[1]))
-
-	def _get_firstChild(self):
-		child=IAccessibleHandler.accNavigate(self.IAccessibleObject,self.IAccessibleChildID,oleacc.NAVDIR_FIRSTCHILD)
-		if not child and self.IAccessibleChildID==0:
-			children=IAccessibleHandler.accessibleChildren(self.IAccessibleObject,0,1)
-			if len(children)>0:
-				child=children[0]
-		if child and child[0]==self.IAccessibleObject:
-			#A sanity check for childIDs.
-			if self.IAccessibleChildID==0 and child[1]>0: 
-				return IAccessible(windowHandle=self.windowHandle,IAccessibleObject=self.IAccessibleObject,IAccessibleChildID=child[1],event_windowHandle=self.event_windowHandle,event_objectID=self.event_objectID,event_childID=child[1])
-		elif child:
-			obj=IAccessible(IAccessibleObject=child[0],IAccessibleChildID=child[1])
-			if (obj and winUser.isDescendantWindow(self.windowHandle,obj.windowHandle)) or self.windowHandle==winUser.getDesktopWindow():
-				return self.correctAPIForRelation(obj)
-
-	def _get_lastChild(self):
-		child=IAccessibleHandler.accNavigate(self.IAccessibleObject,self.IAccessibleChildID,oleacc.NAVDIR_LASTCHILD)
-		if not child and self.IAccessibleChildID==0:
-			try:
-				childCount=self.IAccessibleObject.accChildCount
-			except COMError:
-				childCount=0
-			if childCount>0:
-				children=IAccessibleHandler.accessibleChildren(self.IAccessibleObject,childCount-1,1)
-				if len(children)>0:
-					child=children[-1]
-		if child and child[0]==self.IAccessibleObject:
-			#A sanity check for childIDs.
-			if self.IAccessibleChildID==0 and child[1]>0: 
-				return IAccessible(windowHandle=self.windowHandle,IAccessibleObject=self.IAccessibleObject,IAccessibleChildID=child[1],event_windowHandle=self.event_windowHandle,event_objectID=self.event_objectID,event_childID=child[1])
-		elif child:
-			obj=IAccessible(IAccessibleObject=child[0],IAccessibleChildID=child[1])
-			if (obj and winUser.isDescendantWindow(self.windowHandle,obj.windowHandle)) or self.windowHandle==winUser.getDesktopWindow():
-				return self.correctAPIForRelation(obj)
-
-	def _get_children(self):
-		if self.IAccessibleChildID!=0:
-			return []
-		try:
-			childCount= self.IAccessibleObject.accChildCount
-		except COMError:
-			childCount=0
-		if childCount<=0:
-			return []
-		children=[]
-		for IAccessibleObject,IAccessibleChildID in IAccessibleHandler.accessibleChildren(self.IAccessibleObject,0,childCount):
-			if IAccessibleObject==self.IAccessibleObject:
-				children.append(IAccessible(windowHandle=self.windowHandle,IAccessibleObject=self.IAccessibleObject,IAccessibleChildID=IAccessibleChildID,event_windowHandle=self.event_windowHandle,event_objectID=self.event_objectID,event_childID=IAccessibleChildID))
-				continue
-			try:
-				identity=IAccessibleHandler.getIAccIdentity(IAccessibleObject,0)
-			except COMError:
-				identity=None
-			#For Window root IAccessibles, we just want to use the new window handle, but use the best API for that window, rather than IAccessible
-			#If it does happen to be IAccessible though, we only want the client, not the window root IAccessible
-			if identity and identity.get('objectID',None)==0 and identity.get('childID',None)==0:
-				windowHandle=identity.get('windowHandle',None)
-				if windowHandle:
-					kwargs=dict(windowHandle=windowHandle)
-					APIClass=Window.findBestAPIClass(kwargs,relation="parent") #Need a better relation type for this, but parent works ok -- gives the client
-					children.append(APIClass(**kwargs))
-					continue
-			children.append(IAccessible(IAccessibleObject=IAccessibleObject,IAccessibleChildID=IAccessibleChildID))
-		children=[x for x in children if x and winUser.isDescendantWindow(self.windowHandle,x.windowHandle)]
-		return children
-
-	def getChild(self, index):
-		if self.IAccessibleChildID != 0:
-			return None
-		child = IAccessibleHandler.accChild(self.IAccessibleObject, index + 1)
-		if not child:
-			if index < self.childCount:
-				return super(IAccessible, self).getChild(index)
-			return None
-		if child[0] == self.IAccessibleObject:
-			return IAccessible(windowHandle=self.windowHandle, IAccessibleObject=self.IAccessibleObject, IAccessibleChildID=child[1],
-				event_windowHandle=self.event_windowHandle, event_objectID=self.event_objectID, event_childID=child[1])
-		return self.correctAPIForRelation(IAccessible(IAccessibleObject=child[0], IAccessibleChildID=child[1]))
-
-	def _get_IA2Attributes(self):
-		try:
-			attribs = self.IAccessibleObject.attributes
-		except COMError as e:
-			log.debugWarning("IAccessibleObject.attributes COMError %s"%e)
-			attribs=None
-		if attribs:
-			return IAccessibleHandler.splitIA2Attribs(attribs)
-		return {}
-
-	def event_IA2AttributeChange(self):
-		# We currently only care about changes to the accessible drag and drop attributes, which we map to states, so treat this as a stateChange.
-		self.event_stateChange()
-
-	def _get_rowNumber(self):
-		table=self.table
-		if table:
-			if self.IAccessibleTableUsesTableCellIndexAttrib:
-				try:
-					index=self.IA2Attributes['table-cell-index']
-				except KeyError:
-					raise NotImplementedError
-			else:
-				index=self.IAccessibleObject.indexInParent
-			index=int(index)
-			try:
-				return table.IAccessibleTableObject.rowIndex(index)+1
-			except COMError:
-				log.debugWarning("IAccessibleTable::rowIndex failed", exc_info=True)
-		raise NotImplementedError
-
-	def _get_columnNumber(self):
-		table=self.table
-		if table:
-			if self.IAccessibleTableUsesTableCellIndexAttrib:
-				try:
-					index=self.IA2Attributes['table-cell-index']
-				except KeyError:
-					raise NotImplementedError
-			else:
-				index=self.IAccessibleObject.indexInParent
-			index=int(index)
-			try:
-				return table.IAccessibleTableObject.columnIndex(index)+1
-			except COMError:
-				log.debugWarning("IAccessibleTable::columnIndex failed", exc_info=True)
-		raise NotImplementedError
-
-	def _get_rowCount(self):
-		if hasattr(self,'IAccessibleTableObject'):
-			try:
-				return self.IAccessibleTableObject.nRows
-			except COMError:
-				log.debugWarning("IAccessibleTable::nRows failed", exc_info=True)
-		raise NotImplementedError
-
-	def _get_columnCount(self):
-		if hasattr(self,'IAccessibleTableObject'):
-			try:
-				return self.IAccessibleTableObject.nColumns
-			except COMError:
-				log.debugWarning("IAccessibleTable::nColumns failed", exc_info=True)
-		raise NotImplementedError
-
-	def _get__IATableCell(self):
-		# Permanently cache the result.
-		try:
-			self._IATableCell = self.IAccessibleObject.QueryInterface(IAccessibleHandler.IAccessibleTableCell)
-		except COMError:
-			self._IATableCell = None
-		return self._IATableCell
-
-	def _tableHeaderTextHelper(self, axis):
-		cell = self._IATableCell
-		if not cell:
-			return None
-		try:
-			headers, nHeaders = getattr(cell, axis + "HeaderCells")
-		except COMError:
-			return None
-		if not headers:
-			return None
-		try:
-			ret = []
-			# Each header must be fetched from the headers array once and only once,
-			# as it gets released when it gets garbage collected.
-			for i in xrange(nHeaders):
-				try:
-					text = headers[i].QueryInterface(IAccessibleHandler.IAccessible2).accName(0)
-				except COMError:
-					continue
-				if not text:
-					continue
-				ret.append(text)
-			return "\n".join(ret)
-		finally:
-			ctypes.windll.ole32.CoTaskMemFree(headers)
-
-	def _get_rowHeaderText(self):
-		return self._tableHeaderTextHelper("row")
-
-	def _get_columnHeaderText(self):
-		return self._tableHeaderTextHelper("column")
-
-	def _get_table(self):
-		if not isinstance(self.IAccessibleObject,IAccessibleHandler.IAccessible2):
-			return None
-		table=getattr(self,'_table',None)
-		if table:
-			return table
-		checkAncestors=False
-		if self.IAccessibleTableUsesTableCellIndexAttrib and "table-cell-index" in self.IA2Attributes:
-			checkAncestors=True
-		obj=self.parent
-		while checkAncestors and obj and not hasattr(obj,'IAccessibleTableObject'):
-			parent=obj.parent=obj.parent
-			obj=parent
-		if not obj or not hasattr(obj,'IAccessibleTableObject'):
-			return None
-		self._table=obj
-		return obj
-
-	def _get_tableID(self):
-		table = self.table
-		if not table:
-			return super(IAccessible, self).tableID
-		return (self.windowHandle, self.table.IA2UniqueID)
-
-	def _get_activeChild(self):
-		if self.IAccessibleChildID==0:
-			res=IAccessibleHandler.accFocus(self.IAccessibleObject)
-			if res:
-				if res[0]==self.IAccessibleObject:
-					return IAccessible(windowHandle=self.windowHandle,IAccessibleObject=self.IAccessibleObject,IAccessibleChildID=res[1],event_windowHandle=self.event_windowHandle,event_objectID=self.event_objectID,event_childID=res[1])
-				return IAccessible(IAccessibleObject=res[0],IAccessibleChildID=res[1])
-
-	def _get_hasFocus(self):
-		if (self.IAccessibleStates&oleacc.STATE_SYSTEM_FOCUSED):
-			return True
-		else:
-			return False
-
-	def setFocus(self):
-		try:
-			self.IAccessibleObject.accSelect(1,self.IAccessibleChildID)
-		except COMError:
-			pass
-
-	def scrollIntoView(self):
-		if isinstance(self.IAccessibleObject, IAccessibleHandler.IAccessible2):
-			try:
-				self.IAccessibleObject.scrollTo(IAccessibleHandler.IA2_SCROLL_TYPE_ANYWHERE)
-			except COMError:
-				log.debugWarning("IAccessible2::scrollTo failed", exc_info=True)
-
-	def _get_allowIAccessibleChildIDAndChildCountForPositionInfo(self):
-		"""if true position info should fall back to using the childID and the parent's accChildCount for position information if there is nothing better available."""
-		return config.conf["presentation"]["guessObjectPositionInformationWhenUnavailable"]
-
-	def _get_positionInfo(self):
-		if isinstance(self.IAccessibleObject,IAccessibleHandler.IAccessible2):
-			try:
-				info={}
-				info["level"],info["similarItemsInGroup"],info["indexInGroup"]=self.IAccessibleObject.groupPosition
-				# 0 means not applicable, so remove it.
-				for key, val in info.items():
-					if not val:
-						del info[key]
-				return info
-			except COMError:
-				pass
-		if self.hasEncodedAccDescription:
-			d=self.decodedAccDescription
-			if d and not isinstance(d,basestring):
-				groupdict=d.groupdict()
-				return {x:int(y) for x,y in groupdict.iteritems() if y is not None}
-		if self.allowIAccessibleChildIDAndChildCountForPositionInfo and self.IAccessibleChildID>0:
-			indexInGroup=self.IAccessibleChildID
-			parent=self.parent
-			if parent:
-				similarItemsInGroup=parent.childCount
-				return dict(indexInGroup=indexInGroup,similarItemsInGroup=similarItemsInGroup)
-		return {}
-
-	def _get_indexInParent(self):
-		if isinstance(self.IAccessibleObject, IAccessibleHandler.IAccessible2):
-			try:
-				return self.IAccessibleObject.indexInParent
-			except COMError:
-				pass
-		raise NotImplementedError
-
-	def _get__IA2Relations(self):
-		if not isinstance(self.IAccessibleObject, IAccessibleHandler.IAccessible2):
-			raise NotImplementedError
-		import ctypes
-		import comtypes.hresult
-		try:
-			size = self.IAccessibleObject.nRelations
-		except COMError:
-			raise NotImplementedError
-		if size <= 0:
-			return ()
-		relations = (ctypes.POINTER(IAccessibleHandler.IAccessibleRelation) * size)()
-		count = ctypes.c_int()
-		# The client allocated relations array is an [out] parameter instead of [in, out], so we need to use the raw COM method.
-		res = self.IAccessibleObject._IAccessible2__com__get_relations(size, relations, ctypes.byref(count))
-		if res != comtypes.hresult.S_OK:
-			raise NotImplementedError
-		return list(relations)
-
-	def _getIA2RelationFirstTarget(self, relationType):
-		for relation in self._IA2Relations:
-			try:
-				if relation.relationType == relationType:
-					return IAccessible(IAccessibleObject=IAccessibleHandler.normalizeIAccessible(relation.target(0)), IAccessibleChildID=0)
-			except COMError:
-				pass
-		return None
-
-	def _get_flowsTo(self):
-		return self._getIA2RelationFirstTarget(IAccessibleHandler.IA2_RELATION_FLOWS_TO)
-
-	def _get_flowsFrom(self):
-		return self._getIA2RelationFirstTarget(IAccessibleHandler.IA2_RELATION_FLOWS_FROM)
-
-	def _get_embeddingTextInfo(self):
-		if not hasattr(self, "IAccessibleTextObject"):
-			raise NotImplementedError
-		try:
-			hl = self.IAccessibleTextObject.QueryInterface(IAccessibleHandler.IAccessibleHyperlink)
-			hlOffset = hl.startIndex
-			return self.parent.makeTextInfo(textInfos.offsets.Offsets(hlOffset, hlOffset + 1))
-		except COMError:
-			pass
-		return None
-
-	def event_valueChange(self):
-		if isinstance(self, EditableTextWithAutoSelectDetection):
-			self.hasContentChangedSinceLastSelection = True
-			return
-		return super(IAccessible, self).event_valueChange()
-
-	def event_alert(self):
-		if self.role != controlTypes.ROLE_ALERT:
-			# Ignore alert events on objects that aren't alerts.
-			return
-		# If the focus is within the alert object, don't report anything for it.
-		if eventHandler.isPendingEvents("gainFocus"):
-			# The alert event might be fired before the focus.
-			api.processPendingEvents()
-		if self in api.getFocusAncestors():
-			return
-		speech.cancelSpeech()
-		speech.speakObject(self, reason=controlTypes.REASON_FOCUS)
-		for child in self.recursiveDescendants:
-			if controlTypes.STATE_FOCUSABLE in child.states:
-				speech.speakObject(child, reason=controlTypes.REASON_FOCUS)
-
-	def event_caret(self):
-		super(IAccessible, self).event_caret()
-		if self.IAccessibleRole==oleacc.ROLE_SYSTEM_CARET:
-			return
-		focusObject=api.getFocusObject()
-		if self!=focusObject and not self.treeInterceptor and hasattr(self,'IAccessibleTextObject'):
-			inDocument=None
-			for ancestor in reversed(api.getFocusAncestors()+[focusObject]):
-				if ancestor.role==controlTypes.ROLE_DOCUMENT:
-					inDocument=ancestor
-					break
-			if not inDocument:
-				return
-			parent=self
-			caretInDocument=False
-			while parent:
-				if parent==inDocument:
-					caretInDocument=True
-					break
-				parent=parent.parent
-			if not caretInDocument:
-				return
-			try:
-				info=self.makeTextInfo(textInfos.POSITION_CARET)
-			except RuntimeError:
-				return
-			info.expand(textInfos.UNIT_CHARACTER)
-			try:
-				char=ord(info.text)
-			except TypeError:
-				char=0
-			if char!=0xfffc:
-				IAccessibleHandler.processFocusNVDAEvent(self)
-
-	def _get_groupName(self):
-		return None
-		if self.IAccessibleChildID>0:
-			return None
-		else:
-			return super(IAccessible,self)._get_groupName()
-
-	def event_selection(self):
-		return self.event_stateChange()
-
-	def event_selectionAdd(self):
-		return self.event_stateChange()
-
-	def event_selectionRemove(self):
-		return self.event_stateChange()
-
-	def event_selectionWithIn(self):
-		return self.event_stateChange()
-
-	def _get_isPresentableFocusAncestor(self):
-		IARole = self.IAccessibleRole
-		if IARole == oleacc.ROLE_SYSTEM_CLIENT and self.windowStyle & winUser.WS_SYSMENU:
-			return True
-		return super(IAccessible, self).isPresentableFocusAncestor
-
-	def _get_devInfo(self):
-		info = super(IAccessible, self).devInfo
-		iaObj = self.IAccessibleObject
-		info.append("IAccessibleObject: %r" % iaObj)
-		childID = self.IAccessibleChildID
-		info.append("IAccessibleChildID: %r" % childID)
-		info.append("IAccessible event parameters: windowHandle=%r, objectID=%r, childID=%r" % (self.event_windowHandle, self.event_objectID, self.event_childID))
-		formatLong = self._formatLongDevInfoString
-		try:
-			ret = formatLong(iaObj.accName(childID))
-		except Exception as e:
-			ret = "exception: %s" % e
-		info.append("IAccessible accName: %s" % ret)
-		try:
-			ret = iaObj.accRole(childID)
-			for name, const in oleacc.__dict__.iteritems():
-				if not name.startswith("ROLE_"):
-					continue
-				if ret == const:
-					ret = name
-					break
-			else:
-				ret = repr(ret)
-		except Exception as e:
-			ret = "exception: %s" % e
-		info.append("IAccessible accRole: %s" % ret)
-		try:
-			temp = iaObj.accState(childID)
-			ret = ", ".join(
-				name for name, const in oleacc.__dict__.iteritems()
-				if name.startswith("STATE_") and temp & const
-			) + " (%d)" % temp
-		except Exception as e:
-			ret = "exception: %s" % e
-		info.append("IAccessible accState: %s" % ret)
-		try:
-			ret = formatLong(iaObj.accDescription(childID))
-		except Exception as e:
-			ret = "exception: %s" % e
-		info.append("IAccessible accDescription: %s" % ret)
-		try:
-			ret = formatLong(iaObj.accValue(childID))
-		except Exception as e:
-			ret = "exception: %s" % e
-		info.append("IAccessible accValue: %s" % ret)
-		if isinstance(iaObj, IAccessibleHandler.IAccessible2):
-			try:
-				ret = iaObj.windowHandle
-			except Exception as e:
-				ret = "exception: %s" % e
-			info.append("IAccessible2 windowHandle: %s" % ret)
-			try:
-				ret = iaObj.uniqueID
-			except Exception as e:
-				ret = "exception: %s" % e
-			info.append("IAccessible2 uniqueID: %s" % ret)
-			try:
-				ret = iaObj.role()
-				for name, const in itertools.chain(oleacc.__dict__.iteritems(), IAccessibleHandler.__dict__.iteritems()):
-					if not name.startswith("ROLE_") and not name.startswith("IA2_ROLE_"):
-						continue
-					if ret == const:
-						ret = name
-						break
-				else:
-					ret = repr(ret)
-			except Exception as e:
-				ret = "exception: %s" % e
-			info.append("IAccessible2 role: %s" % ret)
-			try:
-				temp = iaObj.states
-				ret = ", ".join(
-					name for name, const in IAccessibleHandler.__dict__.iteritems()
-					if name.startswith("IA2_STATE_") and temp & const
-				) + " (%d)" % temp
-			except Exception as e:
-				ret = "exception: %s" % e
-			info.append("IAccessible2 states: %s" % ret)
-			try:
-				ret = repr(iaObj.attributes)
-			except Exception as e:
-				ret = "exception: %s" % e
-			info.append("IAccessible2 attributes: %s" % ret)
-		return info
-
-class ContentGenericClient(IAccessible):
-
-	TextInfo=displayModel.DisplayModelTextInfo
-	presentationType=IAccessible.presType_content
-	role=controlTypes.ROLE_UNKNOWN
-
-	def _get_value(self):
-		val=self.displayText
-		truncate=len(val)>200
-		if truncate:
-			return u"%s\u2026"%val[:200]
-		return val
-
-class GenericWindow(IAccessible):
-
-	TextInfo=displayModel.DisplayModelTextInfo
-	isPresentableFocusAncestor=False
-
-class WindowRoot(GenericWindow):
-
-	parentUsesSuperOnWindowRootIAccessible=True #: on a window root IAccessible, super should be used instead of accParent
-
-	@classmethod
-	def windowHasExtraIAccessibles(cls,windowHandle):
-		"""Finds out whether this window has things such as a system menu / titleBar / scroll bars, which would be represented as extra IAccessibles"""
-		style=winUser.getWindowStyle(windowHandle)
-		return bool(style&winUser.WS_SYSMENU)
-
-	def _get_presentationType(self):
-		states=self.states
-		if controlTypes.STATE_INVISIBLE in states or controlTypes.STATE_UNAVAILABLE in states:
-			return self.presType_unavailable
-		if not self.windowHasExtraIAccessibles(self.windowHandle):
-			return self.presType_layout
-		return self.presType_content
-
-	def _get_parent(self):
-		if self.parentUsesSuperOnWindowRootIAccessible:
-			return super(IAccessible,self).parent
-		return super(WindowRoot,self).parent
-
-	def _get_next(self):
-		return super(IAccessible,self).next 
-
-	def _get_previous(self):
-		return super(IAccessible,self).previous
-
-	def _get_container(self):
-		#Support for groupbox windows
-		groupboxObj=IAccessibleHandler.findGroupboxObject(self)
-		if groupboxObj:
-			return groupboxObj
-		return super(WindowRoot,self).container
-
-class ShellDocObjectView(IAccessible):
-
-	def event_gainFocus(self):
-		#Sometimes Shell DocObject View gets focus, when really the document inside it should
-		#Adobe Reader 9 licence agreement
-		if eventHandler.isPendingEvents("gainFocus") or self.childCount!=1:
-			return super(ShellDocObjectView,self).event_gainFocus()
-		child=self.firstChild
-		if not child or child.windowClassName!="Internet Explorer_Server" or child.role!=controlTypes.ROLE_PANE:
-			return super(ShellDocObjectView,self).event_gainFocus()
-		child=child.firstChild
-		if not child or child.windowClassName!="Internet Explorer_Server" or child.role!=controlTypes.ROLE_DOCUMENT:
-			return super(ShellDocObjectView,self).event_gainFocus()
-		eventHandler.queueEvent("gainFocus",child)
-
-class JavaVMRoot(IAccessible):
-
-	def _get_firstChild(self):
-		jabContext=JABHandler.JABContext(hwnd=self.windowHandle)
-		return NVDAObjects.JAB.JAB(jabContext=jabContext)
-
-	def _get_lastChild(self):
-		jabContext=JABHandler.JABContext(hwnd=self.windowHandle)
-		return NVDAObjects.JAB.JAB(jabContext=jabContext)
-
-	def _get_children(self):
-		children=[]
-		jabContext=JABHandler.JABContext(hwnd=self.windowHandle)
-		obj=NVDAObjects.JAB.JAB(jabContext=jabContext)
-		if obj:
-			children.append(obj)
-		return children
-
-class NUIDialogClient(Dialog):
-	role=controlTypes.ROLE_DIALOG
-
-class Groupbox(IAccessible):
-
-	def _getNextSkipWindows(self, obj):
-		res = obj.next
-		if res:
-			return res
-		res = obj.parent
-		if not res or res.role != controlTypes.ROLE_WINDOW:
-			return None
-		res = res.next
-		if not res or res.role != controlTypes.ROLE_WINDOW:
-			return None
-		return res.firstChild
-
-	def _get_description(self):
-		next=self._getNextSkipWindows(self)
-		if next and next.name==self.name and next.role==controlTypes.ROLE_GRAPHIC:
-			next=self._getNextSkipWindows(next)
-		if next and next.role==controlTypes.ROLE_STATICTEXT:
-			nextNext=self._getNextSkipWindows(next)
-			if nextNext and nextNext.name!=next.name:
-				return next.name
-		return super(Groupbox,self).description
-
-	def _get_isPresentableFocusAncestor(self):
-		# Only fetch this the first time it is requested,
-		# as it is a bit slow due to the description property
-		# and the answer shouldn't change anyway.
-		self.isPresentableFocusAncestor = res = super(Groupbox, self).isPresentableFocusAncestor
-		return res
-
-class TrayClockWClass(IAccessible):
-	"""
-	Based on NVDAObject but the role is changed to clock.
-	"""
-
-	def _get_role(self):
-		return controlTypes.ROLE_CLOCK
-
-class OutlineItem(IAccessible):
-
-	def _get_value(self):
-		val=super(OutlineItem,self)._get_value()
-		try:
-			int(val)
-		except (ValueError, TypeError):
-			return val
-
-class Tooltip(IAccessible):
-
-	def event_show(self):
-		# TODO: Abstract this somehow.
-		if (config.conf["presentation"]["reportTooltips"] and (self.IAccessibleRole==oleacc.ROLE_SYSTEM_TOOLTIP)) or (config.conf["presentation"]["reportHelpBalloons"] and (self.IAccessibleRole==oleacc.ROLE_SYSTEM_HELPBALLOON)):
-			speech.speakObject(self,reason=controlTypes.REASON_FOCUS)
-			# TODO: Don't use getBrailleTextForProperties directly.
-			braille.handler.message(braille.getBrailleTextForProperties(name=self.name, role=self.role))
-
-class List(IAccessible):
-
-	def _get_role(self):
-		return controlTypes.ROLE_LIST
-
-class SysLinkClient(IAccessible):
-
-	def reportFocus(self):
-		pass
-
-	def _get_role(self):
-		if self.childCount==0:
-			return controlTypes.ROLE_LINK
-		return super(SysLinkClient,self).role
-
-class SysLink(IAccessible):
-
-	def _get_name(self):
-		#Workaround for #451 - explorer returns incorrect string length, thus it can contain garbage characters
-		name=super(SysLink,self).name
-		if name: 
-			#Remove any data after the null character
-			i=name.find('\0')
-			if i>=0: name=name[:i]
-		return name
-
-class TaskList(IAccessible):
-	isPresentableFocusAncestor = False
-
-	def event_gainFocus(self):
-		# Normally, we don't want to act on this focus event.
-		if self.childCount == 0:
-			# However, in Windows 7, the task list gets focus even if alt+tab is pressed with no applications open.
-			# In this case, we must report the focus so the user knows where the focus has landed.
-			return super(TaskList, self).event_gainFocus()
-
-class TaskListIcon(IAccessible):
-
-	allowIAccessibleChildIDAndChildCountForPositionInfo=True
-
-	def _get_role(self):
-		return controlTypes.ROLE_ICON
-
-	def reportFocus(self):
-		if controlTypes.STATE_INVISIBLE in self.states:
-			return
-		super(TaskListIcon,self).reportFocus()
-
-class MenuItem(IAccessible):
-
-	def _get_description(self):
-		name=self.name
-		description=super(MenuItem,self)._get_description()
-		if description!=name:
-			return description
-		else:
-			return None
-
-	def _get_name(self):
-		return super(MenuItem,self).name or self.displayText
-
-	def event_gainFocus(self):
-		if eventHandler.isPendingEvents("gainFocus"):
-			return
-		super(MenuItem, self).event_gainFocus()
-
-class Taskbar(IAccessible):
-	name = _("Taskbar")
-
-class Button(IAccessible):
-
-	def _get_name(self):
-		name=super(Button,self).name
-		if not name or name.isspace():
-			name=self.displayText
-		return name
-
-class InaccessibleListBoxItem(IAccessible):
-	"""
-	Used for list item IAccessibles in inaccessible owner drawn ListBox controls.
-	Overrides name to use display model text as MSAA doesn't provide a suitable name (it's usually either empty or contains garbage).
-	"""
-
-	def _get_name(self):
-		return self.displayText
-
-class InaccessibleComboBox(IAccessible):
-	"""
-	Used for inaccessible owner drawn ComboBox controls.
-	Overrides value  to use display model text as MSAA doesn't provide a suitable vale (it's usually either empty or contains garbage).
-	"""
-
-	def _get_value(self):
-		return self.displayText
-
-class StaticText(IAccessible):
-	"""Support for owner-drawn staticText controls where accName is empty."""
-
-	def _get_name(self):
-		name=super(StaticText,self).name
-		if not name or name.isspace():
-				name=self.displayText
-		return name
-
-
-class Titlebar(IAccessible):
-	"""A class for the standard MSAA titlebar, which shortcuts presentationType to be layout (for performance) and  makes the description property empty, as the standard accDescription is rather annoying."""
-
-	presentationType=IAccessible.presType_layout
-
-	def _get_description(self):
-		return ""
-
-class ReBarWindow32Client(IAccessible):
-	"""
-	The client IAccessible for a ReBarWindow32 window.
-	Overrides firstChild/lastChild as accNavigate is not implemented, and IEnumVariant (children) gives back some strange buttons beside each child window with no accNavigate.
-	"""
-
-	def _get_firstChild(self):
-		return super(IAccessible,self).firstChild
-
-	def _get_lastChild(self):
-		return super(IAccessible,self).lastChild
-
-#A class for the listview window class, found sof ar only in the Cygwin Setup program.
-#Makes sure its available in simple review mode, and uses display model
-class ListviewPane(IAccessible):
-	presentationType=IAccessible.presType_content
-	role=controlTypes.ROLE_LIST
-	TextInfo=displayModel.DisplayModelTextInfo
-	name=""
-
-class IEFrameNotificationBar(IAccessible):
-
-	def event_show(self):
-		child=self.simpleFirstChild
-		if isinstance(child,Dialog):
-			child.event_alert()
-
-#The Internet Explorer notification toolbar should be handled as an alert
-class IENotificationBar(Dialog,IAccessible):
-	name=""
-	role=controlTypes.ROLE_ALERT
-
-	def event_alert(self):
-		speech.cancelSpeech()
-		speech.speakObject(self,reason=controlTypes.REASON_FOCUS)
-		child=self.simpleFirstChild
-		while child:
-			if child.role!=controlTypes.ROLE_STATICTEXT:
-				speech.speakObject(child,reason=controlTypes.REASON_FOCUS)
-			child=child.simpleNext
-
-###class mappings
-
-_staticMap={
-	("ReBarWindow32",oleacc.ROLE_SYSTEM_CLIENT):"ReBarWindow32Client",
-	("Static",oleacc.ROLE_SYSTEM_STATICTEXT):"StaticText",
-	("msctls_statusbar32",oleacc.ROLE_SYSTEM_STATICTEXT):"StaticText",
-	(None,oleacc.ROLE_SYSTEM_PUSHBUTTON):"Button",
-	("tooltips_class32",oleacc.ROLE_SYSTEM_TOOLTIP):"Tooltip",
-	("tooltips_class32",oleacc.ROLE_SYSTEM_HELPBALLOON):"Tooltip",
-	(None,oleacc.ROLE_SYSTEM_DIALOG):"Dialog",
-	(None,oleacc.ROLE_SYSTEM_ALERT):"Dialog",
-	(None,oleacc.ROLE_SYSTEM_PROPERTYPAGE):"Dialog",
-	(None,oleacc.ROLE_SYSTEM_GROUPING):"Groupbox",
-	("TrayClockWClass",oleacc.ROLE_SYSTEM_CLIENT):"TrayClockWClass",
-	("TRxRichEdit",oleacc.ROLE_SYSTEM_CLIENT):"delphi.TRxRichEdit",
-	(None,oleacc.ROLE_SYSTEM_OUTLINEITEM):"OutlineItem",
-	(None,oleacc.ROLE_SYSTEM_LIST):"List",
-	(None,oleacc.ROLE_SYSTEM_PROGRESSBAR):"ProgressBar",
-	("TRichView",oleacc.ROLE_SYSTEM_CLIENT):"delphi.TRichView",
-	("TRichViewEdit",oleacc.ROLE_SYSTEM_CLIENT):"delphi.TRichViewEdit",
-	("TTntDrawGrid.UnicodeClass",oleacc.ROLE_SYSTEM_CLIENT):"List",
-	("SysListView32",oleacc.ROLE_SYSTEM_LIST):"sysListView32.List",
-	("SysListView32",oleacc.ROLE_SYSTEM_GROUPING):"sysListView32.List",
-	("SysListView32",oleacc.ROLE_SYSTEM_LISTITEM):"sysListView32.ListItem",
-	("SysListView32",oleacc.ROLE_SYSTEM_MENUITEM):"sysListView32.ListItemWithoutColumnSupport",
-	("SysTreeView32",oleacc.ROLE_SYSTEM_OUTLINE):"sysTreeView32.TreeView",
-	("SysTreeView32",oleacc.ROLE_SYSTEM_OUTLINEITEM):"sysTreeView32.TreeViewItem",
-	("SysTreeView32",oleacc.ROLE_SYSTEM_MENUITEM):"sysTreeView32.TreeViewItem",
-	("SysTreeView32",0):"sysTreeView32.BrokenCommctrl5Item",
-	("ATL:SysListView32",oleacc.ROLE_SYSTEM_LISTITEM):"sysListView32.ListItem",
-	("TWizardForm",oleacc.ROLE_SYSTEM_CLIENT):"delphi.Form",
-	("SysLink",oleacc.ROLE_SYSTEM_CLIENT):"SysLinkClient",
-	("SysLink",oleacc.ROLE_SYSTEM_LINK):"SysLink",
-	("ATL:4FAE8088",oleacc.ROLE_SYSTEM_LINK):"SysLink",
-	("#32771",oleacc.ROLE_SYSTEM_LIST):"TaskList",
-	("TaskSwitcherWnd",oleacc.ROLE_SYSTEM_LIST):"TaskList",
-	("#32771",oleacc.ROLE_SYSTEM_LISTITEM):"TaskListIcon",
-	("TaskSwitcherWnd",oleacc.ROLE_SYSTEM_LISTITEM):"TaskListIcon",
-	("TGroupBox",oleacc.ROLE_SYSTEM_CLIENT):"delphi.TGroupBox",
-	("TFormOptions",oleacc.ROLE_SYSTEM_CLIENT):"delphi.Form",
-	("TMessageForm",oleacc.ROLE_SYSTEM_CLIENT):"delphi.Form",
-	("TFormOptions",oleacc.ROLE_SYSTEM_WINDOW):"delphi.Form",
-	("TTabSheet",oleacc.ROLE_SYSTEM_CLIENT):"delphi.TabSheet",
-	("MsiDialogCloseClass",oleacc.ROLE_SYSTEM_CLIENT):"Dialog",
-	(None,oleacc.ROLE_SYSTEM_MENUITEM):"MenuItem",
-	("TPTShellList",oleacc.ROLE_SYSTEM_LISTITEM):"sysListView32.ListItem",
-	("TProgressBar",oleacc.ROLE_SYSTEM_PROGRESSBAR):"ProgressBar",
-	("AcrobatSDIWindow",oleacc.ROLE_SYSTEM_CLIENT):"adobeAcrobat.AcrobatSDIWindowClient",
-	("SysMonthCal32",oleacc.ROLE_SYSTEM_CLIENT):"SysMonthCal32.SysMonthCal32",
-	("hh_kwd_vlist",oleacc.ROLE_SYSTEM_LIST):"hh.KeywordList",
-	("Scintilla",oleacc.ROLE_SYSTEM_CLIENT):"scintilla.Scintilla",
-	("TScintilla",oleacc.ROLE_SYSTEM_CLIENT):"scintilla.Scintilla",
-	("AkelEditW",oleacc.ROLE_SYSTEM_CLIENT):"akelEdit.AkelEdit",
-	("AkelEditA",oleacc.ROLE_SYSTEM_CLIENT):"akelEdit.AkelEdit",
-	("MSOUNISTAT",oleacc.ROLE_SYSTEM_CLIENT):"msOffice.MSOUNISTAT",
-	("QWidget",oleacc.ROLE_SYSTEM_CLIENT):"qt.Client",
-	("QWidget",oleacc.ROLE_SYSTEM_LIST):"qt.Container",
-	("QWidget",oleacc.ROLE_SYSTEM_OUTLINE):"qt.Container",
-	("QWidget",oleacc.ROLE_SYSTEM_MENUBAR):"qt.Container",
-	("QWidget",oleacc.ROLE_SYSTEM_ROW):"qt.TableRow",
-	("QWidget",oleacc.ROLE_SYSTEM_CELL):"qt.TableCell",
-	("QWidget",oleacc.ROLE_SYSTEM_OUTLINEITEM):"qt.TreeViewItem",
-	("QPopup",oleacc.ROLE_SYSTEM_MENUPOPUP):"qt.Menu",
-	("QWidget",oleacc.ROLE_SYSTEM_IPADDRESS):"qt.LayeredPane",
-	("QWidget",oleacc.ROLE_SYSTEM_APPLICATION):"qt.Application",
-	("Shell_TrayWnd",oleacc.ROLE_SYSTEM_CLIENT):"Taskbar",
-	("Shell DocObject View",oleacc.ROLE_SYSTEM_CLIENT):"ShellDocObjectView",
-	("listview",oleacc.ROLE_SYSTEM_CLIENT):"ListviewPane",
-	("NUIDialog",oleacc.ROLE_SYSTEM_CLIENT):"NUIDialogClient",
-	("_WwN",oleacc.ROLE_SYSTEM_TEXT):"winword.SpellCheckErrorField",
-	("_WwO",oleacc.ROLE_SYSTEM_TEXT):"winword.SpellCheckErrorField",
-	("_WwB",oleacc.ROLE_SYSTEM_CLIENT):"winword.ProtectedDocumentPane",
-}
+#A part of NonVisual Desktop Access (NVDA)
+#Copyright (C) 2006-2012 NVDA Contributors
+#This file is covered by the GNU General Public License.
+#See the file COPYING for more details.
+
+from comtypes import COMError, IServiceProvider, GUID
+import ctypes
+import os
+import re
+import itertools
+from comInterfaces.tom import ITextDocument
+import tones
+import languageHandler
+import textInfos.offsets
+import colors
+import time
+import displayModel
+import IAccessibleHandler
+import oleacc
+import JABHandler
+import winUser
+import globalVars
+from logHandler import log
+import speech
+import braille
+import api
+import config
+import controlTypes
+from NVDAObjects.window import Window
+from NVDAObjects import NVDAObject, NVDAObjectTextInfo, InvalidNVDAObject
+import NVDAObjects.JAB
+import eventHandler
+from NVDAObjects.behaviors import ProgressBar, Dialog, EditableTextWithAutoSelectDetection, FocusableUnfocusableContainer
+
+def getNVDAObjectFromEvent(hwnd,objectID,childID):
+	try:
+		accHandle=IAccessibleHandler.accessibleObjectFromEvent(hwnd,objectID,childID)
+	except WindowsError:
+		accHandle=None
+	if not accHandle:
+		return None
+	(pacc,accChildID)=accHandle
+	obj=IAccessible(IAccessibleObject=pacc,IAccessibleChildID=accChildID,event_windowHandle=hwnd,event_objectID=objectID,event_childID=childID)
+	return obj
+
+def getNVDAObjectFromPoint(x,y):
+	accHandle=IAccessibleHandler.accessibleObjectFromPoint(x,y)
+	if not accHandle:
+		return None
+	(pacc,child)=accHandle
+	obj=IAccessible(IAccessibleObject=pacc,IAccessibleChildID=child)
+	return obj
+
+FORMAT_OBJECT_ATTRIBS = frozenset({"text-align"})
+def normalizeIA2TextFormatField(formatField):
+	try:
+		textAlign=formatField.pop("text-align")
+	except KeyError:
+		textAlign=None
+	if textAlign:
+		formatField["text-align"]=textAlign
+	try:
+		fontWeight=formatField.pop("font-weight")
+	except KeyError:
+		fontWeight=None
+	if fontWeight is not None and (fontWeight.lower()=="bold" or (fontWeight.isdigit() and int(fontWeight)>=700)):
+		formatField["bold"]=True
+	else:
+		formatField["bold"]=False
+	try:
+		fontStyle=formatField.pop("font-style")
+	except KeyError:
+		fontStyle=None
+	if fontStyle is not None and fontStyle.lower()=="italic":
+		formatField["italic"]=True
+	else:
+		formatField["italic"]=False
+	try:
+		invalid=formatField.pop("invalid")
+	except KeyError:
+		invalid=None
+	if invalid and invalid.lower()=="spelling":
+		formatField["invalid-spelling"]=True
+	color=formatField.get('color')
+	if color:
+		try:
+			formatField['color']=colors.RGB.fromString(color)
+		except ValueError:
+			pass
+	backgroundColor=formatField.get('background-color')
+	if backgroundColor:
+		try:
+			formatField['background-color']=colors.RGB.fromString(backgroundColor)
+		except ValueError:
+			pass
+	lineStyle=formatField.get("text-underline-style")
+	lineType=formatField.get("text-underline-type")
+	if lineStyle or lineType:
+		formatField["underline"]=lineStyle!="none" and lineType!="none"
+	lineStyle=formatField.get("text-line-through-style")
+	lineType=formatField.get("text-line-through-type")
+	if lineStyle or lineType:
+		formatField["strikethrough"]=lineStyle!="none" and lineType!="none"
+	language=formatField.get('language')
+	if language:
+		formatField['language']=languageHandler.normalizeLanguage(language)
+
+class IA2TextTextInfo(textInfos.offsets.OffsetsTextInfo):
+
+	detectFormattingAfterCursorMaybeSlow=False
+
+	def _getOffsetFromPoint(self,x,y):
+		if self.obj.IAccessibleTextObject.nCharacters>0:
+			return self.obj.IAccessibleTextObject.OffsetAtPoint(x,y,IAccessibleHandler.IA2_COORDTYPE_SCREEN_RELATIVE)
+		else:
+			raise NotImplementedError
+
+	def _getPointFromOffset(self,offset):
+		try:
+			res=self.obj.IAccessibleTextObject.characterExtents(offset,IAccessibleHandler.IA2_COORDTYPE_SCREEN_RELATIVE)
+		except COMError:
+			raise NotImplementedError
+		point=textInfos.Point(res[0]+(res[2]/2),res[1]+(res[3]/2))
+		return point
+
+	def _get_unit_mouseChunk(self):
+		return "mouseChunk"
+
+	def expand(self,unit):
+		if unit==self.unit_mouseChunk:
+			isMouseChunkUnit=True
+			oldStart=self._startOffset
+			oldEnd=self._endOffset
+			unit=super(IA2TextTextInfo,self).unit_mouseChunk
+		else:
+			isMouseChunkUnit=False
+		super(IA2TextTextInfo,self).expand(unit)
+		if isMouseChunkUnit:
+			text=self._getTextRange(self._startOffset,self._endOffset)
+			try:
+				self._startOffset=text.rindex(u'\ufffc',0,oldStart-self._startOffset)
+			except ValueError:
+				pass
+			try:
+				self._endOffset=text.index(u'\ufffc',oldEnd-self._startOffset)
+			except ValueError:
+				pass
+
+	def _getCaretOffset(self):
+		try:
+			offset=self.obj.IAccessibleTextObject.caretOffset
+		except COMError:
+			log.debugWarning("IAccessibleText::caretOffset failed", exc_info=True)
+			raise RuntimeError("Retrieving caret offset failed")
+		if offset<0:
+			raise RuntimeError("no active caret in this object")
+		return offset
+
+	def _setCaretOffset(self,offset):
+		self.obj.IAccessibleTextObject.SetCaretOffset(offset)
+
+	def _getSelectionOffsets(self):
+		try:
+			nSelections=self.obj.IAccessibleTextObject.nSelections
+		except COMError:
+			nSelections=0
+		if nSelections:
+			(start,end)=self.obj.IAccessibleTextObject.Selection[0]
+		else:
+			start=self._getCaretOffset()
+			end=start
+		return [min(start,end),max(start,end)]
+
+	def _setSelectionOffsets(self,start,end):
+		for selIndex in xrange(self.obj.IAccessibleTextObject.NSelections):
+			self.obj.IAccessibleTextObject.RemoveSelection(selIndex)
+		self.obj.IAccessibleTextObject.AddSelection(start,end)
+
+	def _getStoryLength(self):
+		try:
+			return self.obj.IAccessibleTextObject.NCharacters
+		except COMError:
+			log.debugWarning("IAccessibleText::nCharacters failed",exc_info=True)
+			return 0
+
+	def _getLineCount(self):
+			return -1
+
+	def _getTextRange(self,start,end):
+		try:
+			return self.obj.IAccessibleTextObject.text(start,end)
+		except COMError:
+			return u""
+
+	def _getFormatFieldAndOffsets(self,offset,formatConfig,calculateOffsets=True):
+		try:
+			startOffset,endOffset,attribsString=self.obj.IAccessibleTextObject.attributes(offset)
+		except COMError:
+			log.debugWarning("could not get attributes",exc_info=True)
+			return textInfos.FormatField(),(self._startOffset,self._endOffset)
+		formatField=textInfos.FormatField()
+		if not attribsString and offset>0:
+			try:
+				attribsString=self.obj.IAccessibleTextObject.attributes(offset-1)[2]
+			except COMError:
+				pass
+		if attribsString:
+			formatField.update(IAccessibleHandler.splitIA2Attribs(attribsString))
+		objAttribs = self.obj.IA2Attributes
+		for attr in FORMAT_OBJECT_ATTRIBS:
+			try:
+				formatField[attr] = objAttribs[attr]
+			except KeyError:
+				pass
+		normalizeIA2TextFormatField(formatField)
+		return formatField,(startOffset,endOffset)
+
+	def _getCharacterOffsets(self,offset):
+		try:
+			if offset>=self.obj.IAccessibleTextObject.nCharacters:
+				return offset,offset+1
+		except COMError:
+			pass
+		try:
+			return self.obj.IAccessibleTextObject.TextAtOffset(offset,IAccessibleHandler.IA2_TEXT_BOUNDARY_CHAR)[0:2]
+		except COMError:
+			return super(IA2TextTextInfo,self)._getCharacterOffsets(offset)
+
+	def _getWordOffsets(self,offset):
+		try:
+			if offset>=self.obj.IAccessibleTextObject.nCharacters:
+				return offset,offset+1
+		except COMError:
+			pass
+		try:
+			return self.obj.IAccessibleTextObject.TextAtOffset(offset,IAccessibleHandler.IA2_TEXT_BOUNDARY_WORD)[0:2]
+		except COMError:
+			return super(IA2TextTextInfo,self)._getWordOffsets(offset)
+
+	def _getLineOffsets(self,offset):
+		try:
+			start,end,text=self.obj.IAccessibleTextObject.TextAtOffset(offset,IAccessibleHandler.IA2_TEXT_BOUNDARY_LINE)
+			return start,end
+		except COMError:
+			log.debugWarning("IAccessibleText::textAtOffset failed",exc_info=True)
+			return offset,offset+1
+
+	def _getSentenceOffsets(self,offset):
+		try:
+			if offset>=self.obj.IAccessibleTextObject.nCharacters:
+				return offset,offset+1
+		except COMError:
+			pass
+		try:
+			start,end,text=self.obj.IAccessibleTextObject.TextAtOffset(offset,IAccessibleHandler.IA2_TEXT_BOUNDARY_SENTENCE)
+			if start==end:
+				raise NotImplementedError
+			return start,end
+		except COMError:
+			return super(IA2TextTextInfo,self)._getSentenceOffsets(offset)
+
+	def _getParagraphOffsets(self,offset):
+		try:
+			if offset>self.obj.IAccessibleTextObject.nCharacters:
+				return offset,offset+1
+		except COMError:
+			pass
+		try:
+			start,end,text=self.obj.IAccessibleTextObject.TextAtOffset(offset,IAccessibleHandler.IA2_TEXT_BOUNDARY_PARAGRAPH)
+			if start>=end:
+				raise RuntimeError("did not expand to paragraph correctly")
+			return start,end
+		except (RuntimeError,COMError):
+			return super(IA2TextTextInfo,self)._getParagraphOffsets(offset)
+
+	def _lineNumFromOffset(self,offset):
+		return -1
+
+	def getEmbeddedObject(self, offset=0):
+		offset += self._startOffset
+
+		# Mozilla uses IAccessibleHypertext to facilitate quick retrieval of embedded objects.
+		try:
+			ht = self.obj.IAccessibleTextObject.QueryInterface(IAccessibleHandler.IAccessibleHypertext)
+			hi = ht.hyperlinkIndex(offset)
+			if hi != -1:
+				hl = ht.hyperlink(hi)
+				return IAccessible(IAccessibleObject=hl.QueryInterface(IAccessibleHandler.IAccessible2), IAccessibleChildID=0)
+		except COMError:
+			pass
+
+		# Otherwise, we need to count the embedded objects to determine which child to use.
+		# This could possibly be optimised by caching.
+		text = self._getTextRange(0, offset + 1)
+		childIndex = text.count(u"\uFFFC")
+		if childIndex == 0:
+			raise LookupError
+		try:
+			return IAccessible(IAccessibleObject=IAccessibleHandler.accChild(self.obj.IAccessibleObject, childIndex)[0], IAccessibleChildID=0)
+		except COMError:
+			pass
+
+		raise LookupError
+
+class IAccessible(Window):
+	"""
+the NVDAObject for IAccessible
+@ivar IAccessibleChildID: the IAccessible object's child ID
+@type IAccessibleChildID: int
+"""
+
+	IAccessibleTableUsesTableCellIndexAttrib=False #: Should the table-cell-index IAccessible2 object attribute be used rather than indexInParent?
+	IA2UniqueID=None #: The cached IAccessible2::uniqueID if its implemented
+
+	@classmethod
+	def getPossibleAPIClasses(cls,kwargs,relation=None):
+		from . import MSHTML
+		yield MSHTML.MSHTML
+
+	@classmethod
+	def kwargsFromSuper(cls,kwargs,relation=None):
+		acc=None
+		objID=None
+		windowHandle=kwargs['windowHandle']
+		if isinstance(relation,tuple):
+			acc=IAccessibleHandler.accessibleObjectFromPoint(relation[0],relation[1])
+		elif relation=="focus":
+			objID=winUser.OBJID_CLIENT
+			acc=IAccessibleHandler.accessibleObjectFromEvent(windowHandle,objID,0)
+			if not acc:
+				return False
+			testAccFocus=acc
+			usedAccFocus=False
+			# Keep doing accFocus until we can't anymore or until accFocus keeps returning the same object.
+			while True:
+				testAccFocus=IAccessibleHandler.accFocus(testAccFocus[0])
+				# Only set the acc variable if we get something useful using accFocus.
+				if testAccFocus and testAccFocus!=acc:
+					acc=testAccFocus
+					usedAccFocus=True
+				else:
+					# We can't go any further.
+					break
+			if usedAccFocus:
+				# We don't know the event parameters for this object.
+				objID=None
+				# This object may also be in a different window, so we need to recalculate the window handle.
+				kwargs['windowHandle']=None
+		elif relation in ("parent","foreground"):
+			objID=winUser.OBJID_CLIENT
+		else:
+			objID=winUser.OBJID_WINDOW
+		if not acc and objID is not None:
+			acc=IAccessibleHandler.accessibleObjectFromEvent(windowHandle,objID,0)
+		if not acc:
+			return False
+		kwargs['IAccessibleObject']=acc[0]
+		kwargs['IAccessibleChildID']=acc[1]
+		if objID:
+			# We know the event parameters, so pass them to the NVDAObject.
+			kwargs['event_windowHandle']=windowHandle
+			kwargs['event_objectID']=objID
+			kwargs['event_childID']=0
+		return True
+
+	def findOverlayClasses(self,clsList):
+		if self.event_objectID==winUser.OBJID_CLIENT and JABHandler.isJavaWindow(self.windowHandle): 
+			clsList.append(JavaVMRoot)
+
+		windowClassName=self.windowClassName
+		role=self.IAccessibleRole
+
+		if self.role in (controlTypes.ROLE_APPLICATION, controlTypes.ROLE_DIALOG) and not self.isFocusable:
+			# Make unfocusable applications focusable.
+			# This is particularly useful for ARIA applications.
+			# We use the NVDAObject role instead of IAccessible role here
+			# because of higher API classes; e.g. MSHTML.
+			clsList.insert(0, FocusableUnfocusableContainer)
+
+		if hasattr(self, "IAccessibleTextObject"):
+			if role==oleacc.ROLE_SYSTEM_TEXT:
+				isEditable=True
+			else:
+				try:
+					isEditable=bool(self.IAccessibleObject.states&IAccessibleHandler.IA2_STATE_EDITABLE)
+				except COMError:
+					isEditable=False
+			if isEditable:
+				clsList.append(EditableTextWithAutoSelectDetection)
+
+		# Use window class name and role to search for a class match in our static map.
+		keys=[(windowClassName,role),(None,role),(windowClassName,None)]
+		normalizedWindowClassName=Window.normalizeWindowClassName(windowClassName)
+		if normalizedWindowClassName!=windowClassName:
+			keys.insert(1,(normalizedWindowClassName,role))
+			keys.append((normalizedWindowClassName,None))
+		for key in keys: 
+			newCls=None
+			classString=_staticMap.get(key,None)
+			if classString and classString.find('.')>0:
+				modString,classString=os.path.splitext(classString)
+				classString=classString[1:]
+				mod=__import__(modString,globals(),locals(),[])
+				newCls=getattr(mod,classString)
+			elif classString:
+				newCls=globals()[classString]
+			if newCls:
+				clsList.append(newCls)
+
+		# Some special cases.
+		if windowClassName=="Frame Notification Bar" and role==oleacc.ROLE_SYSTEM_CLIENT:
+			clsList.append(IEFrameNotificationBar)
+		elif windowClassName=="DirectUIHWND" and role==oleacc.ROLE_SYSTEM_TOOLBAR:
+			parentWindow=winUser.getAncestor(self.windowHandle,winUser.GA_PARENT)
+			if parentWindow and winUser.getClassName(parentWindow)=="Frame Notification Bar":
+				clsList.append(IENotificationBar)
+		if windowClassName.lower().startswith('mscandui'):
+			import mscandui
+			mscandui.findExtraOverlayClasses(self,clsList)
+		elif windowClassName=="GeckoPluginWindow" and self.event_objectID==0 and self.IAccessibleChildID==0:
+			from mozilla import GeckoPluginWindowRoot
+			clsList.append(GeckoPluginWindowRoot)
+		maybeFlash = False
+		if ((windowClassName in ("MozillaWindowClass", "GeckoPluginWindow") and not isinstance(self.IAccessibleObject, IAccessibleHandler.IAccessible2))
+				or windowClassName in ("MacromediaFlashPlayerActiveX", "ApolloRuntimeContentWindow", "ShockwaveFlash", "ShockwaveFlashLibrary", "ShockwaveFlashFullScreen", "GeckoFPSandboxChildWindow")):
+			maybeFlash = True
+		elif windowClassName == "Internet Explorer_Server" and self.event_objectID > 0:
+			# #2454: In Windows 8 IE, Flash is exposed in the same HWND as web content.
+			from .MSHTML import MSHTML
+			# This is only possibly Flash if it isn't MSHTML.
+			if not isinstance(self, MSHTML):
+				maybeFlash = True
+		if maybeFlash:
+			# This is possibly a Flash object.
+			from . import adobeFlash
+			adobeFlash.findExtraOverlayClasses(self, clsList)
+		elif windowClassName.startswith('Mozilla'):
+			from . import mozilla
+			mozilla.findExtraOverlayClasses(self, clsList)
+		elif windowClassName.startswith('bosa_sdm'):
+			if role==oleacc.ROLE_SYSTEM_GRAPHIC and controlTypes.STATE_FOCUSED in self.states:
+				from .msOffice import SDMSymbols
+				clsList.append(SDMSymbols)
+			else:
+				from .msOffice import SDM
+				clsList.append(SDM)
+		elif windowClassName == "DirectUIHWND" and role == oleacc.ROLE_SYSTEM_TEXT:
+			from NVDAObjects.window import DisplayModelEditableText
+			clsList.append(DisplayModelEditableText)
+		elif windowClassName in ("ListBox","ComboLBox")  and role == oleacc.ROLE_SYSTEM_LISTITEM:
+			windowStyle = self.windowStyle
+			if (windowStyle & winUser.LBS_OWNERDRAWFIXED or windowStyle & winUser.LBS_OWNERDRAWVARIABLE) and not windowStyle & winUser.LBS_HASSTRINGS:
+				# This is an owner drawn ListBox and text has not been set for the items.
+				# See http://msdn.microsoft.com/en-us/library/ms971352.aspx#msaa_sa_listbxcntrls
+				clsList.append(InaccessibleListBoxItem)
+		elif windowClassName == "ComboBox" and role == oleacc.ROLE_SYSTEM_COMBOBOX:
+			windowStyle = self.windowStyle
+			if (windowStyle & winUser.CBS_OWNERDRAWFIXED or windowStyle & winUser.CBS_OWNERDRAWVARIABLE) and not windowStyle & winUser.CBS_HASSTRINGS:
+				# This is an owner drawn ComboBox and text has not been set for the items.
+				# See http://msdn.microsoft.com/en-us/library/ms971352.aspx#msaa_sa_listbxcntrls
+				clsList.append(InaccessibleComboBox)
+		elif windowClassName == "MsoCommandBar":
+			from .msOffice import BrokenMsoCommandBar
+			if BrokenMsoCommandBar.appliesTo(self):
+				clsList.append(BrokenMsoCommandBar)
+		if windowClassName.startswith("Internet Explorer_"):
+			from . import MSHTML
+			MSHTML.findExtraIAccessibleOverlayClasses(self, clsList)
+		elif windowClassName == "AVL_AVView":
+			from . import adobeAcrobat
+			adobeAcrobat.findExtraOverlayClasses(self, clsList)
+		elif windowClassName == "WebViewWindowClass":
+			from . import webKit
+			webKit.findExtraOverlayClasses(self, clsList)
+		elif windowClassName.startswith("Chrome_"):
+			from . import chromium
+			chromium.findExtraOverlayClasses(self, clsList)
+
+
+		#Support for Windowless richEdit
+		if not hasattr(IAccessible,"IID_ITextServices"):
+			try:
+				IAccessible.IID_ITextServices=ctypes.cast(ctypes.windll.msftedit.IID_ITextServices,ctypes.POINTER(GUID)).contents
+			except WindowsError:
+				log.debugWarning("msftedit not available, couldn't retrieve IID_ITextServices")
+				IAccessible.IID_ITextServices=None
+		if IAccessible.IID_ITextServices:
+			try:
+				pDoc=self.IAccessibleObject.QueryInterface(IServiceProvider).QueryService(IAccessible.IID_ITextServices,ITextDocument)
+			except COMError:
+				pDoc=None
+			if pDoc:
+				self._ITextDocumentObject=pDoc
+				self.useITextDocumentSupport=True
+				self.editAPIVersion=2
+				from NVDAObjects.window.edit import Edit
+				clsList.append(Edit)
+
+		#Window root IAccessibles
+		if self.event_childID==0 and self.IAccessibleRole==oleacc.ROLE_SYSTEM_WINDOW:
+			clsList.append(WindowRoot if self.event_objectID==winUser.OBJID_WINDOW else GenericWindow)
+
+		if self.event_objectID==winUser.OBJID_TITLEBAR and self.event_childID==0:
+			clsList.append(Titlebar)
+
+		clsList.append(IAccessible)
+
+
+		if self.event_objectID==winUser.OBJID_CLIENT and self.event_childID==0:
+			# This is the main (client) area of the window, so we can use other classes at the window level.
+			super(IAccessible,self).findOverlayClasses(clsList)
+			#Generic client IAccessibles with no children should be classed as content and should use displayModel 
+			if clsList[0]==IAccessible and len(clsList)==3 and self.IAccessibleRole==oleacc.ROLE_SYSTEM_CLIENT and self.childCount==0:
+				clsList.insert(0,ContentGenericClient)
+ 
+	def __init__(self,windowHandle=None,IAccessibleObject=None,IAccessibleChildID=None,event_windowHandle=None,event_objectID=None,event_childID=None):
+		"""
+@param pacc: a pointer to an IAccessible object
+@type pacc: ctypes.POINTER(IAccessible)
+@param child: A child ID that will be used on all methods of the IAccessible pointer
+@type child: int
+@param hwnd: the window handle, if known
+@type hwnd: int
+@param objectID: the objectID for the IAccessible Object, if known
+@type objectID: int
+"""
+		# Try every trick in the book to get the window handle if we don't have it.
+		if not windowHandle and isinstance(IAccessibleObject,IAccessibleHandler.IAccessible2):
+			try:
+				windowHandle=IAccessibleObject.windowHandle
+			except COMError, e:
+				log.debugWarning("IAccessible2::windowHandle failed: %s" % e)
+			#Mozilla Gecko: we can never use a MozillaWindowClass window for Gecko 1.9
+			tempWindow=windowHandle
+			while tempWindow and winUser.getClassName(tempWindow)=="MozillaWindowClass":
+				tempWindow=winUser.getAncestor(tempWindow,winUser.GA_PARENT)
+			if tempWindow and winUser.getClassName(tempWindow).startswith('Mozilla'):
+				windowHandle=tempWindow
+		try:
+			Identity=IAccessibleHandler.getIAccIdentity(IAccessibleObject,IAccessibleChildID)
+		except COMError:
+			Identity=None
+		if event_windowHandle is None and Identity and 'windowHandle' in Identity:
+			event_windowHandle=Identity['windowHandle']
+		if event_objectID is None and Identity and 'objectID' in Identity:
+			event_objectID=Identity['objectID']
+		if event_childID is None and Identity and 'childID' in Identity:
+			event_childID=Identity['childID']
+		if not windowHandle and event_windowHandle:
+			windowHandle=event_windowHandle
+		if not windowHandle:
+			windowHandle=IAccessibleHandler.windowFromAccessibleObject(IAccessibleObject)
+		if not windowHandle:
+			log.debugWarning("Resorting to WindowFromPoint on accLocation")
+			try:
+				left,top,width,height = IAccessibleObject.accLocation(0)
+				windowHandle=winUser.user32.WindowFromPoint(winUser.POINT(left,top))
+			except COMError, e:
+				log.debugWarning("accLocation failed: %s" % e)
+		if not windowHandle:
+			raise InvalidNVDAObject("Can't get a window handle from IAccessible")
+
+		if isinstance(IAccessibleObject,IAccessibleHandler.IAccessible2):
+			try:
+				self.IA2UniqueID=IAccessibleObject.uniqueID
+			except COMError:
+				log.debugWarning("could not get IAccessible2::uniqueID to use as IA2UniqueID",exc_info=True)
+
+		# Set the event params based on our calculated/construction info if we must.
+		if event_windowHandle is None:
+			event_windowHandle=windowHandle
+		if event_objectID is None and isinstance(IAccessibleObject,IAccessibleHandler.IAccessible2):
+			event_objectID=winUser.OBJID_CLIENT
+		if event_childID is None:
+			if self.IA2UniqueID is not None:
+				event_childID=self.IA2UniqueID
+			else:
+				event_childID=IAccessibleChildID
+
+		self.IAccessibleObject=IAccessibleObject
+		self.IAccessibleChildID=IAccessibleChildID
+		self.event_windowHandle=event_windowHandle
+		self.event_objectID=event_objectID
+		self.event_childID=event_childID
+		super(IAccessible,self).__init__(windowHandle=windowHandle)
+
+		try:
+			self.IAccessibleActionObject=IAccessibleObject.QueryInterface(IAccessibleHandler.IAccessibleAction)
+		except COMError:
+			pass
+		try:
+			self.IAccessibleTableObject=self.IAccessibleObject.QueryInterface(IAccessibleHandler.IAccessibleTable)
+		except COMError:
+			pass
+		try:
+			self.IAccessibleTextObject=IAccessibleObject.QueryInterface(IAccessibleHandler.IAccessibleText)
+		except COMError:
+			pass
+		if None not in (event_windowHandle,event_objectID,event_childID):
+			IAccessibleHandler.liveNVDAObjectTable[(event_windowHandle,event_objectID,event_childID)]=self
+
+	def isDuplicateIAccessibleEvent(self,obj):
+		"""Compaires the object of an event to self to see if the event should be treeted as duplicate."""
+		#MSAA child elements do not have unique winEvent params as a childID could be reused if an element was deleted etc
+		if self.IAccessibleChildID>0:
+			return False
+		return obj.event_windowHandle==self.event_windowHandle and obj.event_objectID==self.event_objectID and obj.event_childID==self.event_childID
+
+	def _get_shouldAllowIAccessibleFocusEvent(self):
+		"""Determine whether a focus event should be allowed for this object.
+		Normally, this checks for the focused state to help eliminate redundant or invalid focus events.
+		However, some implementations do not correctly set the focused state, so this must be overridden.
+		@return: C{True} if the focus event should be allowed.
+		@rtype: bool
+		"""
+		#this object or one of its ancestors must have state_focused.
+		testObj = self
+		while testObj:
+			if controlTypes.STATE_FOCUSED in testObj.states:
+				break
+			parent = testObj.parent
+			# Cache the parent.
+			testObj.parent = parent
+			testObj = parent
+		else:
+			return False
+		return True
+
+	def _get_TextInfo(self):
+		if hasattr(self,'IAccessibleTextObject'):
+			return IA2TextTextInfo
+		return super(IAccessible,self).TextInfo
+
+	def _isEqual(self,other):
+		if self.IAccessibleChildID!=other.IAccessibleChildID:
+			return False
+		if self.IAccessibleObject==other.IAccessibleObject: 
+			return True
+		try:
+			if isinstance(self.IAccessibleObject,IAccessibleHandler.IAccessible2) and isinstance(other.IAccessibleObject,IAccessibleHandler.IAccessible2):
+				# These are both IAccessible2 objects, so we can test unique ID.
+				# Unique ID is only guaranteed to be unique within a given window, so we must check window handle as well.
+				selfIA2Window=self.IAccessibleObject.windowHandle
+				selfIA2ID=self.IA2UniqueID
+				otherIA2Window=other.IAccessibleObject.windowHandle
+				otherIA2ID=other.IA2UniqueID
+				if selfIA2Window!=otherIA2Window:
+					# The window handles are different, so these are definitely different windows.
+					return False
+				# At this point, we know that the window handles are equal.
+				if selfIA2Window and (selfIA2ID or otherIA2ID):
+					# The window handles are valid and one of the objects has a valid unique ID.
+					# Therefore, we can safely determine equality or inequality based on unique ID.
+					return selfIA2ID==otherIA2ID
+		except COMError:
+			pass
+		if self.event_windowHandle is not None and other.event_windowHandle is not None and self.event_windowHandle!=other.event_windowHandle:
+			return False
+		if self.event_objectID is not None and other.event_objectID is not None and self.event_objectID!=other.event_objectID:
+			return False
+		if self.event_childID is not None and other.event_childID is not None and self.event_childID!=other.event_childID:
+			return False
+		if not super(IAccessible,self)._isEqual(other):
+			return False
+		selfIden=self.IAccessibleIdentity
+		otherIden=other.IAccessibleIdentity
+		if selfIden!=otherIden:
+			return False
+		if self.location!=other.location:
+			return False
+		if self.IAccessibleRole!=other.IAccessibleRole:
+			return False
+		if self.name!=other.name:
+			return False
+		return True
+
+	def _get_name(self):
+		#The edit field in a combo box should not have a label
+		if self.role==controlTypes.ROLE_EDITABLETEXT:
+			# Make sure to cache the parents.
+			parent=self.parent=self.parent
+			if parent and parent.role==controlTypes.ROLE_WINDOW:
+				# The parent of the edit field is a window, so try the next ancestor.
+				parent=self.parent.parent=self.parent.parent
+			# Only scrap the label on the edit field if the parent combo box has a label.
+			if parent and parent.role==controlTypes.ROLE_COMBOBOX and parent.name:
+				return ""
+
+		try:
+			res=self.IAccessibleObject.accName(self.IAccessibleChildID)
+		except COMError:
+			res=None
+		if not res and hasattr(self,'IAccessibleTextObject'):
+			try:
+				res=self.makeTextInfo(textInfos.POSITION_CARET).text
+				if res:
+					return
+			except (NotImplementedError, RuntimeError):
+				try:
+					res=self.makeTextInfo(textInfos.POSITION_ALL).text
+				except (NotImplementedError, RuntimeError):
+					res=None
+		return res if isinstance(res,basestring) and not res.isspace() else None
+
+	def _get_value(self):
+		try:
+			res=self.IAccessibleObject.accValue(self.IAccessibleChildID)
+		except COMError:
+			res=None
+		return res if isinstance(res,basestring) and not res.isspace() else None
+
+	def _get_actionCount(self):
+		if hasattr(self,'IAccessibleActionObject'):
+			try:
+				return self.IAccessibleActionObject.nActions()
+			except COMError:
+				return 0
+		return 1
+
+	def getActionName(self,index=None):
+		if not index:
+			index=self.defaultActionIndex
+		if hasattr(self,'IAccessibleActionObject'):
+			try:
+				return self.IAccessibleActionObject.name(index)
+			except COMError:
+				raise NotImplementedError
+		elif index==0:
+			try:
+				action=self.IAccessibleObject.accDefaultAction(self.IAccessibleChildID)
+			except COMError:
+				action=None
+			if action:
+				return action
+		raise NotImplementedError
+
+	def doAction(self,index=None):
+		if not index:
+			index=self.defaultActionIndex
+		if hasattr(self,'IAccessibleActionObject'):
+			try:
+				self.IAccessibleActionObject.doAction(index)
+				return
+			except COMError:
+				raise NotImplementedError
+		elif index==0:
+			try:
+				if self.IAccessibleObject.accDoDefaultAction(self.IAccessibleChildID)!=0:
+					raise NotImplementedError
+				return
+			except COMError:
+				raise NotImplementedError
+		raise NotImplementedError
+
+	def _get_IAccessibleIdentity(self):
+		if not hasattr(self,'_IAccessibleIdentity'):
+			try:
+				self._IAccessibleIdentity=IAccessibleHandler.getIAccIdentity(self.IAccessibleObject,self.IAccessibleChildID)
+			except COMError:
+				self._IAccessibleIdentity=None
+		return self._IAccessibleIdentity
+
+	def _get_IAccessibleRole(self):
+		if isinstance(self.IAccessibleObject,IAccessibleHandler.IAccessible2):
+			try:
+				role=self.IAccessibleObject.role()
+			except COMError:
+				role=0
+		else:
+			role=0
+		if role==0:
+			try:
+				role=self.IAccessibleObject.accRole(self.IAccessibleChildID)
+			except COMError:
+				role=0
+		return role
+
+
+	def _get_role(self):
+		IARole=self.IAccessibleRole
+		if IARole==oleacc.ROLE_SYSTEM_CLIENT:
+			superRole=super(IAccessible,self).role
+			if superRole!=controlTypes.ROLE_WINDOW:
+					return superRole
+		if isinstance(IARole,basestring):
+			IARole=IARole.split(',')[0].lower()
+			log.debug("IARole: %s"%IARole)
+		return IAccessibleHandler.IAccessibleRolesToNVDARoles.get(IARole,controlTypes.ROLE_UNKNOWN)
+	# #2569: Don't cache role,
+	# as it relies on other properties which might change when overlay classes are applied.
+	_cache_role = False
+
+	def _get_IAccessibleStates(self):
+		try:
+			res=self.IAccessibleObject.accState(self.IAccessibleChildID)
+		except COMError:
+			return 0
+		return res if isinstance(res,int) else 0
+
+	def _get_states(self):
+		states=set()
+		if self.event_objectID in (winUser.OBJID_CLIENT, winUser.OBJID_WINDOW) and self.event_childID == 0:
+			states.update(super(IAccessible, self).states)
+		try:
+			IAccessibleStates=self.IAccessibleStates
+		except COMError:
+			log.debugWarning("could not get IAccessible states",exc_info=True)
+		else:
+			states.update(IAccessibleHandler.IAccessibleStatesToNVDAStates[x] for x in (y for y in (1<<z for z in xrange(32)) if y&IAccessibleStates) if IAccessibleHandler.IAccessibleStatesToNVDAStates.has_key(x))
+		if not hasattr(self.IAccessibleObject,'states'):
+			# Not an IA2 object.
+			return states
+		try:
+			IAccessible2States=self.IAccessibleObject.states
+		except COMError:
+			log.debugWarning("could not get IAccessible2 states",exc_info=True)
+			IAccessible2States=IAccessibleHandler.IA2_STATE_DEFUNCT
+		states=states|set(IAccessibleHandler.IAccessible2StatesToNVDAStates[x] for x in (y for y in (1<<z for z in xrange(32)) if y&IAccessible2States) if IAccessibleHandler.IAccessible2StatesToNVDAStates.has_key(x))
+		try:
+			IA2Attribs=self.IA2Attributes
+		except COMError:
+			log.debugWarning("could not get IAccessible2 attributes",exc_info=True)
+			IA2Attribs=None
+		if IA2Attribs:
+			grabbed = IA2Attribs.get("grabbed")
+			if grabbed == "false":
+				states.add(controlTypes.STATE_DRAGGABLE)
+			elif grabbed == "true":
+				states.add(controlTypes.STATE_DRAGGING)
+			if IA2Attribs.get("dropeffect", "none") != "none":
+				states.add(controlTypes.STATE_DROPTARGET)
+			sorted = IA2Attribs.get("sort")
+			if sorted=="ascending":
+				states.add(controlTypes.STATE_SORTED_ASCENDING)
+			elif sorted=="descending":
+				states.add(controlTypes.STATE_SORTED_DESCENDING)
+			elif sorted=="other":
+				states.add(controlTypes.STATE_SORTED)
+		if controlTypes.STATE_HASPOPUP in states and controlTypes.STATE_AUTOCOMPLETE in states:
+			states.remove(controlTypes.STATE_HASPOPUP)
+		if controlTypes.STATE_HALFCHECKED in states:
+			states.discard(controlTypes.STATE_CHECKED)
+		return states
+
+	re_positionInfoEncodedAccDescription=re.compile(r"L(?P<level>\d+)(?:, (?P<indexInGroup>\d+) of (?P<similarItemsInGroup>\d+))?")
+
+	def _get_decodedAccDescription(self):
+		try:
+			description=self.IAccessibleObject.accDescription(self.IAccessibleChildID)
+		except COMError:
+			return None
+		if not description:
+			return None
+		if description.lower().startswith('description:'):
+			return description[12:].strip()
+		m=self.re_positionInfoEncodedAccDescription.match(description)
+		if m:
+			return m
+		return description
+
+	hasEncodedAccDescription=False #:If true, accDescription contains info such as level, and number of items etc.
+
+	def _get_description(self):
+		if self.hasEncodedAccDescription:
+			d=self.decodedAccDescription
+			if isinstance(d,basestring):
+				return d
+			else:
+				return ""
+		try:
+			res=self.IAccessibleObject.accDescription(self.IAccessibleChildID)
+		except COMError:
+			res=None
+		return res if isinstance(res,basestring) and not res.isspace() else None
+
+	def _get_keyboardShortcut(self):
+		try:
+			res=self.IAccessibleObject.accKeyboardShortcut(self.IAccessibleChildID)
+		except COMError:
+			res=None
+		return res if isinstance(res,basestring) and not res.isspace() else None
+
+	def _get_childCount(self):
+		if self.IAccessibleChildID!=0:
+			return 0
+		try:
+			return max(self.IAccessibleObject.accChildCount,0)
+		except COMError:
+			return 0
+
+	def _get_location(self):
+		try:
+			return self.IAccessibleObject.accLocation(self.IAccessibleChildID)
+		except COMError:
+			return None
+
+	def isPointInObject(self,x,y):
+		if self.windowHandle and not super(IAccessible,self).isPointInObject(x,y):
+			return False
+		res=IAccessibleHandler.accHitTest(self.IAccessibleObject,self.IAccessibleChildID,x,y)
+		if not res or res[0]!=self.IAccessibleObject or res[1]!=self.IAccessibleChildID:
+			return False
+		return True
+
+	def _get_labeledBy(self):
+		try:
+			(pacc,accChild)=IAccessibleHandler.accNavigate(self.IAccessibleObject,self.IAccessibleChildID,IAccessibleHandler.NAVRELATION_LABELLED_BY)
+			obj=IAccessible(IAccessibleObject=pacc,IAccessibleChildID=accChild)
+			return obj
+		except COMError:
+			return None
+
+	def _get_parent(self):
+		if self.IAccessibleChildID!=0:
+			return IAccessible(windowHandle=self.windowHandle,IAccessibleObject=self.IAccessibleObject,IAccessibleChildID=0,event_windowHandle=self.event_windowHandle,event_objectID=self.event_objectID,event_childID=0) or super(IAccessible,self).parent
+		res=IAccessibleHandler.accParent(self.IAccessibleObject,self.IAccessibleChildID)
+		if res:
+			parentObj=IAccessible(IAccessibleObject=res[0],IAccessibleChildID=res[1])
+			if parentObj:
+				#Hack around bad MSAA implementations that deliberately skip the window root IAccessible in the ancestry (Skype, iTunes)
+				if parentObj.windowHandle!=self.windowHandle and self.IAccessibleRole!=oleacc.ROLE_SYSTEM_WINDOW and winUser.getAncestor(self.windowHandle,winUser.GA_PARENT)==parentObj.windowHandle:
+					windowObj=Window(windowHandle=self.windowHandle)
+					if windowObj and windowObj.IAccessibleRole==oleacc.ROLE_SYSTEM_WINDOW and windowObj.parent==parentObj:
+						return windowObj
+			return self.correctAPIForRelation(parentObj,relation="parent") or super(IAccessible,self).parent
+		return super(IAccessible,self).parent
+
+	def _get_next(self):
+		res=IAccessibleHandler.accNavigate(self.IAccessibleObject,self.IAccessibleChildID,oleacc.NAVDIR_NEXT)
+		if not res:
+			return None
+		if res[0]==self.IAccessibleObject:
+			#A sanity check for childIDs.
+			if self.IAccessibleChildID>0 and res[1]>self.IAccessibleChildID:
+				return IAccessible(windowHandle=self.windowHandle,IAccessibleObject=self.IAccessibleObject,IAccessibleChildID=res[1],event_windowHandle=self.event_windowHandle,event_objectID=self.event_objectID,event_childID=res[1])
+		else:
+			return self.correctAPIForRelation(IAccessible(IAccessibleObject=res[0],IAccessibleChildID=res[1]))
+
+	def _get_previous(self):
+		res=IAccessibleHandler.accNavigate(self.IAccessibleObject,self.IAccessibleChildID,oleacc.NAVDIR_PREVIOUS)
+		if not res:
+			return None
+		if res[0]==self.IAccessibleObject:
+			#A sanity check for childIDs.
+			if self.IAccessibleChildID>1 and res[1]<self.IAccessibleChildID:
+				return IAccessible(windowHandle=self.windowHandle,IAccessibleObject=self.IAccessibleObject,IAccessibleChildID=res[1],event_windowHandle=self.event_windowHandle,event_objectID=self.event_objectID,event_childID=res[1])
+		else:
+			return self.correctAPIForRelation(IAccessible(IAccessibleObject=res[0],IAccessibleChildID=res[1]))
+
+	def _get_firstChild(self):
+		child=IAccessibleHandler.accNavigate(self.IAccessibleObject,self.IAccessibleChildID,oleacc.NAVDIR_FIRSTCHILD)
+		if not child and self.IAccessibleChildID==0:
+			children=IAccessibleHandler.accessibleChildren(self.IAccessibleObject,0,1)
+			if len(children)>0:
+				child=children[0]
+		if child and child[0]==self.IAccessibleObject:
+			#A sanity check for childIDs.
+			if self.IAccessibleChildID==0 and child[1]>0: 
+				return IAccessible(windowHandle=self.windowHandle,IAccessibleObject=self.IAccessibleObject,IAccessibleChildID=child[1],event_windowHandle=self.event_windowHandle,event_objectID=self.event_objectID,event_childID=child[1])
+		elif child:
+			obj=IAccessible(IAccessibleObject=child[0],IAccessibleChildID=child[1])
+			if (obj and winUser.isDescendantWindow(self.windowHandle,obj.windowHandle)) or self.windowHandle==winUser.getDesktopWindow():
+				return self.correctAPIForRelation(obj)
+
+	def _get_lastChild(self):
+		child=IAccessibleHandler.accNavigate(self.IAccessibleObject,self.IAccessibleChildID,oleacc.NAVDIR_LASTCHILD)
+		if not child and self.IAccessibleChildID==0:
+			try:
+				childCount=self.IAccessibleObject.accChildCount
+			except COMError:
+				childCount=0
+			if childCount>0:
+				children=IAccessibleHandler.accessibleChildren(self.IAccessibleObject,childCount-1,1)
+				if len(children)>0:
+					child=children[-1]
+		if child and child[0]==self.IAccessibleObject:
+			#A sanity check for childIDs.
+			if self.IAccessibleChildID==0 and child[1]>0: 
+				return IAccessible(windowHandle=self.windowHandle,IAccessibleObject=self.IAccessibleObject,IAccessibleChildID=child[1],event_windowHandle=self.event_windowHandle,event_objectID=self.event_objectID,event_childID=child[1])
+		elif child:
+			obj=IAccessible(IAccessibleObject=child[0],IAccessibleChildID=child[1])
+			if (obj and winUser.isDescendantWindow(self.windowHandle,obj.windowHandle)) or self.windowHandle==winUser.getDesktopWindow():
+				return self.correctAPIForRelation(obj)
+
+	def _get_children(self):
+		if self.IAccessibleChildID!=0:
+			return []
+		try:
+			childCount= self.IAccessibleObject.accChildCount
+		except COMError:
+			childCount=0
+		if childCount<=0:
+			return []
+		children=[]
+		for IAccessibleObject,IAccessibleChildID in IAccessibleHandler.accessibleChildren(self.IAccessibleObject,0,childCount):
+			if IAccessibleObject==self.IAccessibleObject:
+				children.append(IAccessible(windowHandle=self.windowHandle,IAccessibleObject=self.IAccessibleObject,IAccessibleChildID=IAccessibleChildID,event_windowHandle=self.event_windowHandle,event_objectID=self.event_objectID,event_childID=IAccessibleChildID))
+				continue
+			try:
+				identity=IAccessibleHandler.getIAccIdentity(IAccessibleObject,0)
+			except COMError:
+				identity=None
+			#For Window root IAccessibles, we just want to use the new window handle, but use the best API for that window, rather than IAccessible
+			#If it does happen to be IAccessible though, we only want the client, not the window root IAccessible
+			if identity and identity.get('objectID',None)==0 and identity.get('childID',None)==0:
+				windowHandle=identity.get('windowHandle',None)
+				if windowHandle:
+					kwargs=dict(windowHandle=windowHandle)
+					APIClass=Window.findBestAPIClass(kwargs,relation="parent") #Need a better relation type for this, but parent works ok -- gives the client
+					children.append(APIClass(**kwargs))
+					continue
+			children.append(IAccessible(IAccessibleObject=IAccessibleObject,IAccessibleChildID=IAccessibleChildID))
+		children=[x for x in children if x and winUser.isDescendantWindow(self.windowHandle,x.windowHandle)]
+		return children
+
+	def getChild(self, index):
+		if self.IAccessibleChildID != 0:
+			return None
+		child = IAccessibleHandler.accChild(self.IAccessibleObject, index + 1)
+		if not child:
+			if index < self.childCount:
+				return super(IAccessible, self).getChild(index)
+			return None
+		if child[0] == self.IAccessibleObject:
+			return IAccessible(windowHandle=self.windowHandle, IAccessibleObject=self.IAccessibleObject, IAccessibleChildID=child[1],
+				event_windowHandle=self.event_windowHandle, event_objectID=self.event_objectID, event_childID=child[1])
+		return self.correctAPIForRelation(IAccessible(IAccessibleObject=child[0], IAccessibleChildID=child[1]))
+
+	def _get_IA2Attributes(self):
+		try:
+			attribs = self.IAccessibleObject.attributes
+		except COMError as e:
+			log.debugWarning("IAccessibleObject.attributes COMError %s"%e)
+			attribs=None
+		if attribs:
+			return IAccessibleHandler.splitIA2Attribs(attribs)
+		return {}
+
+	def event_IA2AttributeChange(self):
+		# We currently only care about changes to the accessible drag and drop attributes, which we map to states, so treat this as a stateChange.
+		self.event_stateChange()
+
+	def _get_rowNumber(self):
+		table=self.table
+		if table:
+			if self.IAccessibleTableUsesTableCellIndexAttrib:
+				try:
+					index=self.IA2Attributes['table-cell-index']
+				except KeyError:
+					raise NotImplementedError
+			else:
+				index=self.IAccessibleObject.indexInParent
+			index=int(index)
+			try:
+				return table.IAccessibleTableObject.rowIndex(index)+1
+			except COMError:
+				log.debugWarning("IAccessibleTable::rowIndex failed", exc_info=True)
+		raise NotImplementedError
+
+	def _get_columnNumber(self):
+		table=self.table
+		if table:
+			if self.IAccessibleTableUsesTableCellIndexAttrib:
+				try:
+					index=self.IA2Attributes['table-cell-index']
+				except KeyError:
+					raise NotImplementedError
+			else:
+				index=self.IAccessibleObject.indexInParent
+			index=int(index)
+			try:
+				return table.IAccessibleTableObject.columnIndex(index)+1
+			except COMError:
+				log.debugWarning("IAccessibleTable::columnIndex failed", exc_info=True)
+		raise NotImplementedError
+
+	def _get_rowCount(self):
+		if hasattr(self,'IAccessibleTableObject'):
+			try:
+				return self.IAccessibleTableObject.nRows
+			except COMError:
+				log.debugWarning("IAccessibleTable::nRows failed", exc_info=True)
+		raise NotImplementedError
+
+	def _get_columnCount(self):
+		if hasattr(self,'IAccessibleTableObject'):
+			try:
+				return self.IAccessibleTableObject.nColumns
+			except COMError:
+				log.debugWarning("IAccessibleTable::nColumns failed", exc_info=True)
+		raise NotImplementedError
+
+	def _get__IATableCell(self):
+		# Permanently cache the result.
+		try:
+			self._IATableCell = self.IAccessibleObject.QueryInterface(IAccessibleHandler.IAccessibleTableCell)
+		except COMError:
+			self._IATableCell = None
+		return self._IATableCell
+
+	def _tableHeaderTextHelper(self, axis):
+		cell = self._IATableCell
+		if not cell:
+			return None
+		try:
+			headers, nHeaders = getattr(cell, axis + "HeaderCells")
+		except COMError:
+			return None
+		if not headers:
+			return None
+		try:
+			ret = []
+			# Each header must be fetched from the headers array once and only once,
+			# as it gets released when it gets garbage collected.
+			for i in xrange(nHeaders):
+				try:
+					text = headers[i].QueryInterface(IAccessibleHandler.IAccessible2).accName(0)
+				except COMError:
+					continue
+				if not text:
+					continue
+				ret.append(text)
+			return "\n".join(ret)
+		finally:
+			ctypes.windll.ole32.CoTaskMemFree(headers)
+
+	def _get_rowHeaderText(self):
+		return self._tableHeaderTextHelper("row")
+
+	def _get_columnHeaderText(self):
+		return self._tableHeaderTextHelper("column")
+
+	def _get_table(self):
+		if not isinstance(self.IAccessibleObject,IAccessibleHandler.IAccessible2):
+			return None
+		table=getattr(self,'_table',None)
+		if table:
+			return table
+		checkAncestors=False
+		if self.IAccessibleTableUsesTableCellIndexAttrib and "table-cell-index" in self.IA2Attributes:
+			checkAncestors=True
+		obj=self.parent
+		while checkAncestors and obj and not hasattr(obj,'IAccessibleTableObject'):
+			parent=obj.parent=obj.parent
+			obj=parent
+		if not obj or not hasattr(obj,'IAccessibleTableObject'):
+			return None
+		self._table=obj
+		return obj
+
+	def _get_tableID(self):
+		table = self.table
+		if not table:
+			return super(IAccessible, self).tableID
+		return (self.windowHandle, self.table.IA2UniqueID)
+
+	def _get_activeChild(self):
+		if self.IAccessibleChildID==0:
+			res=IAccessibleHandler.accFocus(self.IAccessibleObject)
+			if res:
+				if res[0]==self.IAccessibleObject:
+					return IAccessible(windowHandle=self.windowHandle,IAccessibleObject=self.IAccessibleObject,IAccessibleChildID=res[1],event_windowHandle=self.event_windowHandle,event_objectID=self.event_objectID,event_childID=res[1])
+				return IAccessible(IAccessibleObject=res[0],IAccessibleChildID=res[1])
+
+	def _get_hasFocus(self):
+		if (self.IAccessibleStates&oleacc.STATE_SYSTEM_FOCUSED):
+			return True
+		else:
+			return False
+
+	def setFocus(self):
+		try:
+			self.IAccessibleObject.accSelect(1,self.IAccessibleChildID)
+		except COMError:
+			pass
+
+	def scrollIntoView(self):
+		if isinstance(self.IAccessibleObject, IAccessibleHandler.IAccessible2):
+			try:
+				self.IAccessibleObject.scrollTo(IAccessibleHandler.IA2_SCROLL_TYPE_ANYWHERE)
+			except COMError:
+				log.debugWarning("IAccessible2::scrollTo failed", exc_info=True)
+
+	def _get_allowIAccessibleChildIDAndChildCountForPositionInfo(self):
+		"""if true position info should fall back to using the childID and the parent's accChildCount for position information if there is nothing better available."""
+		return config.conf["presentation"]["guessObjectPositionInformationWhenUnavailable"]
+
+	def _get_positionInfo(self):
+		if isinstance(self.IAccessibleObject,IAccessibleHandler.IAccessible2):
+			try:
+				info={}
+				info["level"],info["similarItemsInGroup"],info["indexInGroup"]=self.IAccessibleObject.groupPosition
+				# 0 means not applicable, so remove it.
+				for key, val in info.items():
+					if not val:
+						del info[key]
+				return info
+			except COMError:
+				pass
+		if self.hasEncodedAccDescription:
+			d=self.decodedAccDescription
+			if d and not isinstance(d,basestring):
+				groupdict=d.groupdict()
+				return {x:int(y) for x,y in groupdict.iteritems() if y is not None}
+		if self.allowIAccessibleChildIDAndChildCountForPositionInfo and self.IAccessibleChildID>0:
+			indexInGroup=self.IAccessibleChildID
+			parent=self.parent
+			if parent:
+				similarItemsInGroup=parent.childCount
+				return dict(indexInGroup=indexInGroup,similarItemsInGroup=similarItemsInGroup)
+		return {}
+
+	def _get_indexInParent(self):
+		if isinstance(self.IAccessibleObject, IAccessibleHandler.IAccessible2):
+			try:
+				return self.IAccessibleObject.indexInParent
+			except COMError:
+				pass
+		raise NotImplementedError
+
+	def _get__IA2Relations(self):
+		if not isinstance(self.IAccessibleObject, IAccessibleHandler.IAccessible2):
+			raise NotImplementedError
+		import ctypes
+		import comtypes.hresult
+		try:
+			size = self.IAccessibleObject.nRelations
+		except COMError:
+			raise NotImplementedError
+		if size <= 0:
+			return ()
+		relations = (ctypes.POINTER(IAccessibleHandler.IAccessibleRelation) * size)()
+		count = ctypes.c_int()
+		# The client allocated relations array is an [out] parameter instead of [in, out], so we need to use the raw COM method.
+		res = self.IAccessibleObject._IAccessible2__com__get_relations(size, relations, ctypes.byref(count))
+		if res != comtypes.hresult.S_OK:
+			raise NotImplementedError
+		return list(relations)
+
+	def _getIA2RelationFirstTarget(self, relationType):
+		for relation in self._IA2Relations:
+			try:
+				if relation.relationType == relationType:
+					return IAccessible(IAccessibleObject=IAccessibleHandler.normalizeIAccessible(relation.target(0)), IAccessibleChildID=0)
+			except COMError:
+				pass
+		return None
+
+	def _get_flowsTo(self):
+		return self._getIA2RelationFirstTarget(IAccessibleHandler.IA2_RELATION_FLOWS_TO)
+
+	def _get_flowsFrom(self):
+		return self._getIA2RelationFirstTarget(IAccessibleHandler.IA2_RELATION_FLOWS_FROM)
+
+	def _get_embeddingTextInfo(self):
+		if not hasattr(self, "IAccessibleTextObject"):
+			raise NotImplementedError
+		try:
+			hl = self.IAccessibleTextObject.QueryInterface(IAccessibleHandler.IAccessibleHyperlink)
+			hlOffset = hl.startIndex
+			return self.parent.makeTextInfo(textInfos.offsets.Offsets(hlOffset, hlOffset + 1))
+		except COMError:
+			pass
+		return None
+
+	def event_valueChange(self):
+		if isinstance(self, EditableTextWithAutoSelectDetection):
+			self.hasContentChangedSinceLastSelection = True
+			return
+		return super(IAccessible, self).event_valueChange()
+
+	def event_alert(self):
+		if self.role != controlTypes.ROLE_ALERT:
+			# Ignore alert events on objects that aren't alerts.
+			return
+		# If the focus is within the alert object, don't report anything for it.
+		if eventHandler.isPendingEvents("gainFocus"):
+			# The alert event might be fired before the focus.
+			api.processPendingEvents()
+		if self in api.getFocusAncestors():
+			return
+		speech.cancelSpeech()
+		speech.speakObject(self, reason=controlTypes.REASON_FOCUS)
+		for child in self.recursiveDescendants:
+			if controlTypes.STATE_FOCUSABLE in child.states:
+				speech.speakObject(child, reason=controlTypes.REASON_FOCUS)
+
+	def event_caret(self):
+		super(IAccessible, self).event_caret()
+		if self.IAccessibleRole==oleacc.ROLE_SYSTEM_CARET:
+			return
+		focusObject=api.getFocusObject()
+		if self!=focusObject and not self.treeInterceptor and hasattr(self,'IAccessibleTextObject'):
+			inDocument=None
+			for ancestor in reversed(api.getFocusAncestors()+[focusObject]):
+				if ancestor.role==controlTypes.ROLE_DOCUMENT:
+					inDocument=ancestor
+					break
+			if not inDocument:
+				return
+			parent=self
+			caretInDocument=False
+			while parent:
+				if parent==inDocument:
+					caretInDocument=True
+					break
+				parent=parent.parent
+			if not caretInDocument:
+				return
+			try:
+				info=self.makeTextInfo(textInfos.POSITION_CARET)
+			except RuntimeError:
+				return
+			info.expand(textInfos.UNIT_CHARACTER)
+			try:
+				char=ord(info.text)
+			except TypeError:
+				char=0
+			if char!=0xfffc:
+				IAccessibleHandler.processFocusNVDAEvent(self)
+
+	def _get_groupName(self):
+		return None
+		if self.IAccessibleChildID>0:
+			return None
+		else:
+			return super(IAccessible,self)._get_groupName()
+
+	def event_selection(self):
+		return self.event_stateChange()
+
+	def event_selectionAdd(self):
+		return self.event_stateChange()
+
+	def event_selectionRemove(self):
+		return self.event_stateChange()
+
+	def event_selectionWithIn(self):
+		return self.event_stateChange()
+
+	def _get_isPresentableFocusAncestor(self):
+		IARole = self.IAccessibleRole
+		if IARole == oleacc.ROLE_SYSTEM_CLIENT and self.windowStyle & winUser.WS_SYSMENU:
+			return True
+		return super(IAccessible, self).isPresentableFocusAncestor
+
+	def _get_devInfo(self):
+		info = super(IAccessible, self).devInfo
+		iaObj = self.IAccessibleObject
+		info.append("IAccessibleObject: %r" % iaObj)
+		childID = self.IAccessibleChildID
+		info.append("IAccessibleChildID: %r" % childID)
+		info.append("IAccessible event parameters: windowHandle=%r, objectID=%r, childID=%r" % (self.event_windowHandle, self.event_objectID, self.event_childID))
+		formatLong = self._formatLongDevInfoString
+		try:
+			ret = formatLong(iaObj.accName(childID))
+		except Exception as e:
+			ret = "exception: %s" % e
+		info.append("IAccessible accName: %s" % ret)
+		try:
+			ret = iaObj.accRole(childID)
+			for name, const in oleacc.__dict__.iteritems():
+				if not name.startswith("ROLE_"):
+					continue
+				if ret == const:
+					ret = name
+					break
+			else:
+				ret = repr(ret)
+		except Exception as e:
+			ret = "exception: %s" % e
+		info.append("IAccessible accRole: %s" % ret)
+		try:
+			temp = iaObj.accState(childID)
+			ret = ", ".join(
+				name for name, const in oleacc.__dict__.iteritems()
+				if name.startswith("STATE_") and temp & const
+			) + " (%d)" % temp
+		except Exception as e:
+			ret = "exception: %s" % e
+		info.append("IAccessible accState: %s" % ret)
+		try:
+			ret = formatLong(iaObj.accDescription(childID))
+		except Exception as e:
+			ret = "exception: %s" % e
+		info.append("IAccessible accDescription: %s" % ret)
+		try:
+			ret = formatLong(iaObj.accValue(childID))
+		except Exception as e:
+			ret = "exception: %s" % e
+		info.append("IAccessible accValue: %s" % ret)
+		if isinstance(iaObj, IAccessibleHandler.IAccessible2):
+			try:
+				ret = iaObj.windowHandle
+			except Exception as e:
+				ret = "exception: %s" % e
+			info.append("IAccessible2 windowHandle: %s" % ret)
+			try:
+				ret = iaObj.uniqueID
+			except Exception as e:
+				ret = "exception: %s" % e
+			info.append("IAccessible2 uniqueID: %s" % ret)
+			try:
+				ret = iaObj.role()
+				for name, const in itertools.chain(oleacc.__dict__.iteritems(), IAccessibleHandler.__dict__.iteritems()):
+					if not name.startswith("ROLE_") and not name.startswith("IA2_ROLE_"):
+						continue
+					if ret == const:
+						ret = name
+						break
+				else:
+					ret = repr(ret)
+			except Exception as e:
+				ret = "exception: %s" % e
+			info.append("IAccessible2 role: %s" % ret)
+			try:
+				temp = iaObj.states
+				ret = ", ".join(
+					name for name, const in IAccessibleHandler.__dict__.iteritems()
+					if name.startswith("IA2_STATE_") and temp & const
+				) + " (%d)" % temp
+			except Exception as e:
+				ret = "exception: %s" % e
+			info.append("IAccessible2 states: %s" % ret)
+			try:
+				ret = repr(iaObj.attributes)
+			except Exception as e:
+				ret = "exception: %s" % e
+			info.append("IAccessible2 attributes: %s" % ret)
+		return info
+
+class ContentGenericClient(IAccessible):
+
+	TextInfo=displayModel.DisplayModelTextInfo
+	presentationType=IAccessible.presType_content
+	role=controlTypes.ROLE_UNKNOWN
+
+	def _get_value(self):
+		val=self.displayText
+		truncate=len(val)>200
+		if truncate:
+			return u"%s\u2026"%val[:200]
+		return val
+
+class GenericWindow(IAccessible):
+
+	TextInfo=displayModel.DisplayModelTextInfo
+	isPresentableFocusAncestor=False
+
+class WindowRoot(GenericWindow):
+
+	parentUsesSuperOnWindowRootIAccessible=True #: on a window root IAccessible, super should be used instead of accParent
+
+	@classmethod
+	def windowHasExtraIAccessibles(cls,windowHandle):
+		"""Finds out whether this window has things such as a system menu / titleBar / scroll bars, which would be represented as extra IAccessibles"""
+		style=winUser.getWindowStyle(windowHandle)
+		return bool(style&winUser.WS_SYSMENU)
+
+	def _get_presentationType(self):
+		states=self.states
+		if controlTypes.STATE_INVISIBLE in states or controlTypes.STATE_UNAVAILABLE in states:
+			return self.presType_unavailable
+		if not self.windowHasExtraIAccessibles(self.windowHandle):
+			return self.presType_layout
+		return self.presType_content
+
+	def _get_parent(self):
+		if self.parentUsesSuperOnWindowRootIAccessible:
+			return super(IAccessible,self).parent
+		return super(WindowRoot,self).parent
+
+	def _get_next(self):
+		return super(IAccessible,self).next 
+
+	def _get_previous(self):
+		return super(IAccessible,self).previous
+
+	def _get_container(self):
+		#Support for groupbox windows
+		groupboxObj=IAccessibleHandler.findGroupboxObject(self)
+		if groupboxObj:
+			return groupboxObj
+		return super(WindowRoot,self).container
+
+class ShellDocObjectView(IAccessible):
+
+	def event_gainFocus(self):
+		#Sometimes Shell DocObject View gets focus, when really the document inside it should
+		#Adobe Reader 9 licence agreement
+		if eventHandler.isPendingEvents("gainFocus") or self.childCount!=1:
+			return super(ShellDocObjectView,self).event_gainFocus()
+		child=self.firstChild
+		if not child or child.windowClassName!="Internet Explorer_Server" or child.role!=controlTypes.ROLE_PANE:
+			return super(ShellDocObjectView,self).event_gainFocus()
+		child=child.firstChild
+		if not child or child.windowClassName!="Internet Explorer_Server" or child.role!=controlTypes.ROLE_DOCUMENT:
+			return super(ShellDocObjectView,self).event_gainFocus()
+		eventHandler.queueEvent("gainFocus",child)
+
+class JavaVMRoot(IAccessible):
+
+	def _get_firstChild(self):
+		jabContext=JABHandler.JABContext(hwnd=self.windowHandle)
+		return NVDAObjects.JAB.JAB(jabContext=jabContext)
+
+	def _get_lastChild(self):
+		jabContext=JABHandler.JABContext(hwnd=self.windowHandle)
+		return NVDAObjects.JAB.JAB(jabContext=jabContext)
+
+	def _get_children(self):
+		children=[]
+		jabContext=JABHandler.JABContext(hwnd=self.windowHandle)
+		obj=NVDAObjects.JAB.JAB(jabContext=jabContext)
+		if obj:
+			children.append(obj)
+		return children
+
+class NUIDialogClient(Dialog):
+	role=controlTypes.ROLE_DIALOG
+
+class Groupbox(IAccessible):
+
+	def _getNextSkipWindows(self, obj):
+		res = obj.next
+		if res:
+			return res
+		res = obj.parent
+		if not res or res.role != controlTypes.ROLE_WINDOW:
+			return None
+		res = res.next
+		if not res or res.role != controlTypes.ROLE_WINDOW:
+			return None
+		return res.firstChild
+
+	def _get_description(self):
+		next=self._getNextSkipWindows(self)
+		if next and next.name==self.name and next.role==controlTypes.ROLE_GRAPHIC:
+			next=self._getNextSkipWindows(next)
+		if next and next.role==controlTypes.ROLE_STATICTEXT:
+			nextNext=self._getNextSkipWindows(next)
+			if nextNext and nextNext.name!=next.name:
+				return next.name
+		return super(Groupbox,self).description
+
+	def _get_isPresentableFocusAncestor(self):
+		# Only fetch this the first time it is requested,
+		# as it is a bit slow due to the description property
+		# and the answer shouldn't change anyway.
+		self.isPresentableFocusAncestor = res = super(Groupbox, self).isPresentableFocusAncestor
+		return res
+
+class TrayClockWClass(IAccessible):
+	"""
+	Based on NVDAObject but the role is changed to clock.
+	"""
+
+	def _get_role(self):
+		return controlTypes.ROLE_CLOCK
+
+class OutlineItem(IAccessible):
+
+	def _get_value(self):
+		val=super(OutlineItem,self)._get_value()
+		try:
+			int(val)
+		except (ValueError, TypeError):
+			return val
+
+class Tooltip(IAccessible):
+
+	def event_show(self):
+		# TODO: Abstract this somehow.
+		if (config.conf["presentation"]["reportTooltips"] and (self.IAccessibleRole==oleacc.ROLE_SYSTEM_TOOLTIP)) or (config.conf["presentation"]["reportHelpBalloons"] and (self.IAccessibleRole==oleacc.ROLE_SYSTEM_HELPBALLOON)):
+			speech.speakObject(self,reason=controlTypes.REASON_FOCUS)
+			# TODO: Don't use getBrailleTextForProperties directly.
+			braille.handler.message(braille.getBrailleTextForProperties(name=self.name, role=self.role))
+
+class List(IAccessible):
+
+	def _get_role(self):
+		return controlTypes.ROLE_LIST
+
+class SysLinkClient(IAccessible):
+
+	def reportFocus(self):
+		pass
+
+	def _get_role(self):
+		if self.childCount==0:
+			return controlTypes.ROLE_LINK
+		return super(SysLinkClient,self).role
+
+class SysLink(IAccessible):
+
+	def _get_name(self):
+		#Workaround for #451 - explorer returns incorrect string length, thus it can contain garbage characters
+		name=super(SysLink,self).name
+		if name: 
+			#Remove any data after the null character
+			i=name.find('\0')
+			if i>=0: name=name[:i]
+		return name
+
+class TaskList(IAccessible):
+	isPresentableFocusAncestor = False
+
+	def event_gainFocus(self):
+		# Normally, we don't want to act on this focus event.
+		if self.childCount == 0:
+			# However, in Windows 7, the task list gets focus even if alt+tab is pressed with no applications open.
+			# In this case, we must report the focus so the user knows where the focus has landed.
+			return super(TaskList, self).event_gainFocus()
+
+class TaskListIcon(IAccessible):
+
+	allowIAccessibleChildIDAndChildCountForPositionInfo=True
+
+	def _get_role(self):
+		return controlTypes.ROLE_ICON
+
+	def reportFocus(self):
+		if controlTypes.STATE_INVISIBLE in self.states:
+			return
+		super(TaskListIcon,self).reportFocus()
+
+class MenuItem(IAccessible):
+
+	def _get_description(self):
+		name=self.name
+		description=super(MenuItem,self)._get_description()
+		if description!=name:
+			return description
+		else:
+			return None
+
+	def _get_name(self):
+		return super(MenuItem,self).name or self.displayText
+
+	def event_gainFocus(self):
+		if eventHandler.isPendingEvents("gainFocus"):
+			return
+		super(MenuItem, self).event_gainFocus()
+
+class Taskbar(IAccessible):
+	name = _("Taskbar")
+
+class Button(IAccessible):
+
+	def _get_name(self):
+		name=super(Button,self).name
+		if not name or name.isspace():
+			name=self.displayText
+		return name
+
+class InaccessibleListBoxItem(IAccessible):
+	"""
+	Used for list item IAccessibles in inaccessible owner drawn ListBox controls.
+	Overrides name to use display model text as MSAA doesn't provide a suitable name (it's usually either empty or contains garbage).
+	"""
+
+	def _get_name(self):
+		return self.displayText
+
+class InaccessibleComboBox(IAccessible):
+	"""
+	Used for inaccessible owner drawn ComboBox controls.
+	Overrides value  to use display model text as MSAA doesn't provide a suitable vale (it's usually either empty or contains garbage).
+	"""
+
+	def _get_value(self):
+		return self.displayText
+
+class StaticText(IAccessible):
+	"""Support for owner-drawn staticText controls where accName is empty."""
+
+	def _get_name(self):
+		name=super(StaticText,self).name
+		if not name or name.isspace():
+				name=self.displayText
+		return name
+
+
+class Titlebar(IAccessible):
+	"""A class for the standard MSAA titlebar, which shortcuts presentationType to be layout (for performance) and  makes the description property empty, as the standard accDescription is rather annoying."""
+
+	presentationType=IAccessible.presType_layout
+
+	def _get_description(self):
+		return ""
+
+class ReBarWindow32Client(IAccessible):
+	"""
+	The client IAccessible for a ReBarWindow32 window.
+	Overrides firstChild/lastChild as accNavigate is not implemented, and IEnumVariant (children) gives back some strange buttons beside each child window with no accNavigate.
+	"""
+
+	def _get_firstChild(self):
+		return super(IAccessible,self).firstChild
+
+	def _get_lastChild(self):
+		return super(IAccessible,self).lastChild
+
+#A class for the listview window class, found sof ar only in the Cygwin Setup program.
+#Makes sure its available in simple review mode, and uses display model
+class ListviewPane(IAccessible):
+	presentationType=IAccessible.presType_content
+	role=controlTypes.ROLE_LIST
+	TextInfo=displayModel.DisplayModelTextInfo
+	name=""
+
+class IEFrameNotificationBar(IAccessible):
+
+	def event_show(self):
+		child=self.simpleFirstChild
+		if isinstance(child,Dialog):
+			child.event_alert()
+
+#The Internet Explorer notification toolbar should be handled as an alert
+class IENotificationBar(Dialog,IAccessible):
+	name=""
+	role=controlTypes.ROLE_ALERT
+
+	def event_alert(self):
+		speech.cancelSpeech()
+		speech.speakObject(self,reason=controlTypes.REASON_FOCUS)
+		child=self.simpleFirstChild
+		while child:
+			if child.role!=controlTypes.ROLE_STATICTEXT:
+				speech.speakObject(child,reason=controlTypes.REASON_FOCUS)
+			child=child.simpleNext
+
+###class mappings
+
+_staticMap={
+	("ReBarWindow32",oleacc.ROLE_SYSTEM_CLIENT):"ReBarWindow32Client",
+	("Static",oleacc.ROLE_SYSTEM_STATICTEXT):"StaticText",
+	("msctls_statusbar32",oleacc.ROLE_SYSTEM_STATICTEXT):"StaticText",
+	(None,oleacc.ROLE_SYSTEM_PUSHBUTTON):"Button",
+	("tooltips_class32",oleacc.ROLE_SYSTEM_TOOLTIP):"Tooltip",
+	("tooltips_class32",oleacc.ROLE_SYSTEM_HELPBALLOON):"Tooltip",
+	(None,oleacc.ROLE_SYSTEM_DIALOG):"Dialog",
+	(None,oleacc.ROLE_SYSTEM_ALERT):"Dialog",
+	(None,oleacc.ROLE_SYSTEM_PROPERTYPAGE):"Dialog",
+	(None,oleacc.ROLE_SYSTEM_GROUPING):"Groupbox",
+	("TrayClockWClass",oleacc.ROLE_SYSTEM_CLIENT):"TrayClockWClass",
+	("TRxRichEdit",oleacc.ROLE_SYSTEM_CLIENT):"delphi.TRxRichEdit",
+	(None,oleacc.ROLE_SYSTEM_OUTLINEITEM):"OutlineItem",
+	(None,oleacc.ROLE_SYSTEM_LIST):"List",
+	(None,oleacc.ROLE_SYSTEM_PROGRESSBAR):"ProgressBar",
+	("TRichView",oleacc.ROLE_SYSTEM_CLIENT):"delphi.TRichView",
+	("TRichViewEdit",oleacc.ROLE_SYSTEM_CLIENT):"delphi.TRichViewEdit",
+	("TTntDrawGrid.UnicodeClass",oleacc.ROLE_SYSTEM_CLIENT):"List",
+	("SysListView32",oleacc.ROLE_SYSTEM_LIST):"sysListView32.List",
+	("SysListView32",oleacc.ROLE_SYSTEM_GROUPING):"sysListView32.List",
+	("SysListView32",oleacc.ROLE_SYSTEM_LISTITEM):"sysListView32.ListItem",
+	("SysListView32",oleacc.ROLE_SYSTEM_MENUITEM):"sysListView32.ListItemWithoutColumnSupport",
+	("SysTreeView32",oleacc.ROLE_SYSTEM_OUTLINE):"sysTreeView32.TreeView",
+	("SysTreeView32",oleacc.ROLE_SYSTEM_OUTLINEITEM):"sysTreeView32.TreeViewItem",
+	("SysTreeView32",oleacc.ROLE_SYSTEM_MENUITEM):"sysTreeView32.TreeViewItem",
+	("SysTreeView32",0):"sysTreeView32.BrokenCommctrl5Item",
+	("ATL:SysListView32",oleacc.ROLE_SYSTEM_LISTITEM):"sysListView32.ListItem",
+	("TWizardForm",oleacc.ROLE_SYSTEM_CLIENT):"delphi.Form",
+	("SysLink",oleacc.ROLE_SYSTEM_CLIENT):"SysLinkClient",
+	("SysLink",oleacc.ROLE_SYSTEM_LINK):"SysLink",
+	("ATL:4FAE8088",oleacc.ROLE_SYSTEM_LINK):"SysLink",
+	("#32771",oleacc.ROLE_SYSTEM_LIST):"TaskList",
+	("TaskSwitcherWnd",oleacc.ROLE_SYSTEM_LIST):"TaskList",
+	("#32771",oleacc.ROLE_SYSTEM_LISTITEM):"TaskListIcon",
+	("TaskSwitcherWnd",oleacc.ROLE_SYSTEM_LISTITEM):"TaskListIcon",
+	("TGroupBox",oleacc.ROLE_SYSTEM_CLIENT):"delphi.TGroupBox",
+	("TFormOptions",oleacc.ROLE_SYSTEM_CLIENT):"delphi.Form",
+	("TMessageForm",oleacc.ROLE_SYSTEM_CLIENT):"delphi.Form",
+	("TFormOptions",oleacc.ROLE_SYSTEM_WINDOW):"delphi.Form",
+	("TTabSheet",oleacc.ROLE_SYSTEM_CLIENT):"delphi.TabSheet",
+	("MsiDialogCloseClass",oleacc.ROLE_SYSTEM_CLIENT):"Dialog",
+	(None,oleacc.ROLE_SYSTEM_MENUITEM):"MenuItem",
+	("TPTShellList",oleacc.ROLE_SYSTEM_LISTITEM):"sysListView32.ListItem",
+	("TProgressBar",oleacc.ROLE_SYSTEM_PROGRESSBAR):"ProgressBar",
+	("AcrobatSDIWindow",oleacc.ROLE_SYSTEM_CLIENT):"adobeAcrobat.AcrobatSDIWindowClient",
+	("SysMonthCal32",oleacc.ROLE_SYSTEM_CLIENT):"SysMonthCal32.SysMonthCal32",
+	("hh_kwd_vlist",oleacc.ROLE_SYSTEM_LIST):"hh.KeywordList",
+	("Scintilla",oleacc.ROLE_SYSTEM_CLIENT):"scintilla.Scintilla",
+	("TScintilla",oleacc.ROLE_SYSTEM_CLIENT):"scintilla.Scintilla",
+	("AkelEditW",oleacc.ROLE_SYSTEM_CLIENT):"akelEdit.AkelEdit",
+	("AkelEditA",oleacc.ROLE_SYSTEM_CLIENT):"akelEdit.AkelEdit",
+	("MSOUNISTAT",oleacc.ROLE_SYSTEM_CLIENT):"msOffice.MSOUNISTAT",
+	("QWidget",oleacc.ROLE_SYSTEM_CLIENT):"qt.Client",
+	("QWidget",oleacc.ROLE_SYSTEM_LIST):"qt.Container",
+	("QWidget",oleacc.ROLE_SYSTEM_OUTLINE):"qt.Container",
+	("QWidget",oleacc.ROLE_SYSTEM_MENUBAR):"qt.Container",
+	("QWidget",oleacc.ROLE_SYSTEM_ROW):"qt.TableRow",
+	("QWidget",oleacc.ROLE_SYSTEM_CELL):"qt.TableCell",
+	("QWidget",oleacc.ROLE_SYSTEM_OUTLINEITEM):"qt.TreeViewItem",
+	("QPopup",oleacc.ROLE_SYSTEM_MENUPOPUP):"qt.Menu",
+	("QWidget",oleacc.ROLE_SYSTEM_IPADDRESS):"qt.LayeredPane",
+	("QWidget",oleacc.ROLE_SYSTEM_APPLICATION):"qt.Application",
+	("Shell_TrayWnd",oleacc.ROLE_SYSTEM_CLIENT):"Taskbar",
+	("Shell DocObject View",oleacc.ROLE_SYSTEM_CLIENT):"ShellDocObjectView",
+	("listview",oleacc.ROLE_SYSTEM_CLIENT):"ListviewPane",
+	("NUIDialog",oleacc.ROLE_SYSTEM_CLIENT):"NUIDialogClient",
+	("_WwN",oleacc.ROLE_SYSTEM_TEXT):"winword.SpellCheckErrorField",
+	("_WwO",oleacc.ROLE_SYSTEM_TEXT):"winword.SpellCheckErrorField",
+	("_WwB",oleacc.ROLE_SYSTEM_CLIENT):"winword.ProtectedDocumentPane",
+}