# -*- coding: UTF-8 -*-
# A part of NonVisual Desktop Access (NVDA)
# Copyright (C) 2007-2023 NV Access Limited, Peter Vágner, Renaud Paquay, Babbage B.V.
# This file is covered by the GNU General Public License.
# See the file COPYING for more details.

from enum import IntEnum, IntFlag
import os
import queue
from ctypes import (
	c_short,
	c_long,
	c_int,
	c_int64,
	c_bool,
	c_float,
	c_char,
	c_wchar,
	c_wchar_p,
	c_void_p,
	Structure,
	POINTER,
	byref,
	cdll,
	windll,
	CFUNCTYPE,
	WinError,
	create_string_buffer,
	create_unicode_buffer
)
from ctypes.wintypes import BOOL, HWND, WCHAR
import time
import queueHandler
from logHandler import log
import winUser
import api
import eventHandler
import controlTypes
import NVDAObjects.JAB
import core
import textUtils
import NVDAHelper
import config
from utils.security import isRunningOnSecureDesktop

#: The path to the user's .accessibility.properties file, used
#: to enable JAB.
A11Y_PROPS_PATH = os.path.expanduser(r"~\.accessibility.properties")
#: The content of ".accessibility.properties" when JAB is enabled.
A11Y_PROPS_CONTENT = (
	"assistive_technologies=com.sun.java.accessibility.AccessBridge\n"
	"screen_magnifier_present=true\n"
)

#Some utility functions to help with function defines

def _errcheck(res, func, args):
	if not res:
		raise RuntimeError("Result %s" % res)
	return res

def _fixBridgeFunc(restype,name,*argtypes,**kwargs):
	try:
		func=getattr(bridgeDll,name)
	except AttributeError:
		log.warning("%s not found in Java Access Bridge dll"%name)
		return
	func.restype=restype
	func.argtypes=argtypes
	if kwargs.get('errcheck'):
		func.errcheck=_errcheck


bridgeDll = None

#Definitions of access bridge types, structs and prototypes

jchar=c_wchar
jint=c_int
jfloat=c_float
jboolean=c_bool


class JOBJECT64(c_int64):
	pass
AccessibleTable=JOBJECT64

MAX_STRING_SIZE=1024
SHORT_STRING_SIZE=256

class AccessBridgeVersionInfo(Structure):
	_fields_=[
		('VMVersion',WCHAR*SHORT_STRING_SIZE),
		('bridgeJavaClassVersion',WCHAR*SHORT_STRING_SIZE),
		('bridgeJavaDLLVersion',WCHAR*SHORT_STRING_SIZE),
		('bridgeWinDLLVersion',WCHAR*SHORT_STRING_SIZE),
	]

class AccessibleContextInfo(Structure):
	_fields_=[
		('name',WCHAR*MAX_STRING_SIZE),
		('description',WCHAR*MAX_STRING_SIZE),
		('role',WCHAR*SHORT_STRING_SIZE),
		('role_en_US',WCHAR*SHORT_STRING_SIZE),
		('states',WCHAR*SHORT_STRING_SIZE),
		('states_en_US',WCHAR*SHORT_STRING_SIZE),
		('indexInParent',jint),
		('childrenCount',jint),
		('x',jint),
		('y',jint),
		('width',jint),
		('height',jint),
		('accessibleComponent',BOOL),
		('accessibleAction',BOOL),
		('accessibleSelection',BOOL),
		('accessibleText',BOOL),
		('accessibleValue',BOOL),
	]

class AccessibleTextInfo(Structure):
	_fields_=[
		('charCount',jint),
		('caretIndex',jint),
		('indexAtPoint',jint),
	]

class AccessibleTextItemsInfo(Structure):
	_fields_=[
		('letter',WCHAR),
		('word',WCHAR*SHORT_STRING_SIZE),
		('sentence',WCHAR*MAX_STRING_SIZE),
	]

class AccessibleTextSelectionInfo(Structure):
	_fields_=[
		('selectionStartIndex',jint),
		('selectionEndIndex',jint),
		('selectedText',WCHAR*MAX_STRING_SIZE),
	]

class AccessibleTextRectInfo(Structure):
	_fields_=[
		('x',jint),
		('y',jint),
		('width',jint),
		('height',jint),
	]

class AccessibleTextAttributesInfo(Structure):
	_fields_=[
		('bold',BOOL),
		('italic',BOOL),
		('underline',BOOL),
		('strikethrough',BOOL),
		('superscript',BOOL),
		('subscript',BOOL),
		('backgroundColor',WCHAR*SHORT_STRING_SIZE),
		('foregroundColor',WCHAR*SHORT_STRING_SIZE),
		('fontFamily',WCHAR*SHORT_STRING_SIZE),
		('fontSize',jint),
		('alignment',jint),
		('bidiLevel',jint),
		('firstLineIndent',jfloat),
		('LeftIndent',jfloat),
		('rightIndent',jfloat),
		('lineSpacing',jfloat),
		('spaceAbove',jfloat),
		('spaceBelow',jfloat),
		('fullAttributesString',WCHAR*MAX_STRING_SIZE),
	]

MAX_RELATION_TARGETS = 25
MAX_RELATIONS = 5

class AccessibleRelationInfo(Structure):
	_fields_ = [
		("key", WCHAR * SHORT_STRING_SIZE),
		("targetCount", jint),
		("targets", JOBJECT64 * MAX_RELATION_TARGETS),
	]

class AccessibleRelationSetInfo(Structure):
	_fields_ = [
		("relationCount", jint),
		("relations", AccessibleRelationInfo * MAX_RELATIONS),
	]

MAX_ACTION_INFO = 256
MAX_ACTIONS_TO_DO = 32

class AccessibleActionInfo(Structure):
	_fields_ = (
		("name", c_wchar * SHORT_STRING_SIZE),
	)

class AccessibleActions(Structure):
	_fields_ = (
		("actionsCount", jint),
		("actionInfo", AccessibleActionInfo * MAX_ACTION_INFO),
	)

class AccessibleActionsToDo(Structure):
	_fields_ = (
		("actionsCount", jint),
		("actions", AccessibleActionInfo * MAX_ACTIONS_TO_DO),
	)

class AccessibleTableInfo(Structure):
	_fields_=[
		('caption',JOBJECT64),
		('summary',JOBJECT64),
		('rowCount',jint),
		('columnCount',jint),
		('accessibleContext',JOBJECT64),
		('accessibleTable',JOBJECT64),
	]

class AccessibleTableCellInfo(Structure):
	_fields_=[
		('accessibleContext',JOBJECT64),
		('index',jint),
		('row',jint),
		('column',jint),
		('rowExtent',jint),
		('columnExtent',jint),
		('isSelected',jboolean),
	]

MAX_KEY_BINDINGS=50


class AccessibleKeystroke(IntFlag):
	"""
	Defined in the JDK in header include/win32/bridge/AccessBridgePackages.h
	"""
	SHIFT = 1
	CONTROL = 2
	META = 4
	ALT = 8
	ALT_GRAPH = 16
	BUTTON1 = 32
	BUTTON2 = 64
	BUTTON3 = 128
	FKEY = 256  # F key pressed, character contains 1-24
	CONTROLCODE = 512
	"""
	Control code key pressed, character contains control code.
	Refer to AccessibleVK.
	"""


# Keep for backwards compatibility
ACCESSIBLE_SHIFT_KEYSTROKE = AccessibleKeystroke.SHIFT
ACCESSIBLE_CONTROL_KEYSTROKE = AccessibleKeystroke.CONTROL
ACCESSIBLE_META_KEYSTROKE = AccessibleKeystroke.META
ACCESSIBLE_ALT_KEYSTROKE = AccessibleKeystroke.ALT
ACCESSIBLE_ALT_GRAPH_KEYSTROKE = AccessibleKeystroke.ALT_GRAPH
ACCESSIBLE_BUTTON1_KEYSTROKE = AccessibleKeystroke.BUTTON1
ACCESSIBLE_BUTTON2_KEYSTROKE = AccessibleKeystroke.BUTTON2
ACCESSIBLE_BUTTON3_KEYSTROKE = AccessibleKeystroke.BUTTON3
# Do not extend this list


class AccessibleVK(IntEnum):
	"""
	The supported control code keys related to AccessibleKeystroke.CONTROLCODE.
	Defined in the JDK in header include/win32/bridge/AccessBridgePackages.h
	"""
	BACK_SPACE = 8
	DELETE = 127
	DOWN = 40
	END = 35
	HOME = 36
	INSERT = 155
	KP_DOWN = 225
	KP_LEFT = 226
	KP_RIGHT = 227
	KP_UP = 224
	LEFT = 37
	PAGE_DOWN = 34
	PAGE_UP = 33
	RIGHT = 39
	UP = 38


class AccessibleKeyBindingInfo(Structure):
	_fields_=[
		('character',jchar),
		('modifiers',jint),
	]

class AccessibleKeyBindings(Structure):
	_fields_=[
		('keyBindingsCount',c_int),
		('keyBindingInfo',AccessibleKeyBindingInfo*MAX_KEY_BINDINGS),
	]

AccessBridge_FocusGainedFP=CFUNCTYPE(None,c_long,JOBJECT64,JOBJECT64)
AccessBridge_PropertyNameChangeFP=CFUNCTYPE(None,c_long,JOBJECT64,JOBJECT64,c_wchar_p,c_wchar_p)
AccessBridge_PropertyDescriptionChangeFP=CFUNCTYPE(None,c_long,JOBJECT64,JOBJECT64,c_wchar_p,c_wchar_p)
AccessBridge_PropertyValueChangeFP=CFUNCTYPE(None,c_long,JOBJECT64,JOBJECT64,c_wchar_p,c_wchar_p)
AccessBridge_PropertyStateChangeFP=CFUNCTYPE(None,c_long,JOBJECT64,JOBJECT64,c_wchar_p,c_wchar_p)
AccessBridge_PropertyCaretChangeFP=CFUNCTYPE(None,c_long,JOBJECT64,JOBJECT64,c_int,c_int)
AccessBridge_PropertyActiveDescendentChangeFP=CFUNCTYPE(None,c_long,JOBJECT64,JOBJECT64,JOBJECT64,JOBJECT64)


def _fixBridgeFuncs():
	"""Appropriately set the return and argument types of all the access bridge dll functions
	"""
	_fixBridgeFunc(None,'Windows_run')
	_fixBridgeFunc(None,'setFocusGainedFP',c_void_p)
	_fixBridgeFunc(None,'setPropertyNameChangeFP',c_void_p)
	_fixBridgeFunc(None,'setPropertyDescriptionChangeFP',c_void_p)
	_fixBridgeFunc(None,'setPropertyValueChangeFP',c_void_p)
	_fixBridgeFunc(None,'setPropertyStateChangeFP',c_void_p)
	_fixBridgeFunc(None,'setPropertyCaretChangeFP',c_void_p)
	_fixBridgeFunc(None,'setPropertyActiveDescendentChangeFP',c_void_p)
	_fixBridgeFunc(None,'releaseJavaObject',c_long,JOBJECT64)
	_fixBridgeFunc(BOOL,'getVersionInfo',POINTER(AccessBridgeVersionInfo),errcheck=True)
	_fixBridgeFunc(BOOL,'isJavaWindow',HWND)
	_fixBridgeFunc(BOOL,'isSameObject',c_long,JOBJECT64,JOBJECT64)
	_fixBridgeFunc(BOOL,'getAccessibleContextFromHWND',HWND,POINTER(c_long),POINTER(JOBJECT64),errcheck=True)
	_fixBridgeFunc(HWND,'getHWNDFromAccessibleContext',c_long,JOBJECT64,errcheck=True)
	_fixBridgeFunc(BOOL,'getAccessibleContextAt',c_long,JOBJECT64,jint,jint,POINTER(JOBJECT64),errcheck=True)
	_fixBridgeFunc(BOOL,'getAccessibleContextWithFocus',HWND,POINTER(c_long),POINTER(JOBJECT64),errcheck=True)
	_fixBridgeFunc(BOOL,'getAccessibleContextInfo',c_long,JOBJECT64,POINTER(AccessibleContextInfo),errcheck=True)
	_fixBridgeFunc(JOBJECT64,'getAccessibleChildFromContext',c_long,JOBJECT64,jint,errcheck=True)
	_fixBridgeFunc(JOBJECT64,'getAccessibleParentFromContext',c_long,JOBJECT64)
	_fixBridgeFunc(JOBJECT64,'getParentWithRole',c_long,JOBJECT64,POINTER(c_wchar))
	_fixBridgeFunc(BOOL,'getAccessibleRelationSet',c_long,JOBJECT64,POINTER(AccessibleRelationSetInfo),errcheck=True)
	_fixBridgeFunc(BOOL,'getAccessibleTextInfo',c_long,JOBJECT64,POINTER(AccessibleTextInfo),jint,jint,errcheck=True)
	_fixBridgeFunc(BOOL,'getAccessibleTextItems',c_long,JOBJECT64,POINTER(AccessibleTextItemsInfo),jint,errcheck=True)
	_fixBridgeFunc(BOOL,'getAccessibleTextSelectionInfo',c_long,JOBJECT64,POINTER(AccessibleTextSelectionInfo),errcheck=True)
	_fixBridgeFunc(BOOL,'getAccessibleTextAttributes',c_long,JOBJECT64,jint,POINTER(AccessibleTextAttributesInfo),errcheck=True)
	_fixBridgeFunc(
		BOOL,
		'getAccessibleTextRect',
		c_long,
		JOBJECT64,
		POINTER(AccessibleTextRectInfo),
		jint,
		errcheck=True
	)
	_fixBridgeFunc(BOOL,'getAccessibleTextLineBounds',c_long,JOBJECT64,jint,POINTER(jint),POINTER(jint),errcheck=True)
	_fixBridgeFunc(BOOL,'getAccessibleTextRange',c_long,JOBJECT64,jint,jint,POINTER(c_char),c_short,errcheck=True)
	_fixBridgeFunc(BOOL,'getCurrentAccessibleValueFromContext',c_long,JOBJECT64,POINTER(c_wchar),c_short,errcheck=True)
	_fixBridgeFunc(BOOL,'selectTextRange',c_long,JOBJECT64,c_int,c_int,errcheck=True)
	_fixBridgeFunc(BOOL,'getTextAttributesInRange',c_long,JOBJECT64,c_int,c_int,POINTER(AccessibleTextAttributesInfo),POINTER(c_short),errcheck=True)
	_fixBridgeFunc(JOBJECT64,'getTopLevelObject',c_long,JOBJECT64,errcheck=True)
	_fixBridgeFunc(c_int,'getObjectDepth',c_long,JOBJECT64)
	_fixBridgeFunc(JOBJECT64,'getActiveDescendent',c_long,JOBJECT64)
	_fixBridgeFunc(BOOL,'requestFocus',c_long,JOBJECT64,errcheck=True)
	_fixBridgeFunc(BOOL,'setCaretPosition',c_long,JOBJECT64,c_int,errcheck=True)
	_fixBridgeFunc(BOOL,'getCaretLocation',c_long,JOBJECT64,POINTER(AccessibleTextRectInfo),jint,errcheck=True)
	_fixBridgeFunc(BOOL,'getAccessibleActions',c_long,JOBJECT64,POINTER(AccessibleActions),errcheck=True)
	_fixBridgeFunc(BOOL,'doAccessibleActions',c_long,JOBJECT64,POINTER(AccessibleActionsToDo),POINTER(jint),errcheck=True)
	_fixBridgeFunc(BOOL,'getAccessibleTableInfo',c_long,JOBJECT64,POINTER(AccessibleTableInfo))
	_fixBridgeFunc(BOOL,'getAccessibleTableCellInfo',c_long,AccessibleTable,jint,jint,POINTER(AccessibleTableCellInfo),errcheck=True)
	_fixBridgeFunc(BOOL,'getAccessibleTableRowHeader',c_long,JOBJECT64,POINTER(AccessibleTableInfo))
	_fixBridgeFunc(BOOL,'getAccessibleTableColumnHeader',c_long,JOBJECT64,POINTER(AccessibleTableInfo))
	_fixBridgeFunc(JOBJECT64,'getAccessibleTableRowDescription',c_long,JOBJECT64,jint)
	_fixBridgeFunc(JOBJECT64,'getAccessibleTableColumnDescription',c_long,JOBJECT64,jint)
	_fixBridgeFunc(jint,'getAccessibleTableRow',c_long,AccessibleTable,jint)
	_fixBridgeFunc(jint,'getAccessibleTableColumn',c_long,AccessibleTable,jint)
	_fixBridgeFunc(jint,'getAccessibleTableIndex',c_long,AccessibleTable,jint,jint)
	_fixBridgeFunc(BOOL,'getAccessibleKeyBindings',c_long,JOBJECT64,POINTER(AccessibleKeyBindings),errcheck=True)

#NVDA specific code

isRunning=False
# Cache of the last active window handle for a given JVM ID. In theory, this
# cache should not be needed, as it should always be possible to retrieve the
# window handle of a given accessible context by calling getTopLevelObject then
# getHWNDFromAccessibleContext. However, getTopLevelObject sometimes returns 
# accessible contexts that make getHWNDFromAccessibleContext fail. To workaround
# the issue, we use this cache as a fallback when either getTopLevelObject or
# getHWNDFromAccessibleContext fails.
vmIDsToWindowHandles={}
internalFunctionQueue=queue.Queue(1000)
internalFunctionQueue.__name__="JABHandler.internalFunctionQueue"

def internalQueueFunction(func,*args,**kwargs):
	internalFunctionQueue.put_nowait((func,args,kwargs))
	core.requestPump()

def internal_getWindowHandleFromAccContext(vmID,accContext):
	try:
		topAC=bridgeDll.getTopLevelObject(vmID,accContext)
		try:
			return bridgeDll.getHWNDFromAccessibleContext(vmID,topAC)
		finally:
			bridgeDll.releaseJavaObject(vmID,topAC)
<<<<<<< HEAD
	except:
=======
	except:  # noqa: E722
>>>>>>> 86f79e6b
		return None

def getWindowHandleFromAccContext(vmID,accContext):
	hwnd=internal_getWindowHandleFromAccContext(vmID,accContext)
	if hwnd:
		vmIDsToWindowHandles[vmID]=hwnd
		return hwnd
	else:
		return vmIDsToWindowHandles.get(vmID)

class JABContext(object):

	def __init__(self,hwnd=None,vmID=None,accContext=None):
		if hwnd and not vmID:
			vmID=c_long()
			accContext=JOBJECT64()
			bridgeDll.getAccessibleContextFromHWND(hwnd,byref(vmID),byref(accContext))
			#Record  this vm ID and window handle for later use with other objects
			vmID=vmID.value
			vmIDsToWindowHandles[vmID]=hwnd
		elif vmID and not hwnd:
			hwnd = getWindowHandleFromAccContext(vmID,accContext)
		self.hwnd=hwnd
		self.vmID=vmID
		self.accContext=accContext

	def __del__(self):
		if isRunning:
			try:
				bridgeDll.releaseJavaObject(self.vmID,self.accContext)
<<<<<<< HEAD
			except:
=======
			except:  # noqa: E722
>>>>>>> 86f79e6b
				log.debugWarning("Error releasing java object",exc_info=True)


	def __eq__(self,jabContext):
		if self.vmID==jabContext.vmID and bridgeDll.isSameObject(self.vmID,self.accContext,jabContext.accContext):
			return True
		else:
			return False

	# As __eq__ was defined on this class, we must provide __hash__ to remain hashable.
	# The default hash implementation is fine for  our purposes.
	def __hash__(self):
		return super().__hash__()

	def __ne__(self,jabContext):
		if self.vmID!=jabContext.vmID or not bridgeDll.isSameObject(self.vmID,self.accContext,jabContext.accContext):
			return True
		else:
			return False

	def getVersionInfo(self):
		info=AccessBridgeVersionInfo()
		bridgeDll.getVersionInfo(self.vmID,byref(info))
		return info

	def getObjectDepth(self):
		return bridgeDll.getObjectDepth(self.vmID,self.accContext)

	def getAccessibleContextInfo(self):
		info=AccessibleContextInfo()
		bridgeDll.getAccessibleContextInfo(self.vmID,self.accContext,byref(info))
		return info

	def getAccessibleTextInfo(self,x,y):
		textInfo=AccessibleTextInfo()
		bridgeDll.getAccessibleTextInfo(self.vmID,self.accContext,byref(textInfo),x,y)
		return textInfo

	def getAccessibleTextItems(self,index):
		textItemsInfo=AccessibleTextItemsInfo()
		bridgeDll.getAccessibleTextItems(self.vmID,self.accContext,byref(textItemsInfo),index)
		return textItemsInfo

	def getAccessibleTextSelectionInfo(self):
		textSelectionInfo=AccessibleTextSelectionInfo()
		bridgeDll.getAccessibleTextSelectionInfo(self.vmID,self.accContext,byref(textSelectionInfo))
		return textSelectionInfo

	def getAccessibleTextRange(self,start,end):
		length=((end+1)-start)
		if length<=0:
			return u""
		# Use a string buffer, as from an unicode buffer, we can't get the raw data.
		buf = create_string_buffer((length +1) * 2)
		bridgeDll.getAccessibleTextRange(self.vmID, self.accContext, start, end, buf, length)
		return textUtils.getTextFromRawBytes(buf.raw, numChars=length, encoding=textUtils.WCHAR_ENCODING)

	def getAccessibleTextLineBounds(self,index):
		index=max(index,0)
		log.debug("lineBounds: index %s"%index)
		#Java returns end as the last character, not end as past the last character
		startIndex=c_int()
		endIndex=c_int()
		bridgeDll.getAccessibleTextLineBounds(self.vmID,self.accContext,index,byref(startIndex),byref(endIndex))
		start=startIndex.value
		end=endIndex.value
		log.debug("line bounds: start %s, end %s"%(start,end))
		if end<start or start<0:
			# Invalid or empty line.
			return (0,-1)
		ok=False
		# OpenOffice sometimes returns offsets encompassing more than one line, so try to narrow them down.
		# Try to retract the end offset.
		while not ok:
			bridgeDll.getAccessibleTextLineBounds(self.vmID,self.accContext,end,byref(startIndex),byref(endIndex))
			tempStart=max(startIndex.value,0)
			tempEnd=max(endIndex.value,0)
			log.debug("line bounds: tempStart %s, tempEnd %s"%(tempStart,tempEnd))
			if tempStart>(index+1):
				# This line starts after the requested index, so set end to point at the line before.
				end=tempStart-1
			else:
				ok=True
		ok=False
		# Try to retract the start.
		while not ok:
			bridgeDll.getAccessibleTextLineBounds(self.vmID,self.accContext,start,byref(startIndex),byref(endIndex))
			tempStart=max(startIndex.value,0)
			tempEnd=max(endIndex.value,0)
			log.debug("line bounds: tempStart %s, tempEnd %s"%(tempStart,tempEnd))
			if tempEnd<(index-1):
				# This line ends before the requested index, so set start to point at the line after.
				start=tempEnd+1
			else:
				ok=True
		log.debug("line bounds: returning %s, %s"%(start,end))
		return (start,end)


	def getAccessibleParentFromContext(self):
		accContext=bridgeDll.getAccessibleParentFromContext(self.vmID,self.accContext)
		if accContext:
			return self.__class__(self.hwnd,self.vmID,accContext)
		else:
			return None

	def getAccessibleParentWithRole(self, role):
		accContext=bridgeDll.getParentWithRole(self.vmID,self.accContext, role)
		if accContext:
			return self.__class__(self.hwnd,self.vmID,accContext)
		else:
			return None

	def getAccessibleChildFromContext(self,index):
		accContext=bridgeDll.getAccessibleChildFromContext(self.vmID,self.accContext,index)
		if accContext:
			return self.__class__(self.hwnd,self.vmID,accContext)
		else:
			return None

	def getActiveDescendent(self):
		accContext=bridgeDll.getActiveDescendent(self.vmID,self.accContext)
		if accContext:
			return self.__class__(self.hwnd,self.vmID,accContext)
		else:
			return None

	def getAccessibleContextAt(self,x,y):
		newAccContext=JOBJECT64()
		res=bridgeDll.getAccessibleContextAt(self.vmID,self.accContext,x,y,byref(newAccContext))
		if not res or not newAccContext:
			return None
		if not bridgeDll.isSameObject(self.vmID,newAccContext,self.accContext):
			return self.__class__(self.hwnd,self.vmID,newAccContext)
		elif newAccContext!=self.accContext:
			bridgeDll.releaseJavaObject(self.vmID,newAccContext)
		return None

	def getCurrentAccessibleValueFromContext(self):
		buf=create_unicode_buffer(SHORT_STRING_SIZE+1)
		bridgeDll.getCurrentAccessibleValueFromContext(self.vmID,self.accContext,buf,SHORT_STRING_SIZE)
		return buf.value

	def selectTextRange(self, start: int, end: int) -> None:
		bridgeDll.selectTextRange(self.vmID, self.accContext, start, end)

	def setCaretPosition(self,offset):
		bridgeDll.setCaretPosition(self.vmID,self.accContext,offset)

	def getTextAttributesInRange(self, startIndex, endIndex):
		attributes = AccessibleTextAttributesInfo()
		length = c_short()
		bridgeDll.getTextAttributesInRange(self.vmID, self.accContext, startIndex, endIndex, byref(attributes), byref(length))
		return attributes, length.value

	def getAccessibleTextRect(self, index):
		rect = AccessibleTextRectInfo()
		bridgeDll.getAccessibleTextRect(self.vmID, self.accContext, byref(rect), index)
		return rect

	def getAccessibleRelationSet(self):
		relations = AccessibleRelationSetInfo()
		bridgeDll.getAccessibleRelationSet(self.vmID, self.accContext, byref(relations))
		return relations

	def getAccessibleTableInfo(self):
		info=AccessibleTableInfo()
		if bridgeDll.getAccessibleTableInfo(self.vmID,self.accContext,byref(info)):
			# #6992: Querying the hwnd for table related objects can cause the app to crash.
			# A table is almost certainly contained within a single hwnd,
			# so just pass the hwnd for the querying object.
			info.jabCaption=JABContext(hwnd=self.hwnd,vmID=self.vmID,accContext=info.caption) if info.caption else None
			info.jabSummary=JABContext(hwnd=self.hwnd,vmID=self.vmID,accContext=info.summary) if info.summary else None
			info.jabContext=JABContext(hwnd=self.hwnd,vmID=self.vmID,accContext=info.accessibleContext) if info.accessibleContext else None
			info.jabTable=JABContext(hwnd=self.hwnd,vmID=self.vmID,accContext=info.accessibleTable) if info.accessibleTable else None
			return info

	def getAccessibleTableCellInfo(self,row,col):
		info=AccessibleTableCellInfo()
		if bridgeDll.getAccessibleTableCellInfo(self.vmID,self.accContext,row,col,byref(info)):
			# #6992: Querying the hwnd for table related objects can cause the app to crash.
			# A table is almost certainly contained within a single hwnd,
			# so just pass the hwnd for the querying object.
			info.jabContext=JABContext(hwnd=self.hwnd,vmID=self.vmID,accContext=info.accessibleContext) if info.accessibleContext else None
			return info

	def getAccessibleTableRow(self,index):
		return bridgeDll.getAccessibleTableRow(self.vmID,self.accContext,index)

	def getAccessibleTableColumn(self,index):
		return bridgeDll.getAccessibleTableColumn(self.vmID,self.accContext,index)

	def getAccessibleTableRowHeader(self):
		info=AccessibleTableInfo()
		if bridgeDll.getAccessibleTableRowHeader(self.vmID,self.accContext,byref(info)):
			# #6992: Querying the hwnd for table related objects can cause the app to crash.
			# A table is almost certainly contained within a single hwnd,
			# so just pass the hwnd for the querying object.
			info.jabCaption=JABContext(hwnd=self.hwnd,vmID=self.vmID,accContext=info.caption) if info.caption else None
			info.jabSummary=JABContext(hwnd=self.hwnd,vmID=self.vmID,accContext=info.summary) if info.summary else None
			info.jabContext=JABContext(hwnd=self.hwnd,vmID=self.vmID,accContext=info.accessibleContext) if info.accessibleContext else None
			info.jabTable=JABContext(hwnd=self.hwnd,vmID=self.vmID,accContext=info.accessibleTable) if info.accessibleTable else None
			return info

	def getAccessibleTableRowDescription(self,row):
		accContext=bridgeDll.getAccessibleTableRowDescription(self.vmID,self.accContext,row)
		if accContext:
			# #6992: Querying the hwnd for table related objects can cause the app to crash.
			# A table is almost certainly contained within a single hwnd,
			# so just pass the hwnd for the querying object.
			return JABContext(hwnd=self.hwnd, vmID=self.vmID, accContext=accContext)

	def getAccessibleTableColumnHeader(self):
		info=AccessibleTableInfo()
		if bridgeDll.getAccessibleTableColumnHeader(self.vmID,self.accContext,byref(info)):
			# #6992: Querying the hwnd for table related objects can cause the app to crash.
			# A table is almost certainly contained within a single hwnd,
			# so just pass the hwnd for the querying object.
			info.jabCaption=JABContext(hwnd=self.hwnd,vmID=self.vmID,accContext=info.caption) if info.caption else None
			info.jabSummary=JABContext(hwnd=self.hwnd,vmID=self.vmID,accContext=info.summary) if info.summary else None
			info.jabContext=JABContext(hwnd=self.hwnd,vmID=self.vmID,accContext=info.accessibleContext) if info.accessibleContext else None
			info.jabTable=JABContext(hwnd=self.hwnd,vmID=self.vmID,accContext=info.accessibleTable) if info.accessibleTable else None
			return info

	def getAccessibleTableColumnDescription(self,column):
		accContext=bridgeDll.getAccessibleTableColumnDescription(self.vmID,self.accContext,column)
		if accContext:
			# #6992: Querying the hwnd for table related objects can cause the app to crash.
			# A table is almost certainly contained within a single hwnd,
			# so just pass the hwnd for the querying object.
			return JABContext(hwnd=self.hwnd, vmID=self.vmID, accContext=accContext)

	def getAccessibleKeyBindings(self):
		bindings=AccessibleKeyBindings()
		if bridgeDll.getAccessibleKeyBindings(self.vmID,self.accContext,byref(bindings)):
			return bindings

@AccessBridge_FocusGainedFP
def internal_event_focusGained(vmID, event,source):
	hwnd=getWindowHandleFromAccContext(vmID,source)
	internalQueueFunction(event_gainFocus,vmID,source,hwnd)
	bridgeDll.releaseJavaObject(vmID,event)

def event_gainFocus(vmID,accContext,hwnd):
	jabContext=JABContext(hwnd=hwnd,vmID=vmID,accContext=accContext)
	if not winUser.isDescendantWindow(winUser.getForegroundWindow(),jabContext.hwnd):
		return
	focus=eventHandler.lastQueuedFocusObject
	if (isinstance(focus,NVDAObjects.JAB.JAB) and focus.jabContext==jabContext):
		return 
	obj=NVDAObjects.JAB.JAB(jabContext=jabContext)
	if obj.role==controlTypes.Role.UNKNOWN:
		return
	eventHandler.queueEvent("gainFocus",obj)

@AccessBridge_PropertyActiveDescendentChangeFP
def internal_event_activeDescendantChange(vmID, event, source, oldDescendant, newDescendant):
	hwnd = getWindowHandleFromAccContext(vmID, source)
	sourceContext = JABContext(hwnd=hwnd, vmID=vmID, accContext=source)
	if internal_hasFocus(sourceContext):
		internalQueueFunction(event_gainFocus, vmID, newDescendant, hwnd)
	for accContext in [event, oldDescendant]:
		bridgeDll.releaseJavaObject(vmID, accContext)


def internal_hasFocus(sourceContext):
	focus = api.getFocusObject()
	if isinstance(focus, NVDAObjects.JAB.JAB) and focus.jabContext == sourceContext:
		return True
	ancestors = reversed(api.getFocusAncestors())
	return any((isinstance(x, NVDAObjects.JAB.JAB) and x.jabContext == sourceContext for x in ancestors))


@AccessBridge_PropertyNameChangeFP
def event_nameChange(vmID,event,source,oldVal,newVal):
	jabContext = JABContext(vmID=vmID, accContext=source)
	if jabContext.hwnd:
		focus = api.getFocusObject()
		obj = focus if (
			isinstance(focus, NVDAObjects.JAB.JAB) and focus.jabContext == jabContext
		) else NVDAObjects.JAB.JAB(jabContext=jabContext)
		if obj:
			eventHandler.queueEvent("nameChange", obj)
	else:
		log.debugWarning("Unable to obtain window handle for accessible context")
	bridgeDll.releaseJavaObject(vmID,event)

@AccessBridge_PropertyDescriptionChangeFP
def event_descriptionChange(vmID,event,source,oldVal,newVal):
	jabContext = JABContext(vmID=vmID, accContext=source)
	if jabContext.hwnd:
		focus = api.getFocusObject()
		obj = focus if (
			isinstance(focus, NVDAObjects.JAB.JAB) and focus.jabContext == jabContext
		) else NVDAObjects.JAB.JAB(jabContext=jabContext)
		if obj:
			eventHandler.queueEvent("descriptionChange", obj)
	else:
		log.debugWarning("Unable to obtain window handle for accessible context")
	bridgeDll.releaseJavaObject(vmID,event)

@AccessBridge_PropertyValueChangeFP
def event_valueChange(vmID,event,source,oldVal,newVal):
	jabContext = JABContext(vmID=vmID, accContext=source)
	if jabContext.hwnd:
		focus = api.getFocusObject()
		obj = focus if (
			isinstance(focus, NVDAObjects.JAB.JAB) and focus.jabContext == jabContext
		) else NVDAObjects.JAB.JAB(jabContext=jabContext)
		if obj:
			eventHandler.queueEvent("valueChange", obj)
	else:
		log.debugWarning("Unable to obtain window handle for accessible context")
	bridgeDll.releaseJavaObject(vmID,event)

@AccessBridge_PropertyStateChangeFP
def internal_event_stateChange(vmID,event,source,oldState,newState):
	internalQueueFunction(event_stateChange,vmID,source,oldState,newState)
	bridgeDll.releaseJavaObject(vmID,event)

def event_stateChange(vmID,accContext,oldState,newState):
	jabContext = JABContext(vmID=vmID, accContext=accContext)
	if not jabContext.hwnd:
		log.debugWarning("Unable to obtain window handle for accessible context")
		return
	focus = api.getFocusObject()
	#For broken tabs and menus, we need to watch for things being selected and pretend its a focus change
	stateList = newState.split(',')
	if "focused" in stateList or "selected" in stateList:
		obj = NVDAObjects.JAB.JAB(jabContext=jabContext)
		if not obj:
			return
		if focus!=obj and eventHandler.lastQueuedFocusObject!=obj and obj.role in (controlTypes.Role.MENUITEM,controlTypes.Role.TAB,controlTypes.Role.MENU):
			eventHandler.queueEvent("gainFocus",obj)
			return
	obj = focus if (
		isinstance(focus, NVDAObjects.JAB.JAB) and focus.jabContext == jabContext
	) else NVDAObjects.JAB.JAB(jabContext=jabContext)
	if obj:
		eventHandler.queueEvent("stateChange", obj)

@AccessBridge_PropertyCaretChangeFP
def internal_event_caretChange(vmID, event,source,oldPos,newPos):
	hwnd=getWindowHandleFromAccContext(vmID,source)
	if oldPos<0 and newPos>=0:
		internalQueueFunction(event_gainFocus,vmID,source,hwnd)
	else:
		internalQueueFunction(event_caret,vmID,source,hwnd)
	bridgeDll.releaseJavaObject(vmID,event)

def event_caret(vmID, accContext, hwnd):
	jabContext = JABContext(hwnd=hwnd, vmID=vmID, accContext=accContext)
	if jabContext.hwnd:
		focus = api.getFocusObject()
		obj = focus if (
			isinstance(focus, NVDAObjects.JAB.JAB) and focus.jabContext == jabContext
		) else NVDAObjects.JAB.JAB(jabContext=jabContext)
		if obj:
			eventHandler.queueEvent("caret", obj)
	else:
		log.debugWarning("Unable to obtain window handle for accessible context")


def event_enterJavaWindow(hwnd):
	internalQueueFunction(enterJavaWindow_helper,hwnd)

def enterJavaWindow_helper(hwnd):
	vmID=c_long()
	accContext=JOBJECT64()
	timeout=time.time()+0.2
	while time.time()<timeout and not eventHandler.isPendingEvents("gainFocus"):
		try:
			bridgeDll.getAccessibleContextWithFocus(hwnd,byref(vmID),byref(accContext))
<<<<<<< HEAD
		except:
=======
		except:  # noqa: E722
>>>>>>> 86f79e6b
			pass
		if vmID and accContext:
			break
		time.sleep(0.01)
	if not vmID or not accContext: 
		try:
			bridgeDll.getAccessibleContextFromHWND(hwnd,byref(vmID),byref(accContext))
<<<<<<< HEAD
		except:
=======
		except:  # noqa: E722
>>>>>>> 86f79e6b
			return
	vmID=vmID.value
	vmIDsToWindowHandles[vmID]=hwnd
	lastFocus=eventHandler.lastQueuedFocusObject
	if isinstance(lastFocus,NVDAObjects.JAB.JAB) and lastFocus.windowHandle==hwnd:
		return
	event_gainFocus(vmID,accContext,hwnd)

def isJavaWindow(hwnd):
	if not bridgeDll or not isRunning:
		return False
	return bridgeDll.isJavaWindow(hwnd)


def isBridgeEnabled():
	try:
		data = open(A11Y_PROPS_PATH, "rt").read()
	except OSError:
		return False
	return data == A11Y_PROPS_CONTENT


def enableBridge():
	try:
		props = open(A11Y_PROPS_PATH, "wt")
		props.write(A11Y_PROPS_CONTENT)
		log.info("Enabled Java Access Bridge for user")
	except OSError:
		log.warning("Couldn't enable Java Access Bridge for user", exc_info=True)


def initialize():
	global bridgeDll, isRunning
	try:
		bridgeDll = cdll.LoadLibrary(
			os.path.join(NVDAHelper.versionedLibPath, "windowsaccessbridge-32.dll"))
	except WindowsError:
		raise NotImplementedError("dll not available")
	_fixBridgeFuncs()
	if (
		# We should not attempt to write to disk from the secure desktop.
		not isRunningOnSecureDesktop()
		and config.isInstalledCopy()
		and not isBridgeEnabled()
	):
		enableBridge()
	# Accept wm_copydata and any wm_user messages from other processes even if running with higher privileges
	if not windll.user32.ChangeWindowMessageFilter(winUser.WM_COPYDATA, winUser.MSGFLT.ALLOW):
		raise WinError()
	for msg in range(winUser.WM_USER + 1, 0xffff):
		if not windll.user32.ChangeWindowMessageFilter(msg, winUser.MSGFLT.ALLOW):
			raise WinError()
	bridgeDll.Windows_run()
	# Register java events
	bridgeDll.setFocusGainedFP(internal_event_focusGained)
	bridgeDll.setPropertyActiveDescendentChangeFP(internal_event_activeDescendantChange)
	bridgeDll.setPropertyNameChangeFP(event_nameChange)
	bridgeDll.setPropertyDescriptionChangeFP(event_descriptionChange)
	bridgeDll.setPropertyValueChangeFP(event_valueChange)
	bridgeDll.setPropertyStateChangeFP(internal_event_stateChange)
	bridgeDll.setPropertyCaretChangeFP(internal_event_caretChange)
	isRunning=True

def pumpAll():
	if isRunning: 
		queueHandler.flushQueue(internalFunctionQueue)

def terminate():
	global isRunning, bridgeDll
	if not bridgeDll or not isRunning:
		return
	bridgeDll.setFocusGainedFP(None)
	bridgeDll.setPropertyActiveDescendentChangeFP(None)
	bridgeDll.setPropertyStateChangeFP(None)
	bridgeDll.setPropertyCaretChangeFP(None)
	h=bridgeDll._handle
	bridgeDll=None
	windll.kernel32.FreeLibrary(h)
	isRunning=False


JABKeyControlCodesToLabels = {
	AccessibleVK.UP: "uparrow",
	AccessibleVK.DOWN: "downarrow",
	AccessibleVK.LEFT: "leftarrow",
	AccessibleVK.RIGHT: "rightarrow",
	AccessibleVK.KP_UP: "numpad8",
	AccessibleVK.KP_DOWN: "numpad2",
	AccessibleVK.KP_LEFT: "numpad4",
	AccessibleVK.KP_RIGHT: "numpad6",
	AccessibleVK.BACK_SPACE: "backspace",
	AccessibleVK.INSERT: "insert",
	AccessibleVK.DELETE: "delete",
	AccessibleVK.HOME: "home",
	AccessibleVK.END: "end",
	AccessibleVK.PAGE_UP: "pageup",
	AccessibleVK.PAGE_DOWN: "pagedown"
}

# Do not include AccessibleKeystroke.FKEY_KEYSTROKE and AccessibleKeystroke.CONTROLCODE
# as these are not really modifiers
JABKeyModifiersToLabels = {
	AccessibleKeystroke.BUTTON3: "button3",
	AccessibleKeystroke.BUTTON2: "button2",
	AccessibleKeystroke.BUTTON1: "button1",
	AccessibleKeystroke.ALT_GRAPH: "altgraph",
	AccessibleKeystroke.ALT: "alt",
	AccessibleKeystroke.META: "meta",
	AccessibleKeystroke.CONTROL: "control",
	AccessibleKeystroke.SHIFT: "shift"
}


def _getKeyLabels(modifiers, character):
	keys = [v for m, v in JABKeyModifiersToLabels.items() if modifiers & m]
	if modifiers & AccessibleKeystroke.FKEY:
		keys.append("F{}".format(ord(character)))
	elif modifiers & AccessibleKeystroke.CONTROLCODE:
		keys.append(JABKeyControlCodesToLabels.get(ord(character), character))
	else:
		keys.append(character)
	return keys<|MERGE_RESOLUTION|>--- conflicted
+++ resolved
@@ -390,11 +390,7 @@
 			return bridgeDll.getHWNDFromAccessibleContext(vmID,topAC)
 		finally:
 			bridgeDll.releaseJavaObject(vmID,topAC)
-<<<<<<< HEAD
-	except:
-=======
 	except:  # noqa: E722
->>>>>>> 86f79e6b
 		return None
 
 def getWindowHandleFromAccContext(vmID,accContext):
@@ -425,11 +421,7 @@
 		if isRunning:
 			try:
 				bridgeDll.releaseJavaObject(self.vmID,self.accContext)
-<<<<<<< HEAD
-			except:
-=======
 			except:  # noqa: E722
->>>>>>> 86f79e6b
 				log.debugWarning("Error releasing java object",exc_info=True)
 
 
@@ -803,11 +795,7 @@
 	while time.time()<timeout and not eventHandler.isPendingEvents("gainFocus"):
 		try:
 			bridgeDll.getAccessibleContextWithFocus(hwnd,byref(vmID),byref(accContext))
-<<<<<<< HEAD
-		except:
-=======
 		except:  # noqa: E722
->>>>>>> 86f79e6b
 			pass
 		if vmID and accContext:
 			break
@@ -815,11 +803,7 @@
 	if not vmID or not accContext: 
 		try:
 			bridgeDll.getAccessibleContextFromHWND(hwnd,byref(vmID),byref(accContext))
-<<<<<<< HEAD
-		except:
-=======
 		except:  # noqa: E722
->>>>>>> 86f79e6b
 			return
 	vmID=vmID.value
 	vmIDsToWindowHandles[vmID]=hwnd
