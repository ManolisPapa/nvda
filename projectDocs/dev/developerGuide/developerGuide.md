--- conflicted
+++ resolved
@@ -1522,19 +1522,11 @@
 ).addYesButton(
 	callback=downloadUpdate
 ).addNoButton(
-<<<<<<< HEAD
-	label=_("Remi&nd me later"),
+	label=_("&Remind me later"),
 	fallbackAction=True,
 	callback=remindLater
 ).addHelpButton(
-	label=_("W&hat's new"),
-=======
-	label=_("Remind me later"),
-	fallbackAction=True,
-	callback=remindLater
-).addHelpButton(
-	label=_("What's new"),
->>>>>>> fcafc8a7
+	label=_("What's &new"),
 	callback=readChangelog
 )
 
