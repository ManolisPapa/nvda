--- conflicted
+++ resolved
@@ -15,12 +15,9 @@
   * Tags: Uses start and end tags to denote where certain font attributes begin and end. (#16864)
 * When the "Read by paragraph" option is enabled, NVDA can now be configured to indicate the start of paragraphs in braille. (#16895,  @nvdaes)
 * The timeout to perform a multiple keypress is now configurable; this may be especially useful for people with dexterity impairment. (#11929, @CyrilleB79)
-<<<<<<< HEAD
-* Added an action in the Add-on Store to cancel the install of add-ons. (#15578, @hwf1324)
-=======
 * When performing a braille cursor routing action, NVDA can now automatically speak the character at the cursor. (#8072, @LeonarddeR)
   * This option is disabled by default. You can enable "Speak character when routing cursor in text" in NVDA's braille settings.
->>>>>>> df6bd077
+* Added an action in the Add-on Store to cancel the install of add-ons. (#15578, @hwf1324)
 
 ### Changes
 
