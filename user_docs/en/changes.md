--- conflicted
+++ resolved
@@ -1,6 +1,5 @@
 # What's New in NVDA
 
-<<<<<<< HEAD
 ## 2024.4
 
 This release includes a number of improvements in Microsoft Office, braille, and document formatting.
@@ -88,7 +87,7 @@
   * API consumers can use the `bool` value as previously, or check the `OutputMode` if handling speech or braille specifically.
   * These keys are currently synchronized until 2025.1.
 * `NVDAObjects.UIA.InaccurateTextChangeEventEmittingEditableText` is deprecated with no replacement. (#16817, @LeonarddeR)
-=======
+
 ## 2024.3.1
 
 This is a patch release to fix a bug with the automatic add-on update notification.
@@ -96,7 +95,6 @@
 ### Bug Fixes
 
 * When automatically checking for add-on updates, NVDA no longer freezes on poor connections. (#17036)
->>>>>>> 09b3b498
 
 ## 2024.3
 
